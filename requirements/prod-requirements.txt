--- conflicted
+++ resolved
@@ -434,17 +434,10 @@
 s3transfer==0.3.3
     # via boto3
 schema==0.7.2
-<<<<<<< HEAD
-    # via -r base-requirements.in
-sentry-sdk==0.19.4
-    # via -r base-requirements.in
-setproctitle==1.1.10
-=======
-    # via -r requirements.in
+    # via -r base-requirements.in
 sentry-sdk==0.19.5
-    # via -r requirements.in
+    # via -r base-requirements.in
 setproctitle==1.2.2
->>>>>>> 07b461d0
     # via -r prod-requirements.in
 sh==1.14.1
     # via -r base-requirements.in
