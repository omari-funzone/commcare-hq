--- conflicted
+++ resolved
@@ -256,13 +256,8 @@
     # via
     #   -r base-requirements.in
     #   jsonobject-couchdbkit
-<<<<<<< HEAD
 https://github.com/kaapstorm/python-jsonpath-rw/raw/wherenot%2Bupdate_create/wheel/jsonpath_ng-1.5.2.1-py3-none-any.whl
-    # via -r requirements.in
-=======
-jsonpath-rw==1.4.0
-    # via -r base-requirements.in
->>>>>>> 9f8cbb11
+    # via -r base-requirements.in
 kafka-python==1.4.7
     # via -r base-requirements.in
 kombu==4.2.2.post1
