#
# This file is autogenerated by pip-compile
# To update, run:
#
#    `make requirements` or `make upgrade-requirements`
#
alembic==0.8.6            # via -r requirements/requirements.in
amqp==2.6.1               # via kombu
architect==0.5.6          # via -r requirements/requirements.in
argparse==1.4.0           # via unittest2
attrs==18.2.0             # via -r requirements/requirements.in
babel==2.8.0              # via django-phonenumber-field
beautifulsoup4==4.9.1     # via -r requirements/test-requirements.in
billiard==3.5.0.4         # via -r requirements/requirements.in, celery
boto3==1.15.3             # via -r requirements/requirements.in
botocore==1.18.3          # via boto3, s3transfer
cairocffi==1.1.0          # via cairosvg, weasyprint
cairosvg==2.4.2           # via weasyprint
git+git://github.com/dimagi/celery@dc7253614fd8500af78b09d1ceb79c50f1baac8d#egg=celery  # via -r requirements/requirements.in, django-celery-results
certifi==2020.6.20        # via elasticsearch7, requests, sentry-sdk
cffi==1.14.3              # via cairocffi, csiphash, weasyprint
chardet==3.0.4            # via ghdiff, requests
click==7.1.2              # via pip-tools
cloudant==2.14.0          # via jsonobject-couchdbkit
commcaretranslationchecker==0.9.7  # via -r requirements/requirements.in
concurrent-log-handler==0.9.12  # via -r requirements/requirements.in
contextlib2==0.6.0.post1  # via schema
coverage==4.5.1           # via -r requirements/test-requirements.in
csiphash==0.0.5           # via -r requirements/requirements.in
cssselect2==0.3.0         # via cairosvg, weasyprint
datadog==0.15.0           # via -r requirements/requirements.in
ddtrace==0.14.1           # via -r requirements/requirements.in
decorator==4.0.11         # via -r requirements/requirements.in, datadog, jsonpath-rw
defusedxml==0.5.0         # via -r requirements/requirements.in, cairosvg
diff-match-patch==20120106  # via -r requirements/requirements.in
dimagi-memoized==1.1.3    # via -r requirements/requirements.in
django-angular==2.2.4     # via -r requirements/requirements.in
django-appconf==1.0.4     # via django-compressor, django-statici18n
django-braces==1.13.0     # via -r requirements/requirements.in
django-bulk-update==2.2.0  # via -r requirements/requirements.in
django-celery-results==1.0.4  # via -r requirements/requirements.in
django-compressor==2.1    # via -r requirements/requirements.in
django-countries==4.6     # via -r requirements/requirements.in
django-crispy-forms==1.7.0  # via -r requirements/requirements.in
django-cte==1.1.4         # via -r requirements/requirements.in
django-formtools==2.1     # via -r requirements/requirements.in, django-two-factor-auth
django-logentry-admin==1.0.6  # via -r requirements/requirements.in
git+git://github.com/dimagi/django-nose@fast-first-1.4.6#egg=django-nose  # via -r requirements/test-requirements.in
django-oauth-toolkit==1.3.2  # via -r requirements/requirements.in
django-otp==0.9.4         # via -r requirements/requirements.in, django-two-factor-auth
django-partial-index==0.6.0  # via -r requirements/requirements.in
django-phonenumber-field==2.3.1  # via -r requirements/requirements.in, django-two-factor-auth
django-prbac==1.0.1       # via -r requirements/requirements.in
django-ranged-response==0.2.0  # via django-simple-captcha
django-redis-sessions==0.6.1  # via -r requirements/requirements.in
django-redis==4.11.0      # via -r requirements/requirements.in
django-simple-captcha==0.5.9  # via -r requirements/requirements.in
django-statici18n==1.9.0  # via -r requirements/requirements.in
django-tastypie==0.14.2   # via -r requirements/requirements.in
django-transfer==0.4      # via -r requirements/requirements.in
django-two-factor-auth==1.12.1  # via -r requirements/requirements.in
django-user-agents==0.3.2  # via -r requirements/requirements.in
django-websocket-redis==0.6.0  # via -r requirements/requirements.in
django==2.2.16            # via -r requirements/requirements.in, django-angular, django-appconf, django-bulk-update, django-formtools, django-logentry-admin, django-oauth-toolkit, django-otp, django-phonenumber-field, django-prbac, django-ranged-response, django-redis, django-simple-captcha, django-statici18n, django-two-factor-auth, django-user-agents, djangorestframework, jsonfield
djangorestframework==3.11.1  # via -r requirements/requirements.in
dnspython==1.15.0         # via -r requirements/requirements.in, email-validator
dropbox==9.3.0            # via -r requirements/requirements.in
elasticsearch2==2.5.1     # via -r requirements/requirements.in
elasticsearch7==7.9.1     # via -r requirements/requirements.in
elasticsearch==1.9.0      # via -r requirements/requirements.in
email_validator==1.0.3    # via -r requirements/requirements.in
et-xmlfile==1.0.1         # via openpyxl
ethiopian-date-converter==0.1.5  # via -r requirements/requirements.in
eulxml==1.1.3             # via -r requirements/requirements.in
fakecouch==0.0.15         # via -r requirements/test-requirements.in
faker==0.8.15             # via -r requirements/requirements.in
flaky==3.6.0              # via -r requirements/test-requirements.in
freezegun==0.3.15         # via -r requirements/test-requirements.in
gevent==1.4.0             # via -r requirements/requirements.in, django-websocket-redis, gipc
ghdiff==0.4               # via -r requirements/requirements.in
gipc==1.0.1               # via -r requirements/requirements.in
greenlet==0.4.15          # via -r requirements/requirements.in, django-websocket-redis, gevent
gunicorn==20.0.4          # via -r requirements/requirements.in
hiredis==0.2.0            # via -r requirements/requirements.in
html5lib==1.1             # via weasyprint
httpagentparser==1.9.0    # via -r requirements/requirements.in
idna==2.10                # via email-validator, requests
iso8601==0.1.12           # via -r requirements/requirements.in
jdcal==1.4.1              # via openpyxl
jinja2==2.11.2            # via -r requirements/requirements.in
jmespath==0.10.0          # via boto3, botocore
json-delta==2.0           # via -r requirements/requirements.in
jsonfield==2.1.1          # via -r requirements/requirements.in, django-prbac
jsonobject-couchdbkit==1.0.1  # via -r requirements/requirements.in
jsonobject==0.9.9         # via -r requirements/requirements.in, jsonobject-couchdbkit
jsonpath-rw==1.4.0        # via -r requirements/requirements.in
kafka-python==1.4.7       # via -r requirements/requirements.in
kombu==4.2.2.post1        # via -r requirements/requirements.in, celery
laboratory==0.2.0         # via -r requirements/requirements.in
linecache2==1.0.0         # via traceback2
lxml==4.3.5               # via -r requirements/requirements.in, eulxml
mako==1.1.3               # via alembic
markdown==2.2.1           # via -r requirements/requirements.in, pycco
markupsafe==1.1.1         # via jinja2, mako
mock==2.0.0               # via -r requirements/requirements.in
msgpack-python==0.5.6     # via ddtrace
nose-exclude==0.5.0       # via -r requirements/test-requirements.in
nose==1.3.7               # via -r requirements/test-requirements.in, django-nose, nose-exclude
oauthlib==3.1.0           # via django-oauth-toolkit, requests-oauthlib
openpyxl==2.6.4           # via -r requirements/requirements.in, commcaretranslationchecker
pbr==5.5.0                # via mock
pdfrw==0.4                # via weasyprint
phonenumberslite==8.12.9  # via -r requirements/requirements.in
pillow==6.2.2             # via -r requirements/requirements.in, cairosvg, django-simple-captcha
pip-tools==5.3.1          # via -r requirements/test-requirements.in
ply==3.11                 # via eulxml, jsonpath-rw
polib==1.1.0              # via -r requirements/requirements.in
prometheus-client==0.7.1  # via -r requirements/requirements.in
psycogreen==1.0.2         # via -r requirements/requirements.in
psycopg2==2.8.6           # via -r requirements/requirements.in, sqlalchemy-postgres-copy
py-kissmetrics==1.0.1     # via -r requirements/requirements.in
pycco==0.5.1              # via -r requirements/requirements.in
pycparser==2.20           # via cffi
pycryptodome==3.9.8       # via -r requirements/requirements.in
pygithub==1.35            # via -r requirements/requirements.in
pygments==2.7.1           # via -r requirements/requirements.in, pycco
pygooglechart==0.4.0      # via -r requirements/requirements.in
pyjwt==1.7.1              # via pygithub, twilio
pyphen==0.9.5             # via weasyprint
pysocks==1.7.1            # via twilio
pystache==0.5.4           # via pycco
python-dateutil==2.8.1    # via -r requirements/requirements.in, botocore, django-tastypie, faker, freezegun
python-editor==1.0.4      # via alembic
python-imap==1.0.0        # via -r requirements/requirements.in
python-levenshtein==0.12.0  # via -r requirements/requirements.in
python-magic==0.4.18      # via -r requirements/requirements.in
python-mimeparse==1.6.0   # via django-tastypie
pytz==2020.1              # via -r requirements/requirements.in, babel, celery, django, twilio
pyyaml==5.3.1             # via -r requirements/requirements.in
pyzxcvbn==0.8.0           # via -r requirements/requirements.in
qrcode==4.0.4             # via -r requirements/requirements.in, django-two-factor-auth
quickcache==0.5.4         # via -r requirements/requirements.in
rcssmin==1.0.6            # via django-compressor
redis==3.3.0              # via -r requirements/requirements.in, django-redis, django-redis-sessions, django-websocket-redis
reportlab==3.0            # via -r requirements/requirements.in
requests-mock==1.8.0      # via -r requirements/test-requirements.in
requests-oauthlib==1.3.0  # via -r requirements/requirements.in
requests==2.24.0          # via -r requirements/requirements.in, cloudant, datadog, django-oauth-toolkit, dropbox, requests-mock, requests-oauthlib, stripe, tinys3, twilio
rjsmin==1.0.12            # via django-compressor
s3transfer==0.3.3         # via boto3
schema==0.7.2             # via -r requirements/requirements.in
sentry-sdk==0.14.4        # via -r requirements/requirements.in
sh==1.09                  # via -r requirements/requirements.in
simpleeval==0.9.10        # via -r requirements/requirements.in
simplejson==3.17.2        # via -r requirements/requirements.in, datadog, django-prbac
six==1.15.0               # via -r requirements/requirements.in, django-simple-captcha, django-statici18n, django-transfer, django-websocket-redis, dropbox, ethiopian-date-converter, eulxml, faker, freezegun, ghdiff, html5lib, jsonfield, jsonobject, jsonobject-couchdbkit, jsonpath-rw, mock, pip-tools, python-dateutil, pyzxcvbn, qrcode, quickcache, requests-mock, sqlalchemy-postgres-copy, twilio, unittest2
smartypants==2.0.1        # via pycco
socketpool==0.5.3         # via -r requirements/requirements.in
<<<<<<< HEAD
soupsieve==1.9.5          # via beautifulsoup4
sqlagg==0.17.0b0          # via -r requirements/requirements.in
=======
soupsieve==2.0.1          # via beautifulsoup4
sqlagg==0.16.2            # via -r requirements/requirements.in
>>>>>>> 078753df
sqlalchemy-postgres-copy==0.5.0  # via -r requirements/test-requirements.in
sqlalchemy==1.3.19        # via -r requirements/requirements.in, alembic, sqlagg, sqlalchemy-postgres-copy
sqlparse==0.3.1           # via django
stripe==1.67.0            # via -r requirements/requirements.in
suds-jurko==0.6           # via -r requirements/requirements.in
testil==1.1               # via -r requirements/test-requirements.in
text-unidecode==1.2       # via -r requirements/requirements.in, faker
tinycss2==1.0.2           # via cairosvg, cssselect2, weasyprint
tinys3==0.1.12            # via -r requirements/requirements.in
traceback2==1.4.0         # via unittest2
tropo-webapi-python==0.1.3  # via -r requirements/requirements.in
turn-python==0.0.1        # via -r requirements/requirements.in
twilio==6.5.1             # via -r requirements/requirements.in
ua-parser==0.10.0         # via user-agents
unittest2==1.1.0          # via -r requirements/test-requirements.in
urllib3==1.25.10          # via botocore, elasticsearch, elasticsearch2, elasticsearch7, py-kissmetrics, requests, sentry-sdk
user-agents==2.2.0        # via django-user-agents
vine==1.3.0               # via amqp
weasyprint==0.42.3        # via -r requirements/requirements.in
webencodings==0.5.1       # via cssselect2, html5lib, tinycss2
werkzeug==0.11.15         # via -r requirements/requirements.in
wrapt==1.12.1             # via ddtrace
xlrd==1.0.0               # via -r requirements/requirements.in
xlwt==1.3.0               # via -r requirements/requirements.in

# The following packages are considered to be unsafe in a requirements file:
pip==20.2.3               # via pip-tools
setuptools==50.3.0        # via cairocffi, cssselect2, django-websocket-redis, gunicorn, python-levenshtein, tinycss2<|MERGE_RESOLUTION|>--- conflicted
+++ resolved
@@ -156,13 +156,8 @@
 six==1.15.0               # via -r requirements/requirements.in, django-simple-captcha, django-statici18n, django-transfer, django-websocket-redis, dropbox, ethiopian-date-converter, eulxml, faker, freezegun, ghdiff, html5lib, jsonfield, jsonobject, jsonobject-couchdbkit, jsonpath-rw, mock, pip-tools, python-dateutil, pyzxcvbn, qrcode, quickcache, requests-mock, sqlalchemy-postgres-copy, twilio, unittest2
 smartypants==2.0.1        # via pycco
 socketpool==0.5.3         # via -r requirements/requirements.in
-<<<<<<< HEAD
-soupsieve==1.9.5          # via beautifulsoup4
-sqlagg==0.17.0b0          # via -r requirements/requirements.in
-=======
 soupsieve==2.0.1          # via beautifulsoup4
-sqlagg==0.16.2            # via -r requirements/requirements.in
->>>>>>> 078753df
+sqlagg==0.17.2            # via -r requirements/requirements.in
 sqlalchemy-postgres-copy==0.5.0  # via -r requirements/test-requirements.in
 sqlalchemy==1.3.19        # via -r requirements/requirements.in, alembic, sqlagg, sqlalchemy-postgres-copy
 sqlparse==0.3.1           # via django
