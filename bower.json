--- conflicted
+++ resolved
@@ -62,12 +62,9 @@
     "requirejs": "~2.3.1",
     "DOMPurify": "0.8.3",
     "markdown-it": "7.0.1",
-<<<<<<< HEAD
     "clipboard": "^1.5.12",
-    "bootstrap-switch": "3.3.2"
-=======
+    "bootstrap-switch": "3.3.2",
     "At.js": "~1.5.2"
->>>>>>> fb3d84d8
   },
   "devDependencies": {
     "chai": "3.3.0",
