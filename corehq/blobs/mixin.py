import re
import sys
import uuid
from collections import defaultdict
from contextlib import contextmanager, ExitStack
from io import BytesIO
from hashlib import sha1
from itertools import chain
from os.path import join

from corehq.blobs import get_blob_db, CODES  # noqa: F401
from corehq.blobs.exceptions import AmbiguousBlobStorageError, NotFound
from corehq.blobs.util import (
    classproperty,
    document_method,
    random_url_id,
    SAFENAME,
)
from corehq.util.io import ClosingContextProxy
from couchdbkit.exceptions import InvalidAttachment, ResourceNotFound
from dimagi.ext.couchdbkit import (
    Document,
    DocumentSchema,
    DictProperty,
    IntegerProperty,
    StringProperty,
)
from memoized import memoized
import six


class BlobMetaRef(DocumentSchema):
    key = StringProperty()
    blobmeta_id = IntegerProperty()
    content_type = StringProperty()
    content_length = IntegerProperty()

    @classmethod
    def _from_attachment(cls, data):
        return cls(
            content_type=data.get("content_type"),
            content_length=data.get("length"),
        )

    @staticmethod
    def _normalize_json(dbname, doc_id, data):
        if "key" in data:
            return data
        return {
            "key": join(dbname, safe_id(doc_id), data["id"]),
            "content_length": data.get("content_length"),
            "content_type": data.get("content_type"),
        }


class BlobMixin(Document):

    class Meta(object):
        abstract = True

    # TODO evaluate all uses of `external_blobs`
    external_blobs = DictProperty(BlobMetaRef)

    # When true, fallback to couch on fetch and delete if blob is not
    # found in blobdb. Set this to True on subclasses that are in the
    # process of being migrated. When this is false (the default) the
    # methods on this mixin will not touch couchdb.
    _migrating_blobs_from_couch = False

    _atomic_blobs = None

    @classmethod
    def wrap(cls, data):
        if data.get("external_blobs"):
            doc_id = safe_id(data["_id"])
            dbname = _get_couchdb_name(cls)
            normalize = BlobMetaRef._normalize_json
            blobs = {}
            normalized = False
            for key, value in data["external_blobs"].items():
                if value["doc_type"] == "BlobMetaRef":
                    blobs[key] = value
                else:
                    blobs[key] = normalize(dbname, data['_id'], value)
                    normalized = True
            if normalized:
                data = data.copy()
                data["external_blobs"] = blobs
        return super(BlobMixin, cls).wrap(data)

    @classproperty
    def _blobdb_type_code(cls):
        """Blob DB type code

        This is an abstract attribute that must be set on non-abstract
        subclasses of `BlobMixin`. Its value should be one of the codes
        in `corehq.blobs.CODES`.
        """
        raise NotImplementedError(
            "abstract class attribute %s._blobdb_type_code is missing" %
            cls.__name__
        )

    @property
    def blobs(self):
        """Get a dictionary of BlobMetaRef objects keyed by attachment name

        Includes CouchDB attachments if `_migrating_blobs_from_couch` is true.
        The returned value should not be mutated.
        """
        if not self._migrating_blobs_from_couch or not self._attachments:
            return self.external_blobs
        value = {name: BlobMetaRef._from_attachment(info)
            for name, info in self._attachments.items()}
        value.update(self.external_blobs)
        return value

    @document_method
    def put_attachment(self, content, name=None, content_type=None,
                       content_length=None, domain=None, type_code=None):
        """Put attachment in blob database

        See `get_short_identifier()` for restrictions on the upper bound
        for number of attachments per object.

        :param content: String or file object.
        """
        db = get_blob_db()

        if name is None:
            name = getattr(content, "name", None)
        if name is None:
            raise InvalidAttachment("cannot save attachment without name")
        if self._id is None:
            raise ResourceNotFound("cannot put attachment on unidentified document")
        if hasattr(self, "domain"):
            if domain is not None and self.domain != domain:
                raise ValueError("domain mismatch: %s != %s" % (self.domain, domain))
            domain = self.domain
        elif domain is None:
            raise ValueError("domain attribute or argument is required")
        old_meta = self.blobs.get(name)

        if isinstance(content, str):
            content = BytesIO(content.encode("utf-8"))
        elif isinstance(content, bytes):
            content = BytesIO(content)

        # do we need to worry about BlobDB reading beyond content_length?
        meta = db.put(
            content,
            domain=domain or self.domain,
            parent_id=self._id,
            name=name,
            type_code=(self._blobdb_type_code if type_code is None else type_code),
            content_type=content_type,
        )
        self.external_blobs[name] = BlobMetaRef(
            key=meta.key,
            blobmeta_id=meta.id,
            content_type=content_type,
            content_length=meta.content_length,
        )
        if self._migrating_blobs_from_couch and self._attachments:
            self._attachments.pop(name, None)
        if self._atomic_blobs is None:
            self.save()
            if old_meta and old_meta.key:
                db.delete(key=old_meta.key)
        elif old_meta and old_meta.key:
            self._atomic_blobs[name].append(old_meta.key)
        return True

    @document_method
    def fetch_attachment(self, name, stream=False):
        """Get named attachment

        :param stream: When true, return a file-like object that can be
        read at least once (streamers should not expect to seek within
        or read the contents of the returned file more than once).
        """
        db = get_blob_db()
        try:
            try:
                key = self.external_blobs[name].key
            except KeyError:
                if self._migrating_blobs_from_couch:
                    return super(BlobMixin, self) \
                        .fetch_attachment(name, stream=stream)
                raise NotFound(name)
            meta = db.metadb.get(parent_id=self._id, key=key)
<<<<<<< HEAD
            blob = db.get(meta=meta)
        except NotFound:
=======
            blob = meta.open()
        except (NotFound, db.metadb.DoesNotExist):
>>>>>>> 820f81d1
            raise ResourceNotFound(
                "{model} {model_id} attachment: {name!r}".format(
                    model=type(self).__name__,
                    model_id=self._id,
                    name=name,
                ))
        if stream:
            return blob

        with blob:
            return blob.read()

    def has_attachment(self, name):
        return name in self.blobs

    def delete_attachment(self, name):
        if self._migrating_blobs_from_couch and self._attachments:
            deleted = bool(self._attachments.pop(name, None))
        else:
            deleted = False
        meta = self.external_blobs.pop(name, None)
        if meta is not None:
            if self._atomic_blobs is None:
                deleted = get_blob_db().delete(key=meta.key) or deleted
            else:
                self._atomic_blobs[name].append(meta.key)
                deleted = True
        if self._atomic_blobs is None:
            self.save()
        return deleted

    @document_method
    def atomic_blobs(self, save=None):
        """Return a context manager to atomically save doc + blobs

        Usage::

            with doc.atomic_blobs():
                doc.put_attachment(...)
            # doc and blob are now saved

        Blobs saved inside the context manager will be deleted if an
        exception is raised inside the context body.

        :param save: A function to be called instead of `self.save()`
        """
        @contextmanager
        def atomic_blobs_context():
            if self._id is None:
                self._id = uuid.uuid4().hex
            old_external_blobs = dict(self.external_blobs)
            if self._migrating_blobs_from_couch:
                if self._attachments:
                    old_attachments = dict(self._attachments)
                else:
                    old_attachments = None
            atomicity = self._atomic_blobs
            self._atomic_blobs = new_deleted = defaultdict(list)
            db = get_blob_db()
            success = False
            try:
                yield
                (self.save if save is None else save)()
                success = True
            except:
                typ, exc, tb = sys.exc_info()
                # delete new blobs that were not saved
                for name, meta in self.external_blobs.items():
                    old_meta = old_external_blobs.get(name)
                    if old_meta is None or meta.key != old_meta.key:
                        db.delete(key=meta.key)
                self.external_blobs = old_external_blobs
                if self._migrating_blobs_from_couch:
                    self._attachments = old_attachments
                six.reraise(typ, exc, tb)
            finally:
                self._atomic_blobs = atomicity
            if success:
                # delete replaced blobs
                deleted = set()
                blobs = self.blobs
                for name, meta in list(old_external_blobs.items()):
                    if name not in blobs or meta.key != blobs[name].key:
                        db.delete(key=meta.key)
                        deleted.add(meta.key)
                # delete newly created blobs that were overwritten or deleted
                for key in chain.from_iterable(new_deleted.values()):
                    if key not in deleted:
                        db.delete(key=key)
        return atomic_blobs_context()


class BlobHelper(object):
    """Helper to get/set blobs given a document dict and couch database

    NOTE: attachments will be stored in couch and will be inaccessible
    using the normal attachments API if this is used to copy a document
    having "_attachments" but not "external_blobs" to a database in
    which the "doc_type" uses external blob storage and is not in
    `_migrating_blobs_from_couch` mode. To work around this limitation,
    put `"external_blobs": {}` in documents having a "doc_type" that
    uses external blob storage. The same is true when copying a document
    with "external_blobs" to a database that is not using an external
    blob database. To work around that, remove the "external_blobs" item
    from the document (after fetching all blobs) and be sure that the
    document has an "_attachments" value that is not `None`.

    Modifying "_attachments" or "external_blobs" values in a document is
    not recommended while it is wrapped in this class.
    """

    def __init__(self, doc, database, type_code):
        if doc.get("_id") is None:
            raise TypeError("BlobHelper requires a real _id")
        self._id = doc["_id"]
        self.doc = doc
        self.doc_type = doc["doc_type"]
        if "domain" in doc:
            self.domain = doc["domain"]
        elif self.doc_type == "Domain":
            self.domain = doc["name"]
        self._blobdb_type_code = type_code
        self.database = database
        self.couch_only = "external_blobs" not in doc
        self._migrating_blobs_from_couch = bool(doc.get("_attachments")) \
            and not self.couch_only
        self._attachments = doc.get("_attachments")
        self.external_blobs = {n: BlobMetaRef.wrap(
            BlobMetaRef._normalize_json(database.dbname, self._id, m.copy())
        ) for n, m in doc.get("external_blobs", {}).items()}

    def __repr__(self):
        return "<%s %s domain=%s id=%s>" % (
            type(self).__name__,
            self.doc_type,
            getattr(self, "domain", ""),
            self._id,
        )

    _atomic_blobs = None

    @property
    def blobs(self):
        return BlobMixin.blobs.fget(self)

    def put_attachment(self, content, name=None, *args, **kw):
        if self._attachments is None and self.couch_only:
            raise AmbiguousBlobStorageError(" ".join("""
                Ambiguous blob storage: doc has no _attachments and no
                external_blobs. Put a dict (may be empty) in one or both
                to indicate where blobs are located (_attachments ->
                couch, external_blobs -> blob db). If both are present,
                new blobs will be stored in the blob db, but existing
                blobs will be fetched from couch if there is no
                corresponding key in the external_blobs dict.
            """.split()))
        if self.couch_only:
            self.database.put_attachment(self.doc, content, name, *args, **kw)
        else:
            BlobMixin.put_attachment(self, content, name, *args, **kw)
            self._sync_doc()
        return True

    def fetch_attachment(self, name, *args, **kw):
        if name in self.external_blobs:
            return BlobMixin.fetch_attachment(self, name, *args, **kw)
        return self.database.fetch_attachment(self._id, name, *args, **kw)

    def delete_attachment(self, *args, **kw):
        raise NotImplementedError

    def atomic_blobs(self, save=None):
        if save is not None:
            original_save = save

            def save():
                self._sync_doc()
                original_save()

        if self.couch_only:
            @contextmanager
            def context():
                (self.save if save is None else save)()
                yield
        else:
            @contextmanager
            def context():
                try:
                    with BlobMixin.atomic_blobs(self, save):
                        yield
                except:
                    self.doc["_attachments"] = self._attachments
                    self.doc["external_blobs"] = {name: meta.to_json()
                        for name, meta in self.external_blobs.items()}
                    raise
        return context()

    def _sync_doc(self):
        if "_attachments" in self.doc:
            assert self.doc["_attachments"] == self._attachments
        if "external_blobs" in self.doc:
            # because put_attachment calls self.save()
            self.doc["external_blobs"] = {name: meta.to_json()
                for name, meta in self.external_blobs.items()}

    def save(self):
        self._sync_doc()
        self.database.save_doc(self.doc)


class DeferredBlobMixin(BlobMixin):
    """Similar to BlobMixin, but can defer attachment puts until save

    This class is intended for backward compatibility with code that set
    `_attachments` to a dict of attachments with content. It is not
    recommended to use this in new code.
    """

    class Meta(object):
        abstract = True

    _deferred_blobs = None

    @property
    def blobs(self):
        value = super(DeferredBlobMixin, self).blobs
        if self._deferred_blobs:
            value = dict(value)
            for name, info in self._deferred_blobs.items():
                if info is not None:
                    value[name] = BlobMetaRef(
                        key=None,
                        content_type=info.get("content_type", None),
                        content_length=info.get("content_length", None),
                    )
                else:
                    value.pop(name, None)
        return value

    @property
    def persistent_blobs(self):
        """Get a dict like `blobs` containing only non-deferred items"""
        value = super(DeferredBlobMixin, self).blobs
        if self._deferred_blobs:
            value = value.copy()
            for name in self._deferred_blobs:
                value.pop(name, None)
        return value

    def put_attachment(self, content, name=None, *args, **kw):
        if self._deferred_blobs:
            self._deferred_blobs.pop(name, None)
        return super(DeferredBlobMixin, self).put_attachment(content, name,
                                                             *args, **kw)

    def fetch_attachment(self, name, stream=False):
        if self._deferred_blobs and name in self._deferred_blobs:
            if self._deferred_blobs[name] is None:
                raise ResourceNotFound(
                    "{model} {model_id} attachment: {name!r}".format(
                        model=type(self).__name__,
                        model_id=self._id,
                        name=name,
                    ))
            body = self._deferred_blobs[name]["content"]
            if stream:
                return ClosingContextProxy(BytesIO(body))
            return body
        return super(DeferredBlobMixin, self).fetch_attachment(name, stream)

    def delete_attachment(self, name):
        if self._deferred_blobs:
            deleted = bool(self._deferred_blobs.pop(name, None))
        else:
            deleted = False
        return super(DeferredBlobMixin, self).delete_attachment(name) or deleted

    def deferred_put_attachment(self, content, name=None, content_type=None,
                                content_length=None, domain=None, type_code=None):
        """Queue attachment to be persisted on save

        WARNING this loads the entire blob content into memory. Use of
        this method is discouraged:

        - Generally it is bad practice to load large blobs into memory
          in their entirety. Ideally blobs should be streamed between
          the client and the blob database.
        - JSON serialization becomes less efficient because blobs are
          base-64 encoded, requiring even more memory.

        This method takes the same parameters as `put_attachment`.
        """
        if isinstance(content, str):
            content = content.encode('utf-8')
        elif not isinstance(content, bytes):
            content = content.read()
        if self._deferred_blobs is None:
            self._deferred_blobs = {}
        length = len(content) if content_length is None else content_length
        self._deferred_blobs[name] = {
            "content": content,
            "content_type": content_type,
            "content_length": length,
            "domain": domain or getattr(self, "domain", None),
            "type_code": type_code,
        }

    def deferred_delete_attachment(self, name):
        """Mark attachment to be deleted on save"""
        if self._deferred_blobs is None:
            self._deferred_blobs = {}
        self._deferred_blobs[name] = None

    def save(self):
        if self._deferred_blobs:
            delete_names = []
            with self.atomic_blobs(super(DeferredBlobMixin, self).save):
                # list deferred blobs to avoid modification during iteration
                for name, info in list(self._deferred_blobs.items()):
                    if info is not None:
                        self.put_attachment(name=name, **info)
                    else:
                        delete_names.append(name)
            for name in delete_names:
                self.delete_attachment(name)
            assert not self._deferred_blobs, self._deferred_blobs
        else:
            super(DeferredBlobMixin, self).save()


def get_short_identifier():
    """Get a short random identifier

    The identifier is chosen from a 64 bit key space, which is suitably
    large for no likely collisions in 1000 concurrent keys but kept
    small to minimize key length. 1000 is an arbitrary number chosen as
    an upper bound of the number of attachments associated with any
    given object. We may need to change this if we ever expect an object
    to have significantly more than 1000 attachments. The probability of
    a collision with a 64 bit ID is:

    k = 1000
    N = 2 ** 64
    (k ** 2) / (2 * N) = 2.7e-14

    which is somewhere near the probability of a meteor landing on
    your house. For most objects the number of blobs present at any
    moment in time will be far lower, and therefore the probability
    of a collision will be much lower as well.

    http://preshing.com/20110504/hash-collision-probabilities/
    """
    return random_url_id(8)


@contextmanager
def bulk_atomic_blobs(docs):
    """Atomic blobs persistence to be used with ``db.bulk_save(docs)``

    Blobs may be added to or deleted from objects within the context
    body. Blobs previously added with
    ``DeferredBlobMixin.deferred_put_attachment`` will be persisted
    automatically. NOTE this method will persist attachments, but it
    does not save the documents to couch. Call `db.bulk_save(docs)`
    within the context to do that.

    :param docs: A list of model objects.
    """
    save = lambda: None
    contexts = [d.atomic_blobs(save) for d in docs if hasattr(d, "atomic_blobs")]
    with ExitStack() as stack:
        for mgr in contexts:
            stack.enter_context(mgr)
        delete_blobs = []
        for doc in docs:
            if isinstance(doc, DeferredBlobMixin) and doc._deferred_blobs:
                for name, info in list(doc._deferred_blobs.items()):
                    if info is not None:
                        doc.put_attachment(name=name, **info)
                    else:
                        meta = doc.external_blobs.pop(name, None)
                        if meta is not None:
                            delete_blobs.append(meta.key)
                        doc._deferred_blobs.pop(name)
                assert not doc._deferred_blobs, doc._deferred_blobs
        yield
        db = get_blob_db()
        for key in delete_blobs:
            db.delete(key=key)


@memoized
def _get_couchdb_name(doc_class):
    return doc_class.get_db().dbname


def safe_id(identifier):
    if not SAFENAME.match(identifier):
        identifier = 'sha1-' + sha1(identifier.encode('utf-8')).hexdigest()
    elif SHA1_ID.match(identifier):
        # could collide with "safe" id and should never happen anyway
        raise ValueError("illegal doc id: {!r}".format(identifier))
    return identifier


SHA1_ID = re.compile("sha1-[0-9a-f]{40}$")<|MERGE_RESOLUTION|>--- conflicted
+++ resolved
@@ -189,13 +189,8 @@
                         .fetch_attachment(name, stream=stream)
                 raise NotFound(name)
             meta = db.metadb.get(parent_id=self._id, key=key)
-<<<<<<< HEAD
-            blob = db.get(meta=meta)
-        except NotFound:
-=======
             blob = meta.open()
         except (NotFound, db.metadb.DoesNotExist):
->>>>>>> 820f81d1
             raise ResourceNotFound(
                 "{model} {model_id} attachment: {name!r}".format(
                     model=type(self).__name__,
