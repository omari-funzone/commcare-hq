--- conflicted
+++ resolved
@@ -1,7 +1,4 @@
-<<<<<<< HEAD
-=======
 import weakref
->>>>>>> 820f81d1
 from base64 import urlsafe_b64encode, b64encode
 from collections import deque
 from datetime import datetime
@@ -9,10 +6,7 @@
 import hashlib
 import os
 import re
-<<<<<<< HEAD
-=======
 from io import RawIOBase
->>>>>>> 820f81d1
 
 from jsonfield import JSONField
 
@@ -47,19 +41,11 @@
         return self.get_default() if value is None else value
 
 
-<<<<<<< HEAD
-# extended from https://stackoverflow.com/a/31566082
-
-
-# extended from https://stackoverflow.com/a/31566082
-class GzipCompressReadStream:
-=======
 class GzipCompressReadStream:
     """Wrapper for a file like object that compresses the data as
     it is read.
 
     Adapted from https://stackoverflow.com/a/31566082"""
->>>>>>> 820f81d1
     CHUNK_SIZE = 4096
 
     class Buffer:
@@ -70,11 +56,8 @@
 
         @property
         def content_length(self):
-<<<<<<< HEAD
-=======
             """Size of compressed data. Can only be accessed once stream has been
             fully read."""
->>>>>>> 820f81d1
             if self._content_length is None or self._size > 0:
                 raise GzipStreamAttrAccessBeforeRead(
                     "content_length can't be accessed without completely reading the stream")
@@ -116,14 +99,6 @@
         self._input = fileobj
         self._buf = self.Buffer()
         self._gzip = GzipFile(None, mode='wb', fileobj=self._buf)
-<<<<<<< HEAD
-
-    @property
-    def content_length(self):
-        return self._buf.content_length
-
-    def read(self, size=-1):
-=======
         self._content_length = None
 
     @property
@@ -139,16 +114,12 @@
         if self._content_length is None:
             self._content_length = 0
 
->>>>>>> 820f81d1
         while size < 0 or len(self._buf) < size:
             chunk = self._input.read(self.CHUNK_SIZE)
             if not chunk:
                 self._gzip.close()
                 break
-<<<<<<< HEAD
-=======
             self._content_length += len(chunk)
->>>>>>> 820f81d1
             self._gzip.write(chunk)
         return self._buf.read(size)
 
