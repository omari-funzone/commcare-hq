import abc
import logging
import re
from abc import abstractmethod
from collections import namedtuple
from typing import List

from corehq.util.metrics.const import ALERT_INFO
from corehq.util.soft_assert import soft_assert
from prometheus_client.utils import INF

METRIC_NAME_RE = re.compile(r'^[a-zA-Z_:.][a-zA-Z0-9_:.]*$')
METRIC_TAG_NAME_RE = re.compile(r'^[a-zA-Z_][a-zA-Z0-9_]*$')
RESERVED_METRIC_TAG_NAME_RE = re.compile(r'^__.*$')
RESERVED_METRIC_TAG_NAMES = ['quantile', 'le']


metrics_logger = logging.getLogger('commcare.metrics')


def _enforce_prefix(name, prefix):
    soft_assert(fail_if_debug=True).call(
        not prefix or name.startswith(prefix),
        "Did you mean to call your metric 'commcare.{}'? ".format(name))


def _validate_tag_names(tag_names):
    tag_names = set(tag_names or [])
    for l in tag_names:
        if not METRIC_TAG_NAME_RE.match(l):
            raise ValueError('Invalid metric tag name: ' + l)
        if RESERVED_METRIC_TAG_NAME_RE.match(l):
            raise ValueError('Reserved metric tag name: ' + l)
        if l in RESERVED_METRIC_TAG_NAMES:
            raise ValueError('Reserved metric tag name: ' + l)
    return tag_names


DEFAULT_BUCKETS = (.005, .01, .025, .05, .075, .1, .25, .5, .75, 1.0, 2.5, 5.0, 7.5, 10.0, INF)


class HqMetrics(metaclass=abc.ABCMeta):
    def initialize(self):
        pass

    def counter(self, name: str, value: float = 1, tags: dict = None, documentation: str = ''):
        _enforce_prefix(name, 'commcare')
        _validate_tag_names(tags)
        self._counter(name, value, tags, documentation)

    def gauge(self, name: str, value: float, tags: dict = None, documentation: str = ''):
        _enforce_prefix(name, 'commcare')
        _validate_tag_names(tags)
        self._gauge(name, value, tags, documentation)

    def histogram(self, name: str, value: float,
                  bucket_tag: str, buckets: List[int] = DEFAULT_BUCKETS, bucket_unit: str = '',
                  tags: dict = None, documentation: str = ''):
        """Create a histogram metric. Histogram implementations differ between provider. See provider
        implementations for details.
        """
        _enforce_prefix(name, 'commcare')
        _validate_tag_names(tags)
        self._histogram(name, value, bucket_tag, buckets, bucket_unit, tags, documentation)

    def create_event(self, title: str, text: str, alert_type: str = ALERT_INFO,
                     tags: dict = None, aggregation_key: str = None):
        _validate_tag_names(tags)
        self._create_event(title, text, alert_type, tags, aggregation_key)

    @abstractmethod
    def _counter(self, name, value, tags, documentation):
        raise NotImplementedError

    @abstractmethod
    def _gauge(self, name, value, tags, documentation):
        raise NotImplementedError

    @abstractmethod
    def _histogram(self, name, value, bucket_tag, buckets, bucket_unit, tags, documentation):
        raise NotImplementedError

    def _create_event(self, title: str, text: str, alert_type: str = ALERT_INFO,
                     tags: dict = None, aggregation_key: str = None):
        """Optional API to implement"""
        pass


Sample = namedtuple('Sample', ['type', 'name', 'tags', 'value'])


class DebugMetrics:
    def __init__(self, capture=False):
        self._capture = capture
        self.metrics = []

    def __getattr__(self, item):
        if item in ('counter', 'gauge', 'histogram'):
            def _check(name, value, *args, **kwargs):
                tags = kwargs.get('tags', {})
                _enforce_prefix(name, 'commcare')
                _validate_tag_names(tags)
<<<<<<< HEAD
                logger.debug("[%s] %s %s %s", item, name, tags, value)
                if self._capture:
                    self.metrics.append(Sample(item, name, tags, value))
=======
                metrics_logger.debug("[%s] %s %s %s", item, name, tags, value)
>>>>>>> eaa0728d
            return _check
        raise AttributeError(item)

    def create_event(self, title: str, text: str, alert_type: str = ALERT_INFO,
                     tags: dict = None, aggregation_key: str = None):
        _validate_tag_names(tags)
        metrics_logger.debug('Metrics event: (%s) %s\n%s\n%s', alert_type, title, text, tags)


class DelegatedMetrics:
    def __init__(self, delegates):
        self.delegates = delegates

    def __getattr__(self, item):
        if item in ('counter', 'gauge', 'histogram', 'create_event'):
            def _record_metric(*args, **kwargs):
                for delegate in self.delegates:
                    getattr(delegate, item)(*args, **kwargs)
            return _record_metric
        raise AttributeError(item)<|MERGE_RESOLUTION|>--- conflicted
+++ resolved
@@ -100,13 +100,9 @@
                 tags = kwargs.get('tags', {})
                 _enforce_prefix(name, 'commcare')
                 _validate_tag_names(tags)
-<<<<<<< HEAD
-                logger.debug("[%s] %s %s %s", item, name, tags, value)
+                metrics_logger.debug("[%s] %s %s %s", item, name, tags, value)
                 if self._capture:
                     self.metrics.append(Sample(item, name, tags, value))
-=======
-                metrics_logger.debug("[%s] %s %s %s", item, name, tags, value)
->>>>>>> eaa0728d
             return _check
         raise AttributeError(item)
 
