--- conflicted
+++ resolved
@@ -26,10 +26,7 @@
 
     # register just to the new apps db
     'apps_with_submissions': settings.NEW_APPS_DB,
-<<<<<<< HEAD
-=======
     'hash_to_anonymous_app': settings.NEW_APPS_DB,
     'saved_apps_auto_generated': settings.NEW_APPS_DB,
->>>>>>> 65810c47
     'global_app_config_by_app_id': settings.NEW_APPS_DB,
 })