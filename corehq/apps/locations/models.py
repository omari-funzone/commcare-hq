--- conflicted
+++ resolved
@@ -62,7 +62,6 @@
         roots = cls.objects.root_nodes().filter(domain=domain)
         return _filter_for_archived(roots, include_archive_ancestors)
 
-<<<<<<< HEAD
     def case_sharing_group_object(self, user_id=None):
         """
         Returns a fake group object that SHOULD NOT be saved.
@@ -132,7 +131,7 @@
 
     def couch_location(self):
         return Location.get(self.location_id)
-=======
+
     @memoized
     def get_products(self):
         """
@@ -140,7 +139,6 @@
         products for the domain are relevant.
         """
         return self.products.all() or SQLProduct.by_domain(self.domain)
->>>>>>> 840b7d5e
 
 
 def _filter_for_archived(locations, include_archive_ancestors):
