--- conflicted
+++ resolved
@@ -89,7 +89,6 @@
         roots = cls.objects.root_nodes().filter(domain=domain)
         return _filter_for_archived(roots, include_archive_ancestors)
 
-<<<<<<< HEAD
     def case_sharing_group_object(self, user_id=None):
         """
         Returns a fake group object that SHOULD NOT be saved.
@@ -168,8 +167,6 @@
         """
         return self.products.all() or SQLProduct.by_domain(self.domain)
 
-=======
->>>>>>> 4900046b
 
 def _filter_for_archived(locations, include_archive_ancestors):
     """
@@ -493,7 +490,6 @@
         return SupplyPointCase.get_by_location(self)
 
     @property
-<<<<<<< HEAD
     def group_id(self):
         """
         Returns the id with a prefix because this is
@@ -505,16 +501,11 @@
         return LOCATION_SHARING_PREFIX + self._id
 
     @property
-=======
->>>>>>> 4900046b
     def location_type_object(self):
         """
         Brute force lookup for the LocationType object
         that corresponds to this locations type.
-<<<<<<< HEAD
-
-=======
->>>>>>> 4900046b
+
         This could definitely use a more efficient way,
         but no domains at this point have a large list of
         types.
