--- conflicted
+++ resolved
@@ -441,11 +441,7 @@
             Field(slug='favorite_pastime'),
         ])
         cls.loc_fields.save()
-<<<<<<< HEAD
-        cls.field_slugs = [f.slug for f in cls.loc_fields.field_set.all()]
-=======
         cls.field_slugs = [f.slug for f in cls.loc_fields.get_fields()]
->>>>>>> a9046de9
 
     def setUp(self):
         # this works around the fact that get_locations_to_sync is memoized on OTARestoreUser
