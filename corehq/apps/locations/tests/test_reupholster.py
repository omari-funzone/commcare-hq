--- conflicted
+++ resolved
@@ -1,14 +1,10 @@
-<<<<<<< HEAD
-from .test_locations import LocationTestBase
-from .util import make_loc
-=======
 import itertools
 from django.test import TestCase
 
 from corehq.apps.commtrack.tests.util import bootstrap_location_types
 from corehq.apps.domain.shortcuts import create_domain
 
-from ..models import Location, SQLLocation
+from ..models import Location
 from .test_locations import LocationTestBase
 from .util import make_loc, delete_all_locations
 
@@ -83,113 +79,6 @@
             self.state.children,
         )
 
-    def test_replace_all_ids(self):
-        original_result = set([r['id'] for r in Location.get_db().view(
-            'locations/by_name',
-            reduce=False,
-        ).all()])
-
-        new_result = set(SQLLocation.objects.location_ids())
-
-        self.assertEqual(original_result, new_result)
-
-    def test_all_for_domain_by_type(self):
-        original_result = [r['id'] for r in Location.get_db().view(
-            'locations/by_type',
-            reduce=False,
-            startkey=[self.domain.name],
-            endkey=[self.domain.name, {}],
-        ).all()]
-
-        new_result = SQLLocation.objects.filter(domain=self.domain.name).location_ids()
-
-        self.assertEqual(set(original_result), set(new_result))
-
-    def _blocks_by_type(self, loc_id, reduce=False):
-        return Location.get_db().view('locations/by_type',
-            reduce=reduce,
-            startkey=[self.domain.name, 'block', loc_id],
-            endkey=[self.domain.name, 'block', loc_id, {}],
-        )
-
-    def test_count_by_type(self):
-        from custom.intrahealth.report_calcs import _locations_per_type
-        original_result = (self._blocks_by_type(self.state._id, reduce=True)
-                           .one()['value'])
-        new_result = _locations_per_type(self.domain.name, 'block', self.state)
-        self.assertEqual(original_result, new_result)
-
-    def test_filter_by_type(self):
-        original_result = [r['id'] for r in self._blocks_by_type(self.state._id)]
-
-        new_result = (self.state.sql_location
-                      .get_descendants(include_self=True)
-                      .filter(domain=self.domain.name,
-                              location_type__name='block')
-                      .location_ids())
-
-        self.assertEqual(original_result, list(new_result))
-
-    def test_filter_by_type_no_root(self):
-        original_result = [r['id'] for r in self._blocks_by_type(None)]
-
-        new_result = (SQLLocation.objects
-                      .filter(domain=self.domain.name,
-                              location_type__name='block')
-                      .location_ids())
-
-        self.assertEqual(original_result, list(new_result))
-
-    def test_site_codes_for_domain(self):
-        original_result = set([r['key'][1] for r in Location.get_db().view(
-            'locations/prop_index_site_code',
-            reduce=False,
-            startkey=[self.domain.name],
-            endkey=[self.domain.name, {}],
-        ).all()])
-
-        new_result = {
-            code.lower() for code in
-            (SQLLocation.objects.filter(domain=self.domain)
-                                .values_list('site_code', flat=True))
-        }
-
-        self.assertEqual(original_result, new_result)
-
-    def test_by_site_code_exists(self):
-        couch = _couch_by_site_code(self.domain.name, self.district.site_code)
-        sql = _sql_by_site_code(self.domain.name, self.district.site_code)
-        self.assertEqual(couch, sql)
-        self.assertNotEqual(None, couch)
-
-    def test_by_site_code_doesnt_exist(self):
-        couch = _couch_by_site_code(self.domain.name, 'nonexistant_code')
-        sql = _sql_by_site_code(self.domain.name, 'nonexistant_code')
-        self.assertEqual(couch, sql)
-        self.assertEqual(None, couch)
-
-
-def _couch_by_site_code(domain, site_code):
-    # This view coerces the site code to lowercase, so you must also
-    # make sure your code is lowercase.  This means that this hasn't been
-    # working for all locations: loc.by_site_code(loc.domain, loc.site_code)
-    result = Location.get_db().view(
-        'locations/prop_index_site_code',
-        reduce=False,
-        startkey=[domain, site_code.lower()],
-        endkey=[domain, site_code.lower(), {}],
-    ).first()
-    return Location.get(result['id']) if result else None
-
-
-def _sql_by_site_code(domain, site_code):
-    try:
-        return (SQLLocation.objects.get(domain=domain, site_code=site_code)
-                .couch_location)
-    except SQLLocation.DoesNotExist:
-        return None
->>>>>>> eca9d7c8
-
 
 class TestPath(LocationTestBase):
     def test_path(self):
