<<<<<<< HEAD
import itertools
from django.test import TestCase

from corehq.apps.commtrack.tests.util import bootstrap_location_types
from corehq.apps.domain.shortcuts import create_domain

from ..models import Location, SQLLocation, LocationType
from .test_locations import LocationTestBase
from .util import make_loc, delete_all_locations


def _couch_root_locations(domain):
    results = Location.get_db().view('locations/hierarchy',
                                     startkey=[domain], endkey=[domain, {}],
                                     reduce=True, group_level=2)
    ids = [res['key'][-1] for res in results]
    locs = [Location.get(id) for id in ids]
    return [loc for loc in locs if not loc.is_archived]


def _key_bounds(location):
    startkey = list(itertools.chain([location.domain], location.path, ['']))
    endkey = list(itertools.chain(startkey[:-1], [{}]))
    return startkey, endkey


def _couch_descendants(location):
    """return list of all locations that have this location as an ancestor"""
    startkey, endkey = _key_bounds(location)
    return location.view('locations/hierarchy', startkey=startkey,
                         endkey=endkey, reduce=False, include_docs=True).all()


def _couch_children(location):
    """return list of immediate children of this location"""
    startkey, endkey = _key_bounds(location)
    depth = len(location.path) + 2  # 1 for domain, 1 for next location level
    q = location.view('locations/hierarchy', startkey=startkey, endkey=endkey, group_level=depth)
    keys = [e['key'] for e in q if len(e['key']) == depth]
    return location.view('locations/hierarchy', keys=keys, reduce=False, include_docs=True).all()


class TestReupholster(TestCase):
    """
    These tests were written to drive removal of sepecific queries. It
    is safe to delete this when the reuholstering of Location is done
    and somone has written test coverage for the methods used in here.
    """
    @classmethod
    def setUpClass(cls):
        delete_all_locations()
        cls.domain = create_domain('locations-test')
        cls.domain.locations_enabled = True
        bootstrap_location_types(cls.domain.name)

        cls.state = make_loc("Florida", type='state')
        cls.district = make_loc("Duval", type='district', parent=cls.state)
        cls.block = make_loc("Jacksonville", type='block', parent=cls.district)

    @classmethod
    def tearDownClass(cls):
        delete_all_locations()

    def test_root_locations(self):
        self.assertEqual(
            set(_couch_root_locations(self.domain.name)),
            set(Location.root_locations(self.domain.name)),
        )

    def test_descendants(self):
        self.assertEqual(
            _couch_descendants(self.state),
            self.state.descendants,
        )

    def test_children(self):
        self.assertEqual(
            _couch_children(self.state),
            self.state.children,
        )

    def test_replace_all_ids(self):
        original_result = set([r['id'] for r in Location.get_db().view(
            'locations/by_name',
            reduce=False,
        ).all()])

        new_result = set(SQLLocation.objects.location_ids())

        self.assertEqual(original_result, new_result)

    def test_site_codes_for_domain(self):
        original_result = set([r['key'][1] for r in Location.get_db().view(
            'locations/prop_index_site_code',
            reduce=False,
            startkey=[self.domain.name],
            endkey=[self.domain.name, {}],
        ).all()])

        new_result = {
            code.lower() for code in
            (SQLLocation.objects.filter(domain=self.domain)
                                .values_list('site_code', flat=True))
        }

        self.assertEqual(original_result, new_result)

    def test_by_site_code_exists(self):
        couch = _couch_by_site_code(self.domain.name, self.district.site_code)
        sql = _sql_by_site_code(self.domain.name, self.district.site_code)
        self.assertEqual(couch, sql)
        self.assertNotEqual(None, couch)

    def test_by_site_code_doesnt_exist(self):
        couch = _couch_by_site_code(self.domain.name, 'nonexistant_code')
        sql = _sql_by_site_code(self.domain.name, 'nonexistant_code')
        self.assertEqual(couch, sql)
        self.assertEqual(None, couch)


def _couch_by_site_code(domain, site_code):
    # This view coerces the site code to lowercase, so you must also
    # make sure your code is lowercase.  This means that this hasn't been
    # working for all locations: loc.by_site_code(loc.domain, loc.site_code)
    result = Location.get_db().view(
        'locations/prop_index_site_code',
        reduce=False,
        startkey=[domain, site_code.lower()],
        endkey=[domain, site_code.lower(), {}],
    ).first()
    return Location.get(result['id']) if result else None


def _sql_by_site_code(domain, site_code):
    try:
        return (SQLLocation.objects.get(domain=domain, site_code=site_code)
                .couch_location)
    except SQLLocation.DoesNotExist:
        return None
=======
from .test_locations import LocationTestBase
from .util import make_loc
>>>>>>> 613a8949


class TestPath(LocationTestBase):
    def test_path(self):
        locs = [
            ('Mass', 'state'),
            ('Suffolk', 'district'),
            ('Boston', 'block'),
        ]
        parent = None
        for name, type_ in locs:
            parent = make_loc(name, type=type_, parent=parent)
        boston = parent
        self.assertEqual(boston.path, boston.sql_location.path)


class TestNoCouchLocationTypes(TestCase):
    @classmethod
    def setUpClass(cls):
        LocationType.objects.create(domain='test-domain', name='test-type')

    @classmethod
    def tearDownClass(cls):
        LocationType.objects.all().delete()

    def setUp(self):
        self.loc = Location(
            domain='test-domain',
            name='test-type',
            location_type='test-type',
        )
        self.loc.save()

    def tearDown(self):
        delete_all_locations()

    def test_change_location_type_name(self):
        loc_type = LocationType.objects.create(domain='test-domain',
                                               name='old-name')
        loc = Location(
            domain='test-domain',
            name='Somewhere',
            location_type='old-name'
        )
        loc.save()
        loc_type.name = 'new-name'
        loc_type.save()
        # You need to look up the location from the db again, because the
        # in-memory version stores the location_type it was created with
        self.assertEqual(Location.get(loc._id).location_type, 'new-name')

    def test_no_location_type(self):
        with self.assertRaises(LocationType.DoesNotExist):
            loc = Location(name="Something")
            loc.save()

    def test_type_set_correctly(self):
        self.assertEqual(self.loc.location_type, 'test-type')
        self.assertEqual(self.loc.sql_location.location_type.name, 'test-type')

    def test_get_and_save(self):
        # Get a location from the db, wrap it, access location_type, and save
        loc = Location.get(self.loc._id)
        self.assertEqual(loc.location_type, 'test-type')
        loc.save()

    def test_change_type_later(self):
        new_type = LocationType.objects.create(domain='test-domain',
                                               name='new-type')
        self.loc.location_type = 'new-type'
        self.loc.save()
        self.assertEqual(self.loc.location_type, 'new-type')
        self.assertEqual(self.loc.sql_location.location_type, new_type)
        new_type.delete()

    def test_change_to_nonexistent_type(self):
        with self.assertRaises(LocationType.DoesNotExist):
            self.loc.location_type = 'nonexistent-type'
            self.loc.save()
        self.assertEqual(self.loc.location_type, 'test-type')
        self.assertEqual(self.loc.sql_location.location_type.name, 'test-type')<|MERGE_RESOLUTION|>--- conflicted
+++ resolved
@@ -1,147 +1,8 @@
-<<<<<<< HEAD
-import itertools
 from django.test import TestCase
 
-from corehq.apps.commtrack.tests.util import bootstrap_location_types
-from corehq.apps.domain.shortcuts import create_domain
-
-from ..models import Location, SQLLocation, LocationType
+from ..models import Location, LocationType
 from .test_locations import LocationTestBase
 from .util import make_loc, delete_all_locations
-
-
-def _couch_root_locations(domain):
-    results = Location.get_db().view('locations/hierarchy',
-                                     startkey=[domain], endkey=[domain, {}],
-                                     reduce=True, group_level=2)
-    ids = [res['key'][-1] for res in results]
-    locs = [Location.get(id) for id in ids]
-    return [loc for loc in locs if not loc.is_archived]
-
-
-def _key_bounds(location):
-    startkey = list(itertools.chain([location.domain], location.path, ['']))
-    endkey = list(itertools.chain(startkey[:-1], [{}]))
-    return startkey, endkey
-
-
-def _couch_descendants(location):
-    """return list of all locations that have this location as an ancestor"""
-    startkey, endkey = _key_bounds(location)
-    return location.view('locations/hierarchy', startkey=startkey,
-                         endkey=endkey, reduce=False, include_docs=True).all()
-
-
-def _couch_children(location):
-    """return list of immediate children of this location"""
-    startkey, endkey = _key_bounds(location)
-    depth = len(location.path) + 2  # 1 for domain, 1 for next location level
-    q = location.view('locations/hierarchy', startkey=startkey, endkey=endkey, group_level=depth)
-    keys = [e['key'] for e in q if len(e['key']) == depth]
-    return location.view('locations/hierarchy', keys=keys, reduce=False, include_docs=True).all()
-
-
-class TestReupholster(TestCase):
-    """
-    These tests were written to drive removal of sepecific queries. It
-    is safe to delete this when the reuholstering of Location is done
-    and somone has written test coverage for the methods used in here.
-    """
-    @classmethod
-    def setUpClass(cls):
-        delete_all_locations()
-        cls.domain = create_domain('locations-test')
-        cls.domain.locations_enabled = True
-        bootstrap_location_types(cls.domain.name)
-
-        cls.state = make_loc("Florida", type='state')
-        cls.district = make_loc("Duval", type='district', parent=cls.state)
-        cls.block = make_loc("Jacksonville", type='block', parent=cls.district)
-
-    @classmethod
-    def tearDownClass(cls):
-        delete_all_locations()
-
-    def test_root_locations(self):
-        self.assertEqual(
-            set(_couch_root_locations(self.domain.name)),
-            set(Location.root_locations(self.domain.name)),
-        )
-
-    def test_descendants(self):
-        self.assertEqual(
-            _couch_descendants(self.state),
-            self.state.descendants,
-        )
-
-    def test_children(self):
-        self.assertEqual(
-            _couch_children(self.state),
-            self.state.children,
-        )
-
-    def test_replace_all_ids(self):
-        original_result = set([r['id'] for r in Location.get_db().view(
-            'locations/by_name',
-            reduce=False,
-        ).all()])
-
-        new_result = set(SQLLocation.objects.location_ids())
-
-        self.assertEqual(original_result, new_result)
-
-    def test_site_codes_for_domain(self):
-        original_result = set([r['key'][1] for r in Location.get_db().view(
-            'locations/prop_index_site_code',
-            reduce=False,
-            startkey=[self.domain.name],
-            endkey=[self.domain.name, {}],
-        ).all()])
-
-        new_result = {
-            code.lower() for code in
-            (SQLLocation.objects.filter(domain=self.domain)
-                                .values_list('site_code', flat=True))
-        }
-
-        self.assertEqual(original_result, new_result)
-
-    def test_by_site_code_exists(self):
-        couch = _couch_by_site_code(self.domain.name, self.district.site_code)
-        sql = _sql_by_site_code(self.domain.name, self.district.site_code)
-        self.assertEqual(couch, sql)
-        self.assertNotEqual(None, couch)
-
-    def test_by_site_code_doesnt_exist(self):
-        couch = _couch_by_site_code(self.domain.name, 'nonexistant_code')
-        sql = _sql_by_site_code(self.domain.name, 'nonexistant_code')
-        self.assertEqual(couch, sql)
-        self.assertEqual(None, couch)
-
-
-def _couch_by_site_code(domain, site_code):
-    # This view coerces the site code to lowercase, so you must also
-    # make sure your code is lowercase.  This means that this hasn't been
-    # working for all locations: loc.by_site_code(loc.domain, loc.site_code)
-    result = Location.get_db().view(
-        'locations/prop_index_site_code',
-        reduce=False,
-        startkey=[domain, site_code.lower()],
-        endkey=[domain, site_code.lower(), {}],
-    ).first()
-    return Location.get(result['id']) if result else None
-
-
-def _sql_by_site_code(domain, site_code):
-    try:
-        return (SQLLocation.objects.get(domain=domain, site_code=site_code)
-                .couch_location)
-    except SQLLocation.DoesNotExist:
-        return None
-=======
-from .test_locations import LocationTestBase
-from .util import make_loc
->>>>>>> 613a8949
 
 
 class TestPath(LocationTestBase):
