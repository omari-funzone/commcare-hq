{% load hq_shared_tags %}
{% load i18n %}

<script type="text/template" id="query-view-list-template">
  <form>
    <p><h2><%- title %></h2></p>
    <table class="table table-hover table-striped table-bordered">
      <tbody>
      </tbody>
    </table>
    <button class="btn btn-default" type="submit" id="query-submit-button">
      <div>{% trans "Submit" %}</div>
    </button>
  </form>
</script>

<script type="text/template" id="query-view-item-template">
  <td class="col-sm-2">
    <div><%- text ? text : "" %></div>
  </td>
  <td class="col-sm-2">
<<<<<<< HEAD
    <% if (input == "select1") { %>
      <select class="query-field form-control">
        <option value=""></option>
        <% for (var i = 0; i < itemsetChoices.length; i++) { %>
          <option value="<%= i %>"><%- itemsetChoices[i] %></option>
        <% } %>
      <select>
    <% } else { %>
      <input type="text" class="query-field form-control">
    <% } %>
=======
    <input type="text" class="query-field form-control" value="<%- value %>">
>>>>>>> 3e9c47f6
  </td>
</script><|MERGE_RESOLUTION|>--- conflicted
+++ resolved
@@ -19,19 +19,15 @@
     <div><%- text ? text : "" %></div>
   </td>
   <td class="col-sm-2">
-<<<<<<< HEAD
     <% if (input == "select1") { %>
       <select class="query-field form-control">
         <option value=""></option>
         <% for (var i = 0; i < itemsetChoices.length; i++) { %>
-          <option value="<%= i %>"><%- itemsetChoices[i] %></option>
+          <option value="<%= i %>" <% if (value == itemsetChoices[i]) { %>selected<% } %>><%- itemsetChoices[i] %></option>
         <% } %>
       <select>
     <% } else { %>
-      <input type="text" class="query-field form-control">
+      <input type="text" class="query-field form-control" value="<%- value %>">
     <% } %>
-=======
-    <input type="text" class="query-field form-control" value="<%- value %>">
->>>>>>> 3e9c47f6
   </td>
 </script>