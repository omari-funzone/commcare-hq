--- conflicted
+++ resolved
@@ -8,11 +8,6 @@
     </table>
 </script>
 
-<<<<<<< HEAD
-<script type="text/template" id="menu-view-item-audio-template">
-    <td style="width:60px"><img style="max-height:50px"
-                                src="<%- imageUrl ? imageUrl : '{% static 'cloudcare/images/avatar_form.png' %}' %>"/>
-=======
 <script type="text/template" id="menu-view-item-audio">
     <td class="col-sm-2">
         <% if (imageUrl) { %>
@@ -20,7 +15,6 @@
         <% } else { %>
         <i class="fa fa-pencil fa-4x"></i>
         <% } %>
->>>>>>> 6d8fceb7
     </td>
     <td class="col-sm-10">
         <div class="row">
@@ -38,11 +32,6 @@
     </td>
 </script>
 
-<<<<<<< HEAD
-<script type="text/template" id="menu-view-item-template">
-    <td style="width:60px"><img style="max-height:50px"
-                                src="<%- imageUrl ? imageUrl : '{% static 'cloudcare/images/avatar_form.png' %}' %>"/>
-=======
 <script type="text/template" id="menu-view-item">
     <td class="col-sm-2">
         <% if (imageUrl) { %>
@@ -50,7 +39,6 @@
         <% } else { %>
         <i class="fa fa-pencil fa-4x"></i>
         <% } %>
->>>>>>> 6d8fceb7
     </td>
     <td class="col-sm-10">
         <h3><%- displayText ? displayText : "" %></h3></td>
