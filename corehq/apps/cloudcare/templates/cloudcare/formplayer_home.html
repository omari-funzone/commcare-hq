--- conflicted
+++ resolved
@@ -38,11 +38,7 @@
 {% block js %} {{ block.super }}
     {% compress js %}
         <script src="{% static 'json2/json2.js' %}"></script>
-<<<<<<< HEAD
         <script src="{% static 'underscore-1.8.3/underscore.js' %}"></script>
-=======
-        <script src="{% static 'underscore/underscore.js' %}"></script>
->>>>>>> 4b7a2ab6
         <script src="{% static 'backbone-1.3.2/backbone.js' %}"></script>
         <script src="{% static 'backbone.bootstrap-modal/src/backbone.bootstrap-modal.js' %}"></script>
         <script src="{% static 'backbone.babysitter/lib/backbone.babysitter.js' %}"></script>
