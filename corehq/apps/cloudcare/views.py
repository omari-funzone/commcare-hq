import json
import re
import string

import sentry_sdk
from django.conf import settings
from django.http import (
    Http404,
    HttpResponse,
    HttpResponseRedirect,
    JsonResponse,
)
from django.shortcuts import render
from django.template.loader import render_to_string
from django.urls import reverse
from django.utils.decorators import method_decorator
from django.utils.translation import ugettext as _
from django.views.decorators.csrf import csrf_exempt
from django.views.generic import View
from django.views.generic.base import TemplateView
from django.views.decorators.clickjacking import xframe_options_sameorigin

import six.moves.urllib.error
import six.moves.urllib.parse
import six.moves.urllib.request
from text_unidecode import unidecode

from corehq.util.metrics import metrics_counter
from dimagi.utils.logging import notify_error
from dimagi.utils.web import get_url_base, json_response

from corehq import privileges, toggles
from corehq.apps.accounting.decorators import (
    requires_privilege_for_commcare_user,
    requires_privilege_with_fallback,
)
from corehq.apps.accounting.utils import domain_is_on_trial, domain_has_privilege
from corehq.apps.domain.models import Domain

from corehq.apps.app_manager.dbaccessors import (
    get_app,
    get_app_ids_in_domain,
    get_current_app,
    get_current_app_doc,
    get_latest_build_doc,
    get_latest_released_app_doc,
)
from corehq.apps.app_manager.exceptions import (
    FormNotFoundException,
    ModuleNotFoundException,
)
from corehq.apps.app_manager.models import Application
from corehq.apps.app_manager.util import get_cloudcare_session_data
from corehq.apps.cloudcare.const import (
    PREVIEW_APP_ENVIRONMENT,
    WEB_APPS_ENVIRONMENT,
)
from corehq.apps.cloudcare.dbaccessors import get_cloudcare_apps, get_application_access_for_domain
from corehq.apps.cloudcare.decorators import require_cloudcare_access
from corehq.apps.cloudcare.esaccessors import login_as_user_query
from corehq.apps.cloudcare.models import SQLAppGroup
from corehq.apps.cloudcare.touchforms_api import CaseSessionDataHelper
from corehq.apps.domain.decorators import (
    domain_admin_required,
    login_and_domain_required,
    login_or_digest_ex,
)
from corehq.apps.groups.models import Group
from corehq.apps.hqwebapp.decorators import (
    use_datatables,
    use_jquery_ui,
    waf_allow)
from corehq.apps.locations.permissions import location_safe
from corehq.apps.reports.formdetails import readable
from corehq.apps.users.decorators import require_can_login_as
from corehq.apps.users.models import CouchUser, DomainMembershipError
from corehq.apps.users.util import format_username
from corehq.apps.users.views import BaseUserSettingsView
from corehq.apps.integration.util import integration_contexts
from corehq.form_processor.exceptions import XFormNotFound
from corehq.form_processor.interfaces.dbaccessors import (
    CaseAccessors,
    FormAccessors,
)
from xml2json.lib import xml2json


@require_cloudcare_access
def default(request, domain):
    return HttpResponseRedirect(reverse('formplayer_main', args=[domain]))


@location_safe
class FormplayerMain(View):

    preview = False
    urlname = 'formplayer_main'

    @use_datatables
    @use_jquery_ui
    @method_decorator(require_cloudcare_access)
    @method_decorator(requires_privilege_for_commcare_user(privileges.CLOUDCARE))
    def dispatch(self, request, *args, **kwargs):
        return super(FormplayerMain, self).dispatch(request, *args, **kwargs)

    def fetch_app(self, domain, app_id):
        username = self.request.couch_user.username
        if (toggles.CLOUDCARE_LATEST_BUILD.enabled(domain) or
                toggles.CLOUDCARE_LATEST_BUILD.enabled(username)):
            return get_latest_build_doc(domain, app_id)
        else:
            return get_latest_released_app_doc(domain, app_id)

    def get_web_apps_available_to_user(self, domain, user):
        app_access = get_application_access_for_domain(domain)
        app_ids = get_app_ids_in_domain(domain)

        apps = list(map(
            lambda app_id: self.fetch_app(domain, app_id),
            app_ids,
        ))
        apps = filter(None, apps)
        apps = filter(lambda app: app.get('cloudcare_enabled') or self.preview, apps)
        apps = filter(lambda app: app_access.user_can_access_app(user, app), apps)
        role = None
        try:
            role = user.get_role(domain)
        except DomainMembershipError:
            # User has access via domain mirroring
            pass
        if role:
<<<<<<< HEAD
            apps = [app for app in apps
                    if role.permissions.view_web_app(app['copy_of'] or app['_id'])]
        apps = [_format_app_doc(app) for app in apps]
=======
            apps = [app for app in apps if role.permissions.view_web_app(app['copy_of'] or app['_id'])]
        apps = [_format_app(app) for app in apps]
>>>>>>> 95c40b51
        apps = sorted(apps, key=lambda app: app['name'])
        return apps

    @staticmethod
    def get_restore_as_user(request, domain):
        """
        returns (user, set_cookie), where set_cookie is a function to be called on
        the eventual response
        """

        if not hasattr(request, 'couch_user'):
            raise Http404()

        def set_cookie(response):  # set_coookie is a noop by default
            return response

        cookie_name = six.moves.urllib.parse.quote(
            'restoreAs:{}:{}'.format(domain, request.couch_user.username))
        username = request.COOKIES.get(cookie_name)
        if username:
            user = CouchUser.get_by_username(format_username(username, domain))
            if user:
                return user, set_cookie
            else:
                def set_cookie(response):  # overwrite the default noop set_cookie
                    response.delete_cookie(cookie_name)
                    return response

        elif request.couch_user.has_permission(domain, 'limited_login_as'):
            login_as_users = login_as_user_query(
                domain,
                request.couch_user,
                search_string='',
                limit=1,
                offset=0
            ).run()
            if login_as_users.total == 1:
                def set_cookie(response):
                    response.set_cookie(cookie_name, user.raw_username, secure=settings.SECURE_COOKIES)
                    return response

                user = CouchUser.get_by_username(login_as_users.hits[0]['username'])
                return user, set_cookie

        return request.couch_user, set_cookie

    def get(self, request, domain):
        option = request.GET.get('option')
        if option == 'apps':
            return self.get_option_apps(request, domain)
        else:
            return self.get_main(request, domain)

    def get_option_apps(self, request, domain):
        restore_as, set_cookie = self.get_restore_as_user(request, domain)
        apps = self.get_web_apps_available_to_user(domain, restore_as)
        return JsonResponse(apps, safe=False)

    def get_main(self, request, domain):
        restore_as, set_cookie = self.get_restore_as_user(request, domain)
        apps = self.get_web_apps_available_to_user(domain, restore_as)

        def _default_lang():
            try:
                return apps[0]['langs'][0]
            except Exception:
                return 'en'

        # default language to user's preference, followed by
        # first app's default, followed by english
        language = request.couch_user.language or _default_lang()

        domain_obj = Domain.get_by_name(domain)

        context = {
            "domain": domain,
            "default_geocoder_location": domain_obj.default_geocoder_location,
            "language": language,
            "apps": apps,
            "domain_is_on_trial": domain_is_on_trial(domain),
            "mapbox_access_token": settings.MAPBOX_ACCESS_TOKEN,
            "username": request.couch_user.username,
            "formplayer_url": settings.FORMPLAYER_URL,
            "single_app_mode": False,
            "home_url": reverse(self.urlname, args=[domain]),
            "environment": WEB_APPS_ENVIRONMENT,
            "integrations": integration_contexts(domain),
            "has_geocoder_privs": domain_has_privilege(domain, privileges.GEOCODER),
        }
        return set_cookie(
            render(request, "cloudcare/formplayer_home.html", context)
        )


class FormplayerMainPreview(FormplayerMain):

    preview = True
    urlname = 'formplayer_main_preview'

    def fetch_app(self, domain, app_id):
        return get_current_app_doc(domain, app_id)


class FormplayerPreviewSingleApp(View):

    urlname = 'formplayer_single_app'

    @use_datatables
    @use_jquery_ui
    @method_decorator(require_cloudcare_access)
    @method_decorator(requires_privilege_for_commcare_user(privileges.CLOUDCARE))
    def dispatch(self, request, *args, **kwargs):
        return super(FormplayerPreviewSingleApp, self).dispatch(request, *args, **kwargs)

    def get(self, request, domain, app_id, **kwargs):
        app_access = get_application_access_for_domain(domain)

        app = get_current_app(domain, app_id)

        if not app_access.user_can_access_app(request.couch_user, app):
            raise Http404()

        role = request.couch_user.get_role(domain)
        if role and not role.permissions.view_web_app(app.master_id):
            raise Http404()

        def _default_lang():
            try:
                return app['langs'][0]
            except Exception:
                return 'en'

        # default language to user's preference, followed by
        # first app's default, followed by english
        language = request.couch_user.language or _default_lang()
        domain_obj = Domain.get_by_name(domain)

        context = {
            "domain": domain,
            "default_geocoder_location": domain_obj.default_geocoder_location,
            "language": language,
            "apps": [_format_app_doc(app)],
            "mapbox_access_token": settings.MAPBOX_ACCESS_TOKEN,
            "username": request.user.username,
            "formplayer_url": settings.FORMPLAYER_URL,
            "single_app_mode": True,
            "home_url": reverse(self.urlname, args=[domain, app_id]),
            "environment": WEB_APPS_ENVIRONMENT,
            "integrations": integration_contexts(domain),
            "has_geocoder_privs": domain_has_privilege(domain, privileges.GEOCODER),
        }
        return render(request, "cloudcare/formplayer_home.html", context)


class PreviewAppView(TemplateView):
    template_name = 'preview_app/base.html'
    urlname = 'preview_app'

    @xframe_options_sameorigin
    def get(self, request, *args, **kwargs):
        app = get_app(request.domain, kwargs.pop('app_id'))
        return self.render_to_response({
            'app': _format_app_doc(app.to_json()),
            'formplayer_url': settings.FORMPLAYER_URL,
            "mapbox_access_token": settings.MAPBOX_ACCESS_TOKEN,
            "environment": PREVIEW_APP_ENVIRONMENT,
            "integrations": integration_contexts(request.domain),
            "has_geocoder_privs": domain_has_privilege(request.domain, privileges.GEOCODER),
        })


@location_safe
class LoginAsUsers(View):

    http_method_names = ['get']
    urlname = 'login_as_users'

    @method_decorator(login_and_domain_required)
    @method_decorator(require_can_login_as)
    @method_decorator(requires_privilege_for_commcare_user(privileges.CLOUDCARE))
    def dispatch(self, *args, **kwargs):
        return super(LoginAsUsers, self).dispatch(*args, **kwargs)

    def get(self, request, domain, **kwargs):
        self.domain = domain
        self.couch_user = request.couch_user

        try:
            limit = int(request.GET.get('limit', 10))
        except ValueError:
            limit = 10

        # front end pages start at one
        try:
            page = int(request.GET.get('page', 1))
        except ValueError:
            page = 1
        query = request.GET.get('query')

        users_query = self._user_query(query, page - 1, limit)
        total_records = users_query.count()
        users_data = users_query.run()

        return json_response({
            'response': {
                'itemList': list(map(self._format_user, users_data.hits)),
                'total': users_data.total,
                'page': page,
                'query': query,
                'total_records': total_records
            },
        })

    def _user_query(self, search_string, page, limit):
        return login_as_user_query(
            self.domain,
            self.couch_user,
            search_string,
            limit,
            page * limit,
        )

    def _format_user(self, user_json):
        user = CouchUser.wrap_correctly(user_json)
        formatted_user = {
            'username': user.raw_username,
            'customFields': user.metadata,
            'first_name': user.first_name,
            'last_name': user.last_name,
            'phoneNumbers': user.phone_numbers,
            'user_id': user.user_id,
            'location': user.sql_location.to_json() if user.sql_location else None,
        }
        return formatted_user


def _format_app_doc(doc):
    keys = ['_id', 'copy_of', 'langs', 'multimedia_map', 'name', 'profile']
    context = {key: doc.get(key) for key in keys}
    context['imageUri'] = doc.get('logo_refs', {}).get('hq_logo_web_apps', {}).get('path', '')
    return context


@login_and_domain_required
@requires_privilege_for_commcare_user(privileges.CLOUDCARE)
def form_context(request, domain, app_id, module_id, form_id):
    app = Application.get(app_id)
    form_url = '{}{}'.format(
        settings.CLOUDCARE_BASE_URL or get_url_base(),
        reverse('download_xform', args=[domain, app_id, module_id, form_id])
    )
    case_id = request.GET.get('case_id')
    instance_id = request.GET.get('instance_id')
    try:
        form = app.get_module(module_id).get_form(form_id)
    except (FormNotFoundException, ModuleNotFoundException):
        raise Http404()

    form_name = list(form.name.values())[0]

    # make the name for the session we will use with the case and form
    session_name = '{app} > {form}'.format(
        app=app.name,
        form=form_name,
    )

    if case_id:
        case = CaseAccessors(domain).get_case(case_id)
        session_name = '{0} - {1}'.format(session_name, case.name)

    root_context = {
        'form_url': form_url,
        'formplayer_url': settings.FORMPLAYER_URL,
    }
    if instance_id:
        try:
            root_context['instance_xml'] = FormAccessors(domain).get_form(instance_id).get_xml()
        except XFormNotFound:
            raise Http404()

    session_extras = {'session_name': session_name, 'app_id': app._id}
    session_extras.update(get_cloudcare_session_data(domain, form, request.couch_user))

    delegation = request.GET.get('task-list') == 'true'
    session_helper = CaseSessionDataHelper(domain, request.couch_user, case_id, app, form, delegation=delegation)
    return json_response(session_helper.get_full_context(
        root_context,
        session_extras
    ))


cloudcare_api = login_or_digest_ex(allow_cc_users=True)


class ReadableQuestions(View):

    urlname = 'readable_questions'

    @csrf_exempt
    @method_decorator(cloudcare_api)
    def dispatch(self, request, *args, **kwargs):
        return super(ReadableQuestions, self).dispatch(request, *args, **kwargs)

    def post(self, request, domain):
        instance_xml = request.POST.get('instanceXml').encode('utf-8')
        app_id = request.POST.get('appId')
        xmlns = request.POST.get('xmlns')

        _, form_data_json = xml2json(instance_xml)
        pretty_questions = readable.get_questions(domain, app_id, xmlns)

        readable_form = readable.get_readable_form_data(form_data_json, pretty_questions)

        rendered_readable_form = render_to_string(
            'reports/form/partials/readable_form.html',
            {'questions': readable_form}
        )

        return json_response({
            'form_data': rendered_readable_form,
            'form_questions': pretty_questions
        })


class HttpResponseConflict(HttpResponse):
    status_code = 409


class EditCloudcareUserPermissionsView(BaseUserSettingsView):
    template_name = 'cloudcare/config.html'
    urlname = 'cloudcare_app_settings'

    @property
    def page_title(self):
        return _("Web Apps Permissions")

    @method_decorator(domain_admin_required)
    @method_decorator(requires_privilege_with_fallback(privileges.CLOUDCARE))
    def dispatch(self, request, *args, **kwargs):
        return super(EditCloudcareUserPermissionsView, self).dispatch(request, *args, **kwargs)

    @property
    def page_context(self):
        apps = get_cloudcare_apps(self.domain)
        access = get_application_access_for_domain(self.domain)
        groups = Group.by_domain(self.domain)
        return {
            'apps': apps,
            'groups': groups,
            'access': access.get_template_json(apps),
        }

    def put(self, request, *args, **kwargs):
        body = json.loads(request.body.decode('utf-8'))
        access = get_application_access_for_domain(self.domain)
        access.restrict = body['restrict']
        access.sqlappgroup_set.all().delete()
        access.sqlappgroup_set.set([
            SQLAppGroup(app_id=app_group['app_id'], group_id=app_group.get('group_id'))
            for app_group in body['app_groups']
        ], bulk=False)
        access.save()
        return json_response({'success': 1})


@waf_allow('XSS_BODY')
@location_safe
@login_and_domain_required
def report_formplayer_error(request, domain):
    data = json.loads(request.body)
    error_type = data.get('type')

    with sentry_sdk.configure_scope() as scope:
        scope.set_tag("cloudcare_error_type", error_type)

    if error_type == 'webformsession_request_failure':
        metrics_counter('commcare.formplayer.webformsession_request_failure', tags={
            'request': data.get('request'),
            'statusText': data.get('statusText'),
            'state': data.get('state'),
            'status': data.get('status'),
            'domain': domain,
            'cloudcare_env': data.get('cloudcareEnv'),
        })
        message = data.get("readableErrorMessage") or "request failure in web form session"
        thread_topic = _message_to_sentry_thread_topic(message)
        notify_error(message=f'[Cloudcare] {thread_topic}', details=data)
    elif error_type == 'show_error_notification':
        message = data.get('message')
        thread_topic = _message_to_sentry_thread_topic(message)
        metrics_counter('commcare.formplayer.show_error_notification', tags={
            'message': _message_to_tag_value(message or 'no_message'),
            'domain': domain,
            'cloudcare_env': data.get('cloudcareEnv'),
        })
        notify_error(message=f'[Cloudcare] {thread_topic}', details=data)
    else:
        metrics_counter('commcare.formplayer.unknown_error_type', tags={
            'domain': domain,
            'cloudcare_env': data.get('cloudcareEnv'),
        })
        notify_error(message=f'[Cloudcare] unknown error type', details=data)
    return JsonResponse({'status': 'ok'})


def _message_to_tag_value(message, allowed_chars=string.ascii_lowercase + string.digits + '_'):
    """
    Turn a long user-facing error message into a short slug that can be used as a datadog tag value

    passes through unidecode to get something ascii-compatible to work with,
    then uses the first four space-delimited words and filters out unwanted characters.

    >>> _message_to_tag_value('Sorry, an error occurred while processing that request.')
    'sorry_an_error_occurred'
    >>> _message_to_tag_value('Another process prevented us from servicing your request. Please try again later.')
    'another_process_prevented_us'
    >>> _message_to_tag_value('509 Unknown Status Code')
    '509_unknown_status_code'
    >>> _message_to_tag_value(
    ... 'EntityScreen EntityScreen [Detail=org.commcare.suite.model.Detail@1f984e3c, '
    ... 'selection=null] could not select case 8854f3583f6f46e69af59fddc9f9428d. '
    ... 'If this error persists please report a bug to CommCareHQ.')
    'entityscreen_entityscreen_detail_org'
    """
    message_tag = unidecode(message)
    message_tag = ''.join((c if c in allowed_chars else ' ') for c in message_tag.lower())
    message_tag = '_'.join(re.split(r' +', message_tag)[:4])
    return message_tag[:59]


def _message_to_sentry_thread_topic(message):
    """
    >>> _message_to_sentry_thread_topic(
    ... 'EntityScreen EntityScreen [Detail=org.commcare.suite.model.Detail@1f984e3c, '
    ... 'selection=null] could not select case 8854f3583f6f46e69af59fddc9f9428d. '
    ... 'If this error persists please report a bug to CommCareHQ.')
    'EntityScreen EntityScreen [Detail=org.commcare.suite.model.Detail@[...], selection=null] could not select case [...]. If this error persists please report a bug to CommCareHQ.'
    """
    return re.sub(r'[a-f0-9-]{7,}', '[...]', message)<|MERGE_RESOLUTION|>--- conflicted
+++ resolved
@@ -129,14 +129,9 @@
             # User has access via domain mirroring
             pass
         if role:
-<<<<<<< HEAD
             apps = [app for app in apps
                     if role.permissions.view_web_app(app['copy_of'] or app['_id'])]
         apps = [_format_app_doc(app) for app in apps]
-=======
-            apps = [app for app in apps if role.permissions.view_web_app(app['copy_of'] or app['_id'])]
-        apps = [_format_app(app) for app in apps]
->>>>>>> 95c40b51
         apps = sorted(apps, key=lambda app: app['name'])
         return apps
 
