--- conflicted
+++ resolved
@@ -260,13 +260,8 @@
     module = app.get_module(module_id)
     auth_cookie = request.COOKIES.get('sessionid')
 
-<<<<<<< HEAD
-    suite_gen = SuiteGenerator(app, is_usercase_enabled(domain))
+    suite_gen = SuiteGenerator(app, is_usercase_in_use(domain))
     xpath = suite_gen.get_filter_xpath(module)
-=======
-    suite_gen = SuiteGenerator(app, is_usercase_in_use(domain))
-    xpath = suite_gen.get_filter_xpath(module, delegation=delegation)
->>>>>>> 528abc29
     extra_instances = [{'id': inst.id, 'src': inst.src}
                        for inst in suite_gen.get_instances_for_module(module, additional_xpaths=[xpath])]
 
