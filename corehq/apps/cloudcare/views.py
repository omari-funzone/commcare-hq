--- conflicted
+++ resolved
@@ -219,12 +219,8 @@
             "environment": WEB_APPS_ENVIRONMENT,
             'use_live_query': toggles.FORMPLAYER_USE_LIVEQUERY.enabled(domain),
             "integrations": integration_contexts(domain),
-<<<<<<< HEAD
-            "change_form_language": toggles.CHANGE_FORM_LANGUAGE.enabled(domain)
-=======
             "change_form_language": toggles.CHANGE_FORM_LANGUAGE.enabled(domain),
             "has_geocoder_privs": domain_has_privilege(domain, privileges.GEOCODER),
->>>>>>> 9c6b5033
         }
         return set_cookie(
             render(request, "cloudcare/formplayer_home.html", context)
@@ -302,16 +298,10 @@
         return self.render_to_response({
             'app': app,
             'formplayer_url': settings.FORMPLAYER_URL,
-<<<<<<< HEAD
-            'mapbox_access_token': settings.MAPBOX_ACCESS_TOKEN,
-            'environment': PREVIEW_APP_ENVIRONMENT,
-            'integrations': integration_contexts(request.domain),
-=======
             "mapbox_access_token": settings.MAPBOX_ACCESS_TOKEN,
             "environment": PREVIEW_APP_ENVIRONMENT,
             "integrations": integration_contexts(request.domain),
             "has_geocoder_privs": domain_has_privilege(request.domain, privileges.GEOCODER),
->>>>>>> 9c6b5033
         })
 
 
