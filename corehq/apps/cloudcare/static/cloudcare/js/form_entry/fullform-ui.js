<<<<<<< HEAD
/* global _, mdAnchorRender */
=======
/* global mdAnchorRender */
>>>>>>> 18e8ef8e
var Const = hqImport("cloudcare/js/form_entry/const"),
    Utils = hqImport("cloudcare/js/form_entry/utils");
var md = window.markdownit();

//Overriden by downstream contexts, check before changing
window.mdAnchorRender = md.renderer.rules.link_open || function (tokens, idx, options, env, self) {
    return self.renderToken(tokens, idx, options);
};

md.renderer.rules.link_open = function (tokens, idx, options, env, self) {
    // If you are sure other plugins can't add `target` - drop check below
    var aIndex = tokens[idx].attrIndex('target');

    if (aIndex < 0) {
        tokens[idx].attrPush(['target', '_blank']); // add new attribute
    } else {
        tokens[idx].attrs[aIndex][1] = '_blank';    // replace value of existing attr
    }

    // pass token to default renderer.
    return mdAnchorRender(tokens, idx, options, env, self);
};

_.delay(function () {
    ko.bindingHandlers.renderMarkdown = {
        update: function (element, valueAccessor) {
            var value = ko.unwrap(valueAccessor());
            value = md.render(value || '');
            $(element).html(value);
        },
    };
});

//if index is part of a repeat, return only the part beyond the deepest repeat
function relativeIndex(ix) {
    var steps = ix.split(',');
    var deepest_repeat = -1,
        i;
    for (i = steps.length - 2; i >= 0; i--) {
        if (steps[i].indexOf(':') != -1) {
            deepest_repeat = i;
            break;
        }
    }
    if (deepest_repeat == -1) {
        return ix;
    } else {
        var rel_ix = '-';
        for (i = deepest_repeat + 1; i < steps.length; i++) {
            rel_ix += steps[i] + (i < steps.length - 1 ? ',' : '');
        }
        return rel_ix;
    }
}

function getIx(o) {
    var ix = o.rel_ix();
    while (ix[0] == '-') {
        o = o.parent;
        if (!o || ko.utils.unwrapObservable(o.rel_ix) === undefined) {
            break;
        }
        if (o.rel_ix().split(',').slice(-1)[0].indexOf(':') != -1) {
            ix = o.rel_ix() + ',' + ix.substring(1);
        }
    }
    return ix;
}

function getForIx(o, ix) {
    if (ko.utils.unwrapObservable(o.type) === 'question') {
        return (getIx(o) == ix ? o : null);
    } else {
        for (var i = 0; i < o.children().length; i++) {
            var result = getForIx(o.children()[i], ix);
            if (result) {
                return result;
            }
        }
    }
}

function ixInfo(o) {
    var full_ix = getIx(o);
    return o.rel_ix + (o.isRepetition ? '(' + o.uuid + ')' : '') + (o.rel_ix != full_ix ? ' :: ' + full_ix : '');
}

function parse_meta(type, style) {
    var meta = {};

    if (type == "date") {
        meta.mindiff = style.before !== null ? +style.before : null;
        meta.maxdiff = style.after !== null ? +style.after : null;
    } else if (type == "int" || type == "float") {
        meta.unit = style.unit;
    } else if (type == 'str') {
        meta.autocomplete = (style.mode == 'autocomplete');
        meta.autocomplete_key = style["autocomplete-key"];
        meta.mask = style.mask;
        meta.prefix = style.prefix;
        meta.longtext = (style.raw == 'full');
    } else if (type == "multiselect") {
        if (style["as-select1"]) {
            meta.as_single = [];
            var vs = style["as-select1"].split(',');
            for (var i = 0; i < vs.length; i++) {
                var k = +vs[i];
                if (k != 0) {
                    meta.as_single.push(k);
                }
            }
        }
    }

    if (type == "select" || type == "multiselect") {
        meta.appearance = style.raw;
    }

    return meta;
}

/**
 * Base abstract prototype for Repeat, Group and Form. Adds methods to
 * objects that contain a children array for rendering nested questions.
 * @param {Object} json - The JSON returned from touchforms to represent the container
 */
function Container(json) {
    var self = this;
    self.pubsub = new ko.subscribable();
    self.fromJS(json);
    /**
     * Used in KO template to determine what template to use for a child
     * @param {Object} child - The child object to be rendered, either Group, Repeat, or Question
     */
    self.childTemplate = function (child) {
        return ko.utils.unwrapObservable(child.type) + '-fullform-ko-template';
    };
}

/**
 * Reconciles the JSON representation of a Container (Group, Repeat, Form) and renders it into
 * a knockout representation.
 * @param {Object} json - The JSON returned from touchforms to represent a Container
 */
Container.prototype.fromJS = function (json) {
    var self = this;
    var mapping = {
        caption: {
            update: function (options) {
                return options.data ? DOMPurify.sanitize(options.data.replace(/\n/g, '<br/>')) : null;
            },
        },
        caption_markdown: {
            update: function (options) {
                return options.data ? md.render(options.data) : null;
            },
        },
        children: {
            create: function (options) {
                if (options.data.type === Const.QUESTION_TYPE) {
                    return new Question(options.data, self);
                } else if (options.data.type === Const.GROUP_TYPE) {
                    return new Group(options.data, self);
                } else if (options.data.type === Const.REPEAT_TYPE) {
                    return new Repeat(options.data, self);
                } else {
                    console.error('Could not find question type of ' + options.data.type);
                }
            },
            update: function (options) {
                if (options.target.pendingAnswer &&
                        options.target.pendingAnswer() !== Const.NO_PENDING_ANSWER) {
                    // There is a request in progress
                    if (Utils.answersEqual(options.data.answer, options.target.pendingAnswer())) {
                        // We can now mark it as not dirty
                        options.data.answer = _.clone(options.target.pendingAnswer());
                        options.target.pendingAnswer(Const.NO_PENDING_ANSWER);
                    } else {
                        // still dirty, keep answer the same as the pending one
                        options.data.answer = _.clone(options.target.pendingAnswer());
                    }
                }

                // Do not update the answer if there is a server error on that question
                if (ko.utils.unwrapObservable(options.target.serverError)) {
                    options.data.answer = _.clone(options.target.answer());
                }
                if (options.target.choices && _.isEqual(options.target.choices(), options.data.choices)) {
                    // replacing the full choice list if it has a few thousand items
                    // is actually quite expensive and can freeze the page for seconds.
                    // at the very least we can skip entirely when there's no change.
                    delete options.data.choices;
                }
                return options.target;
            },
            key: function (data) {
                return ko.utils.unwrapObservable(data.uuid) || ko.utils.unwrapObservable(data.ix);
            },
        },
    };
    ko.mapping.fromJS(json, mapping, self);
};

/**
 * Represents the entire form. There is only one of these on a page.
 * @param {Object} json - The JSON returned from touchforms to represent a Form
 */
function Form(json) {
    var self = this;
    self.displayOptions = json.displayOptions || {};
    json.children = json.tree;
    delete json.tree;
    Container.call(self, json);
    self.blockSubmit = ko.observable(false);
    self.isSubmitting = ko.observable(false);
    self.submitClass = Const.LABEL_OFFSET + ' ' + Const.CONTROL_WIDTH;

    self.currentIndex = ko.observable("0");
    self.atLastIndex = ko.observable(false);
    self.atFirstIndex = ko.observable(true);

    var _updateIndexCallback = function (ix, isAtFirstIndex, isAtLastIndex) {
        self.currentIndex(ix.toString());
        self.atFirstIndex(isAtFirstIndex);
        self.atLastIndex(isAtLastIndex);
    };

    self.showInFormNavigation = ko.computed(function () {
        return self.displayOptions.oneQuestionPerScreen !== undefined
        && self.displayOptions.oneQuestionPerScreen() === true;
    });

    self.isCurrentRequiredSatisfied = ko.computed(function () {
        if (!self.showInFormNavigation()) return true;

        return _.every(self.children(), function (q) {
            return (q.answer() === Const.NO_ANSWER && !q.required())
                || q.answer() !== null;
        });
    });
    self.isCurrentRequiredSatisfied.subscribe(function (isSatisfied) {
        if (isSatisfied) {
            self.forceRequiredVisible(false);
        }
    });

    self.enableNextButton = ko.computed(function () {
        if (!self.showInFormNavigation()) return false;

        var allValidAndNotPending = _.every(self.children(), function (q) {
            return q.isValid() && !q.pendingAnswer();
        });
        return allValidAndNotPending
            && self.showInFormNavigation()
            && self.isCurrentRequiredSatisfied()
            && !self.atLastIndex();
    });

    self.enablePreviousButton = ko.computed(function () {
        if (!self.showInFormNavigation()) return false;
        return self.currentIndex() !== "0" && self.currentIndex() !== "-1" && !self.atFirstIndex();
    });

    self.enableSubmitButton = ko.computed(function () {
        return !self.isSubmitting();
    });

    self.submitText = ko.computed(function () {
        if (self.isSubmitting()) {
            return gettext('Submitting...');
        }
        return gettext('Submit');
    });


    self.forceRequiredVisible = ko.observable(false);

    self.showRequiredNotice = ko.computed(function () {
        return !self.isCurrentRequiredSatisfied() && self.forceRequiredVisible();
    });

    self.clickedNextOnRequired = function () {
        self.forceRequiredVisible(true);
    };

    self.enableForceNextButton = ko.computed(function () {
        return !self.isCurrentRequiredSatisfied() && !self.enableNextButton();
    });

    self.disableNextButton = ko.computed(function () {
        return !self.enableNextButton() && !self.enableForceNextButton();
    });

    self.showSubmitButton = ko.computed(function () {
        return !self.showInFormNavigation();
    });

    self.submitForm = function (form) {
        $.publish('formplayer.' + Const.SUBMIT, self);
    };

    self.nextQuestion = function () {
        $.publish('formplayer.' + Const.NEXT_QUESTION, {
            callback: _updateIndexCallback,
            title: self.title(),
        });
    };

    self.prevQuestion = function () {
        $.publish('formplayer.' + Const.PREV_QUESTION, {
            callback: _updateIndexCallback,
            title: self.title(),
        });
    };

    self.afterRender = function () {
        $(".help-text-trigger").click(function (event) {
            var container = $(event.currentTarget).closest(".caption");
            container.find(".modal").modal('show');
        });

        $(".unsupported-question-type-trigger").click(function () {
            var container = $(event.currentTarget).closest(".widget");
            container.find(".modal").modal('show');
        });
    };

    $.unsubscribe('session');
    $.subscribe('session.reconcile', function (e, response, element) {
        // TODO where does response status parsing belong?
        if (response.status === 'validation-error') {
            if (response.type === 'required') {
                element.serverError(gettext('An answer is required'));
            } else if (response.type === 'constraint') {
                element.serverError(response.reason || gettext('This answer is outside the allowed range.'));
            }
            element.pendingAnswer(Const.NO_PENDING_ANSWER);
        } else {
            response.children = response.tree;
            delete response.tree;
            if (element.serverError) { element.serverError(null); }
            self.fromJS(response);
        }
    });

    $.subscribe('session.block', function (e, block) {
        $('#webforms input, #webforms textarea').prop('disabled', block === Const.BLOCK_ALL);
        self.blockSubmit(block === Const.BLOCK_ALL || block === Const.BLOCK_SUBMIT);
    });
}
Form.prototype = Object.create(Container.prototype);
Form.prototype.constructor = Container;

/**
 * Represents a group of questions.
 * @param {Object} json - The JSON returned from touchforms to represent a Form
 * @param {Object} parent - The object's parent. Either a Form, Group, or Repeat.
 */
function Group(json, parent) {
    var self = this;
    Container.call(self, json);

    self.parent = parent;
    self.rel_ix = ko.observable(relativeIndex(self.ix()));
    self.isRepetition = parent instanceof Repeat;
    if (_.has(json, 'domain_meta') && _.has(json, 'style')) {
        self.domain_meta = parse_meta(json.datatype, val);
    }

    var styles = _.has(json, 'style') && json.style && json.style.raw ? json.style.raw.split(/\s+/) : [];
    self.collapsible = _.contains(styles, Const.COLLAPSIBLE);
    self.showChildren = ko.observable(!self.collapsible || _.contains(styles, Const.COLLAPSIBLE_OPEN));
    self.toggleChildren = function () {
        if (self.collapsible) {
            self.showChildren(!self.showChildren());
        }
    };

    if (self.isRepetition) {
        // If the group is part of a repetition the index can change if the user adds or deletes
        // repeat groups.
        self.ix.subscribe(function (newValue) {
            self.rel_ix(relativeIndex(self.ix()));
        });
    }

    self.deleteRepeat = function () {
        $.publish('formplayer.' + Const.DELETE_REPEAT, self);
        $.publish('formplayer.dirty');
    };

    self.hasAnyNestedQuestions = function () {
        return _.any(self.children(), function (d) {
            if (d.type() === 'question' || d.type() === 'repeat-juncture') {
                return true;
            } else if (d.type() === 'sub-group') {
                return d.hasAnyNestedQuestions();
            }
        });
    };

}
Group.prototype = Object.create(Container.prototype);
Group.prototype.constructor = Container;

/**
 * Represents a repeat group. A repeat only has Group objects as children. Each child Group contains the
 * child questions to be rendered
 * @param {Object} json - The JSON returned from touchforms to represent a Form
 * @param {Object} parent - The object's parent. Either a Form, Group, or Repeat.
 */
function Repeat(json, parent) {
    var self = this;
    Container.call(self, json);

    self.parent = parent;
    self.rel_ix = ko.observable(relativeIndex(self.ix()));
    if (json.hasOwnProperty('domain_meta') && json.hasOwnProperty('style')) {
        self.domain_meta = parse_meta(json.datatype, val);
    }
    self.templateType = 'repeat';

    self.newRepeat = function () {
        $.publish('formplayer.' + Const.NEW_REPEAT, self);
        $.publish('formplayer.dirty');
    };

}
Repeat.prototype = Object.create(Container.prototype);
Repeat.prototype.constructor = Container;

/**
 * Represents a Question. A Question contains an Entry which is the widget that is displayed for that question
 * type.
 * child questions to be rendered
 * @param {Object} json - The JSON returned from touchforms to represent a Form
 * @param {Object} parent - The object's parent. Either a Form, Group, or Repeat.
 */
function Question(json, parent) {
    var self = this;
    self.fromJS(json);
    self.parent = parent;
    // Grab the parent pubsub so questions can interact with other questions on the same form/group.
    self.parentPubSub = (parent) ? parent.pubsub : new ko.subscribable();
    self.error = ko.observable(null);
    self.serverError = ko.observable(null);
    self.rel_ix = ko.observable(relativeIndex(self.ix()));
    if (json.hasOwnProperty('domain_meta') && json.hasOwnProperty('style')) {
        self.domain_meta = parse_meta(json.datatype, val);
    }
    self.throttle = 200;
    self.controlWidth = Const.CONTROL_WIDTH;
    self.labelWidth = Const.LABEL_WIDTH;

    // If the question has ever been answered, set this to true.
    self.hasAnswered = false;

    // pendingAnswer is a copy of an answer being submitted, so that we know not to reconcile a new answer
    // until the question has received a response from the server.
    self.pendingAnswer = ko.observable(Const.NO_PENDING_ANSWER);
    self.pendingAnswer.subscribe(function () { self.hasAnswered = true; });
    self.dirty = ko.computed(function () {
        return self.pendingAnswer() !== Const.NO_PENDING_ANSWER;
    });
    self.clean = ko.computed(function () {
        return !self.dirty() && !self.error() && !self.serverError() && self.hasAnswered;
    });
    self.hasError = ko.computed(function () {
        return (self.error() || self.serverError()) && !self.dirty();
    });

    self.isValid = function () {
        return self.error() === null && self.serverError() === null;
    };

    self.is_select = (self.datatype() === 'select' || self.datatype() === 'multiselect');
    self.entry = hqImport("cloudcare/js/form_entry/entrycontrols_full").getEntry(self);
    self.entryTemplate = function () {
        return self.entry.templateType + '-entry-ko-template';
    };
    self.afterRender = function () { self.entry.afterRender(); };

    self.triggerAnswer = function () {
        self.pendingAnswer(_.clone(self.answer()));
        publishAnswerEvent();
    };
    var publishAnswerEvent = _.throttle(function () {
        $.publish('formplayer.dirty');
        $.publish('formplayer.' + Const.ANSWER, self);
    }, self.throttle);
    self.onchange = self.triggerAnswer;

    self.mediaSrc = function (resourceType) {
        if (!resourceType || !_.isFunction(Utils.resourceMap)) { return ''; }
        return Utils.resourceMap(resourceType);
    };
}

/**
 * Reconciles the JSON representation of a Question and renders it into
 * a knockout representation.
 * @param {Object} json - The JSON returned from touchforms to represent a Question
 */
Question.prototype.fromJS = function (json) {
    var self = this;
    var mapping = {
        caption: {
            update: function (options) {
                return options.data ? DOMPurify.sanitize(options.data.replace(/\n/g, '<br/>')) : null;
            },
        },
        caption_markdown: {
            update: function (options) {
                return options.data ? md.render(options.data) : null;
            },
        },
    };

    ko.mapping.fromJS(json, mapping, self);
};
/**
 * Returns a list of style strings that match the given pattern.
 * If a regex is provided, returns regex matches. If a string is provided
 * an exact match is returned.
 * @param {Object} pattern - the regex or string used to find matching styles.
 */
Question.prototype.stylesContaining = function (pattern) {
    var self = this;
    var retVal = [];
    var styleStr = (self.style) ? ko.utils.unwrapObservable(self.style.raw) : null;
    if (styleStr) {
        var styles = styleStr.split(' ');
        styles.forEach(function (style) {
            if ((pattern instanceof RegExp && style.match(pattern))
                || (typeof pattern === "string" && pattern === style)) {
                retVal.push(style);
            }
        });
    }
    return retVal;
};
/**
 * Returns a boolean of whether the styles contain a pattern
 * If a regex is provided, returns regex matches. If a string is provided
 * an exact match is returned.
 * @param {Object} pattern - the regex or string used to find matching styles.
 */
Question.prototype.stylesContains = function (pattern) {
    return this.stylesContaining(pattern).length > 0;
};

RegExp.escape = function (s) {
    return s.replace(/[-\/\\^$*+?.()|[\]{}]/g, '\\$&');
};<|MERGE_RESOLUTION|>--- conflicted
+++ resolved
@@ -1,8 +1,4 @@
-<<<<<<< HEAD
-/* global _, mdAnchorRender */
-=======
 /* global mdAnchorRender */
->>>>>>> 18e8ef8e
 var Const = hqImport("cloudcare/js/form_entry/const"),
     Utils = hqImport("cloudcare/js/form_entry/utils");
 var md = window.markdownit();
