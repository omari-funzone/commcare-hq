--- conflicted
+++ resolved
@@ -262,11 +262,6 @@
             return !self.isSubmitting();
         });
 
-<<<<<<< HEAD
-    self.clickedNextOnRequired = function () {
-        self.forceRequiredVisible(true);
-    };
-=======
         self.submitText = ko.computed(function () {
             if (self.isSubmitting()) {
                 return gettext('Submitting...');
@@ -274,13 +269,7 @@
             return gettext('Submit');
         });
 
->>>>>>> 44c35920
-
         self.forceRequiredVisible = ko.observable(false);
-
-        self.showRequiredNotice = ko.computed(function () {
-            return !self.isCurrentRequiredSatisfied() && self.forceRequiredVisible();
-        });
 
         self.clickedNextOnRequired = function () {
             self.forceRequiredVisible(true);
@@ -370,59 +359,27 @@
             self.domain_meta = parse_meta(json.datatype, val);
         }
 
-<<<<<<< HEAD
-    $.subscribe('session.block', function (e, block) {
-        $('#webforms input, #webforms textarea').prop('disabled', block === Const.BLOCK_ALL);
-        self.blockSubmit(block === Const.BLOCK_ALL || block === Const.BLOCK_SUBMIT);
-    });
-}
-Form.prototype = Object.create(Container.prototype);
-Form.prototype.constructor = Container;
-
-/**
- * Represents a group of questions.
- * @param {Object} json - The JSON returned from touchforms to represent a Form
- * @param {Object} parent - The object's parent. Either a Form, Group, or Repeat.
- */
-function Group(json, parent) {
-    var self = this;
-    Container.call(self, json);
-
-    self.parent = parent;
-    self.rel_ix = ko.observable(relativeIndex(self.ix()));
-    self.isRepetition = parent instanceof Repeat;
-    if (_.has(json, 'domain_meta') && _.has(json, 'style')) {
-        self.domain_meta = parse_meta(json.datatype, val);
-    }
-
-    var styles = _.has(json, 'style') && json.style && json.style.raw ? json.style.raw.split(/\s+/) : [];
-    self.collapsible = _.contains(styles, Const.COLLAPSIBLE);
-    self.showChildren = ko.observable(!self.collapsible || _.contains(styles, Const.COLLAPSIBLE_OPEN));
-    self.toggleChildren = function () {
-        if (self.collapsible) {
-            self.showChildren(!self.showChildren());
-        }
-    };
-
-    self.childrenRequired = ko.computed(function () {
-        return _.find(self.children(), function (child) {
-            return child.required() || self.childrenRequired && self.childrenRequired();
-        });
-    });
-
-    self.hasError = ko.computed(function () {
-        return _.find(self.children(), function (child) {
-            return child.hasError();
-        });
-    });
-
-    if (self.isRepetition) {
-        // If the group is part of a repetition the index can change if the user adds or deletes
-        // repeat groups.
-        self.ix.subscribe(function (newValue) {
-            self.rel_ix(relativeIndex(self.ix()));
-        });
-=======
+        var styles = _.has(json, 'style') && json.style && json.style.raw ? json.style.raw.split(/\s+/) : [];
+        self.collapsible = _.contains(styles, Const.COLLAPSIBLE);
+        self.showChildren = ko.observable(!self.collapsible || _.contains(styles, Const.COLLAPSIBLE_OPEN));
+        self.toggleChildren = function () {
+            if (self.collapsible) {
+                self.showChildren(!self.showChildren());
+            }
+        };
+
+        self.childrenRequired = ko.computed(function () {
+            return _.find(self.children(), function (child) {
+                return child.required() || self.childrenRequired && self.childrenRequired();
+            });
+        });
+
+        self.hasError = ko.computed(function () {
+            return _.find(self.children(), function (child) {
+                return child.hasError();
+            });
+        });
+
         if (self.isRepetition) {
             // If the group is part of a repetition the index can change if the user adds or deletes
             // repeat groups.
@@ -445,8 +402,6 @@
                 }
             });
         };
-
->>>>>>> 44c35920
     }
     Group.prototype = Object.create(Container.prototype);
     Group.prototype.constructor = Container;
