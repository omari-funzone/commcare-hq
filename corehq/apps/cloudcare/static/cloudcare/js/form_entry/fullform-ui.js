--- conflicted
+++ resolved
@@ -369,13 +369,8 @@
     }
 
     var style = _.has(json, 'style') && json.style ? json.style.raw : undefined;
-<<<<<<< HEAD
     self.collapsible = !!_.contains([Const.COLLAPSIBLE_OPEN, Const.COLLAPSIBLE_CLOSED], style);
-    self.showChildren = ko.observable(!self.collapsible || style == Const.COLLAPSIBLE_OPEN);
-=======
-    self.collapsible = !!_.contains([Formplayer.Const.COLLAPSIBLE_OPEN, Formplayer.Const.COLLAPSIBLE_CLOSED], style);
-    self.showChildren = ko.observable(!self.collapsible || style === Formplayer.Const.COLLAPSIBLE_OPEN);
->>>>>>> f781385e
+    self.showChildren = ko.observable(!self.collapsible || style === Const.COLLAPSIBLE_OPEN);
     self.toggleChildren = function () {
         if (self.collapsible) {
             self.showChildren(!self.showChildren());
