--- conflicted
+++ resolved
@@ -125,10 +125,7 @@
         var self = this;
         self.pubsub = new ko.subscribable();
         self.fromJS(json);
-<<<<<<< HEAD
-=======
-
->>>>>>> 8937d064
+
         /**
          * Used in KO template to determine what template to use for a child
          * @param {Object} child - The child object to be rendered, either Group, Repeat, or Question
@@ -136,15 +133,12 @@
         self.childTemplate = function (child) {
             return ko.utils.unwrapObservable(child.type) + '-fullform-ko-template';
         };
-<<<<<<< HEAD
-=======
 
         self.hasError = ko.computed(function () {
             return _.find(self.children(), function (child) {
                 return child.hasError();
             });
         });
->>>>>>> 8937d064
     }
 
     /**
@@ -254,7 +248,6 @@
                 self.forceRequiredVisible(false);
             }
         });
-<<<<<<< HEAD
 
         self.enableNextButton = ko.computed(function () {
             if (!self.showInFormNavigation()) {
@@ -286,7 +279,6 @@
             return gettext('Submit');
         });
 
-
         self.forceRequiredVisible = ko.observable(false);
 
         self.showRequiredNotice = ko.computed(function () {
@@ -328,12 +320,12 @@
         };
 
         self.afterRender = function () {
-            $(".help-text-trigger").click(function (event) {
+            $(document).on("click", ".help-text-trigger", function (event) {
                 var container = $(event.currentTarget).closest(".caption");
                 container.find(".modal").modal('show');
             });
 
-            $(".unsupported-question-type-trigger").click(function () {
+            $(document).on("click", ".unsupported-question-type-trigger", function (event) {
                 var container = $(event.currentTarget).closest(".widget");
                 container.find(".modal").modal('show');
             });
@@ -381,6 +373,21 @@
             self.domain_meta = parseMeta(json.datatype, json.style);
         }
 
+        var styles = _.has(json, 'style') && json.style && json.style.raw ? json.style.raw.split(/\s+/) : [];
+        self.collapsible = _.contains(styles, Const.COLLAPSIBLE);
+        self.showChildren = ko.observable(!self.collapsible || _.contains(styles, Const.COLLAPSIBLE_OPEN));
+        self.toggleChildren = function () {
+            if (self.collapsible) {
+                self.showChildren(!self.showChildren());
+            }
+        };
+
+        self.childrenRequired = ko.computed(function () {
+            return _.find(self.children(), function (child) {
+                return child.required() || child.childrenRequired && child.childrenRequired();
+            });
+        });
+
         if (self.isRepetition) {
             // If the group is part of a repetition the index can change if the user adds or deletes
             // repeat groups.
@@ -403,7 +410,6 @@
                 }
             });
         };
-
     }
     Group.prototype = Object.create(Container.prototype);
     Group.prototype.constructor = Container;
@@ -415,280 +421,14 @@
      * @param {Object} parent - The object's parent. Either a Form, Group, or Repeat.
      */
     function Repeat(json, parent) {
-=======
-
-        self.enableNextButton = ko.computed(function () {
-            if (!self.showInFormNavigation()) {
-                return false;
-            }
-
-            var allValidAndNotPending = _.every(self.children(), function (q) {
-                return q.isValid() && !q.pendingAnswer();
-            });
-            return allValidAndNotPending
-                && self.showInFormNavigation()
-                && self.isCurrentRequiredSatisfied()
-                && !self.atLastIndex();
-        });
-
-        self.enablePreviousButton = ko.computed(function () {
-            if (!self.showInFormNavigation()) return false;
-            return self.currentIndex() !== "0" && self.currentIndex() !== "-1" && !self.atFirstIndex();
-        });
-
-        self.enableSubmitButton = ko.computed(function () {
-            return !self.isSubmitting();
-        });
-
-        self.submitText = ko.computed(function () {
-            if (self.isSubmitting()) {
-                return gettext('Submitting...');
-            }
-            return gettext('Submit');
-        });
-
-        self.forceRequiredVisible = ko.observable(false);
-
-        self.showRequiredNotice = ko.computed(function () {
-            return !self.isCurrentRequiredSatisfied() && self.forceRequiredVisible();
-        });
-
-        self.clickedNextOnRequired = function () {
-            self.forceRequiredVisible(true);
-        };
-
-        self.enableForceNextButton = ko.computed(function () {
-            return !self.isCurrentRequiredSatisfied() && !self.enableNextButton();
-        });
-
-        self.disableNextButton = ko.computed(function () {
-            return !self.enableNextButton() && !self.enableForceNextButton();
-        });
-
-        self.showSubmitButton = ko.computed(function () {
-            return !self.showInFormNavigation();
-        });
-
-        self.submitForm = function () {
-            $.publish('formplayer.' + Const.SUBMIT, self);
-        };
-
-        self.nextQuestion = function () {
-            $.publish('formplayer.' + Const.NEXT_QUESTION, {
-                callback: _updateIndexCallback,
-                title: self.title(),
-            });
-        };
-
-        self.prevQuestion = function () {
-            $.publish('formplayer.' + Const.PREV_QUESTION, {
-                callback: _updateIndexCallback,
-                title: self.title(),
-            });
-        };
-
-        self.afterRender = function () {
-            $(document).on("click", ".help-text-trigger", function (event) {
-                var container = $(event.currentTarget).closest(".caption");
-                container.find(".modal").modal('show');
-            });
-
-            $(document).on("click", ".unsupported-question-type-trigger", function (event) {
-                var container = $(event.currentTarget).closest(".widget");
-                container.find(".modal").modal('show');
-            });
-        };
-
-        $.unsubscribe('session');
-        $.subscribe('session.reconcile', function (e, response, element) {
-            // TODO where does response status parsing belong?
-            if (response.status === 'validation-error') {
-                if (response.type === 'required') {
-                    element.serverError(gettext('An answer is required'));
-                } else if (response.type === 'constraint') {
-                    element.serverError(response.reason || gettext('This answer is outside the allowed range.'));
-                }
-                element.pendingAnswer(Const.NO_PENDING_ANSWER);
-            } else {
-                response.children = response.tree;
-                delete response.tree;
-                if (element.serverError) { element.serverError(null); }
-                self.fromJS(response);
-            }
-        });
-
-        $.subscribe('session.block', function (e, block) {
-            $('#webforms input, #webforms textarea').prop('disabled', block === Const.BLOCK_ALL);
-            self.blockSubmit(block === Const.BLOCK_ALL || block === Const.BLOCK_SUBMIT);
-        });
-    }
-    Form.prototype = Object.create(Container.prototype);
-    Form.prototype.constructor = Container;
-
-    /**
-     * Represents a group of questions.
-     * @param {Object} json - The JSON returned from touchforms to represent a Form
-     * @param {Object} parent - The object's parent. Either a Form, Group, or Repeat.
-     */
-    function Group(json, parent) {
->>>>>>> 8937d064
         var self = this;
         Container.call(self, json);
 
         self.parent = parent;
-        self.rel_ix = ko.observable(relativeIndex(self.ix()));
-<<<<<<< HEAD
-        if (_.has(json, 'domain_meta') && _.has(json, 'style')) {
-            self.domain_meta = parseMeta(json.datatype, json.style);
-        }
-        self.templateType = 'repeat';
-        self.ixInfo = function (o) {
-            var fullIx = getIx(o);
-            return o.rel_ix + (o.isRepetition ? '(' + o.uuid + ')' : '') + (o.rel_ix !== fullIx ? ' :: ' + fullIx : '');
-        };
-
-        self.newRepeat = function () {
-            $.publish('formplayer.' + Const.NEW_REPEAT, self);
-            $.publish('formplayer.dirty');
-        };
-
-    }
-    Repeat.prototype = Object.create(Container.prototype);
-    Repeat.prototype.constructor = Container;
-
-    /**
-     * Represents a Question. A Question contains an Entry which is the widget that is displayed for that question
-     * type.
-=======
-        self.isRepetition = parent instanceof Repeat;
-        if (_.has(json, 'domain_meta') && _.has(json, 'style')) {
-            self.domain_meta = parseMeta(json.datatype, json.style);
-        }
-
-        var styles = _.has(json, 'style') && json.style && json.style.raw ? json.style.raw.split(/\s+/) : [];
-        self.collapsible = _.contains(styles, Const.COLLAPSIBLE);
-        self.showChildren = ko.observable(!self.collapsible || _.contains(styles, Const.COLLAPSIBLE_OPEN));
-        self.toggleChildren = function () {
-            if (self.collapsible) {
-                self.showChildren(!self.showChildren());
-            }
-        };
-
-        self.childrenRequired = ko.computed(function () {
-            return _.find(self.children(), function (child) {
-                return child.required() || child.childrenRequired && child.childrenRequired();
-            });
-        });
-
-        if (self.isRepetition) {
-            // If the group is part of a repetition the index can change if the user adds or deletes
-            // repeat groups.
-            self.ix.subscribe(function () {
-                self.rel_ix(relativeIndex(self.ix()));
-            });
-        }
-
-        self.deleteRepeat = function () {
-            $.publish('formplayer.' + Const.DELETE_REPEAT, self);
-            $.publish('formplayer.dirty');
-        };
-
-        self.hasAnyNestedQuestions = function () {
-            return _.any(self.children(), function (d) {
-                if (d.type() === 'question' || d.type() === 'repeat-juncture') {
-                    return true;
-                } else if (d.type() === 'sub-group') {
-                    return d.hasAnyNestedQuestions();
-                }
-            });
-        };
-    }
-    Group.prototype = Object.create(Container.prototype);
-    Group.prototype.constructor = Container;
-
-    /**
-     * Represents a repeat group. A repeat only has Group objects as children. Each child Group contains the
->>>>>>> 8937d064
-     * child questions to be rendered
-     * @param {Object} json - The JSON returned from touchforms to represent a Form
-     * @param {Object} parent - The object's parent. Either a Form, Group, or Repeat.
-     */
-<<<<<<< HEAD
-    function Question(json, parent) {
-        var self = this;
-        self.fromJS(json);
-        self.parent = parent;
-        // Grab the parent pubsub so questions can interact with other questions on the same form/group.
-        self.parentPubSub = (parent) ? parent.pubsub : new ko.subscribable();
-        self.error = ko.observable(null);
-        self.serverError = ko.observable(null);
-=======
-    function Repeat(json, parent) {
-        var self = this;
-        Container.call(self, json);
-
-        self.parent = parent;
->>>>>>> 8937d064
         self.rel_ix = ko.observable(relativeIndex(self.ix()));
         if (_.has(json, 'domain_meta') && _.has(json, 'style')) {
             self.domain_meta = parseMeta(json.datatype, json.style);
         }
-<<<<<<< HEAD
-        self.throttle = 200;
-        self.controlWidth = Const.CONTROL_WIDTH;
-        self.labelWidth = Const.LABEL_WIDTH;
-
-        // If the question has ever been answered, set this to true.
-        self.hasAnswered = false;
-
-        // pendingAnswer is a copy of an answer being submitted, so that we know not to reconcile a new answer
-        // until the question has received a response from the server.
-        self.pendingAnswer = ko.observable(Const.NO_PENDING_ANSWER);
-        self.pendingAnswer.subscribe(function () { self.hasAnswered = true; });
-        self.dirty = ko.computed(function () {
-            return self.pendingAnswer() !== Const.NO_PENDING_ANSWER;
-        });
-        self.clean = ko.computed(function () {
-            return !self.dirty() && !self.error() && !self.serverError() && self.hasAnswered;
-        });
-        self.hasError = ko.computed(function () {
-            return (self.error() || self.serverError()) && !self.dirty();
-        });
-
-        self.isValid = function () {
-            return self.error() === null && self.serverError() === null;
-        };
-
-        self.is_select = (self.datatype() === 'select' || self.datatype() === 'multiselect');
-        self.entry = hqImport("cloudcare/js/form_entry/entrycontrols_full").getEntry(self);
-        self.entryTemplate = function () {
-            return self.entry.templateType + '-entry-ko-template';
-        };
-        self.afterRender = function () { self.entry.afterRender(); };
-
-        self.ixInfo = function (o) {
-            var fullIx = getIx(o);
-            return o.rel_ix + (o.isRepetition ? '(' + o.uuid + ')' : '') + (o.rel_ix !== fullIx ? ' :: ' + fullIx : '');
-        };
-
-        self.triggerAnswer = function () {
-            self.pendingAnswer(_.clone(self.answer()));
-            publishAnswerEvent();
-        };
-        var publishAnswerEvent = _.throttle(function () {
-            $.publish('formplayer.dirty');
-            $.publish('formplayer.' + Const.ANSWER, self);
-        }, self.throttle);
-        self.onchange = self.triggerAnswer;
-
-        self.mediaSrc = function (resourceType) {
-            if (!resourceType || !_.isFunction(Utils.resourceMap)) { return ''; }
-            return Utils.resourceMap(resourceType);
-        };
-    }
-
-    /**
-=======
         self.templateType = 'repeat';
         self.ixInfo = function (o) {
             var fullIx = getIx(o);
@@ -777,7 +517,6 @@
     }
 
     /**
->>>>>>> 8937d064
      * Reconciles the JSON representation of a Question and renders it into
      * a knockout representation.
      * @param {Object} json - The JSON returned from touchforms to represent a Question
