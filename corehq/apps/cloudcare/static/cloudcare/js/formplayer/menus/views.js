--- conflicted
+++ resolved
@@ -327,7 +327,6 @@
             FormplayerFrontend.trigger("menu:paginate", pageSelection);
         },
 
-<<<<<<< HEAD
         caseListGo: function (e) {
             e.preventDefault();
             var goText = Number($('#goText').val());
@@ -337,15 +336,6 @@
                 FormplayerFrontend.trigger('showError', 'Enter valid Page number');
             }
          },
-=======
-        paginateKeyAction: function (e) {
-            // Pressing Enter on a pagination control activates it.
-            if (event.which === 13 || event.keyCode === 13) {
-                e.stopImmediatePropagation();
-                this.paginateAction(e);
-            }
-        },
->>>>>>> 63da92ce
 
         columnSortAction: function (e) {
             var columnSelection = $(e.currentTarget).data("id") + 1;
