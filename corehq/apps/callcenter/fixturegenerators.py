from xml.etree import ElementTree
from datetime import datetime
import pytz
from corehq.apps.callcenter.indicator_sets import CallCenterIndicators
from corehq.apps.users.models import CommCareUser
<<<<<<< HEAD
from dimagi.utils.logging import notify_logger
=======
from dimagi.utils.logging import notify_exception
>>>>>>> 7bc307da

utc = pytz.utc


def should_sync(domain, last_sync, utcnow=None):
    # definitely sync if we haven't synced before
    if not last_sync or not last_sync.date:
        return True

    try:
        timezone = pytz.timezone(domain.default_timezone)
    except pytz.UnknownTimeZoneError:
        timezone = utc

    # check if user has already synced today (in local timezone). Indicators only change daily.
    last_sync_utc = last_sync.date if last_sync.date.tzinfo else utc.localize(last_sync.date)
    last_sync_local = timezone.normalize(last_sync_utc.astimezone(timezone))

    utcnow = utcnow if utcnow else utc.localize(datetime.utcnow())
    current_date_local = timezone.normalize(utcnow.astimezone(timezone))

    if current_date_local.date() != last_sync_local.date():
        return True

    return False


<<<<<<< HEAD
def indicators_fixture_generator(user, version, last_sync):
=======
def indicators_fixture_generator(user, version, synclog, last_sync):
>>>>>>> 7bc307da
    assert isinstance(user, CommCareUser)

    domain = user.project
    fixtures = []

<<<<<<< HEAD
    if not should_sync(domain, last_sync):
        return fixtures

    if domain and hasattr(domain, 'call_center_config') and domain.call_center_config.enabled:
        try:
            fixtures.append(gen_fixture(user, CallCenterIndicators(domain, user)))
        except Exception as e:  # blanket exception catching intended
            notify_logger.exception('problem generating callcenter fixture for user {user}: {msg}'.format(
                user=user._id, msg=str(e)))
=======
    if not domain or not (hasattr(domain, 'call_center_config') and domain.call_center_config.enabled):
        return fixtures

    if not should_sync(domain, last_sync):
        return fixtures

    try:
        fixtures.append(gen_fixture(user, CallCenterIndicators(domain, user, synclog=synclog)))
    except Exception:  # blanket exception catching intended
        notify_exception(None, 'problem generating callcenter fixture', details={
            'user_id': user._id,
            'domain': user.domain
        })
>>>>>>> 7bc307da

    return fixtures


def gen_fixture(user, indicator_set):
    """
    Generate the fixture from the indicator data.

    :param user: The user.
    :param indicator_set: A subclass of SqlIndicatorSet
    """
    """
    Example output:

    indicator_set.name = 'demo'
    indicator_set.get_data() = {'user_case1': {'indicator_a': 1, 'indicator_b': 2}}

    <fixture id="indicators:demo" user_id="...">
        <indicators>
            <case id="user_case1">
                <indicator_a>1</indicator_a>
                <indicator_b>2</indicator_2>
            </case>
        </indicators>
    </fixture>
    """
    name = indicator_set.name
    data = indicator_set.get_data()

<<<<<<< HEAD
    fixture = ElementTree.Element('fixture', attrib={'id': 'indicators:%s' % name, 'user_id': user.user_id})
=======
    fixture = ElementTree.Element('fixture', attrib={
        'id': 'indicators:%s' % name,
        'user_id': user.user_id,
        'date': indicator_set.reference_date.isoformat()
    })
>>>>>>> 7bc307da
    indicators_node = ElementTree.SubElement(fixture, 'indicators')
    for case_id, indicators in data.iteritems():
        group = ElementTree.SubElement(indicators_node, 'case', attrib={'id': case_id})
        for name, value in indicators.items():
            indicator = ElementTree.SubElement(group, name)
            indicator.text = str(value)

    return fixture<|MERGE_RESOLUTION|>--- conflicted
+++ resolved
@@ -3,11 +3,7 @@
 import pytz
 from corehq.apps.callcenter.indicator_sets import CallCenterIndicators
 from corehq.apps.users.models import CommCareUser
-<<<<<<< HEAD
-from dimagi.utils.logging import notify_logger
-=======
 from dimagi.utils.logging import notify_exception
->>>>>>> 7bc307da
 
 utc = pytz.utc
 
@@ -35,27 +31,12 @@
     return False
 
 
-<<<<<<< HEAD
-def indicators_fixture_generator(user, version, last_sync):
-=======
 def indicators_fixture_generator(user, version, synclog, last_sync):
->>>>>>> 7bc307da
     assert isinstance(user, CommCareUser)
 
     domain = user.project
     fixtures = []
 
-<<<<<<< HEAD
-    if not should_sync(domain, last_sync):
-        return fixtures
-
-    if domain and hasattr(domain, 'call_center_config') and domain.call_center_config.enabled:
-        try:
-            fixtures.append(gen_fixture(user, CallCenterIndicators(domain, user)))
-        except Exception as e:  # blanket exception catching intended
-            notify_logger.exception('problem generating callcenter fixture for user {user}: {msg}'.format(
-                user=user._id, msg=str(e)))
-=======
     if not domain or not (hasattr(domain, 'call_center_config') and domain.call_center_config.enabled):
         return fixtures
 
@@ -69,7 +50,6 @@
             'user_id': user._id,
             'domain': user.domain
         })
->>>>>>> 7bc307da
 
     return fixtures
 
@@ -99,15 +79,11 @@
     name = indicator_set.name
     data = indicator_set.get_data()
 
-<<<<<<< HEAD
-    fixture = ElementTree.Element('fixture', attrib={'id': 'indicators:%s' % name, 'user_id': user.user_id})
-=======
     fixture = ElementTree.Element('fixture', attrib={
         'id': 'indicators:%s' % name,
         'user_id': user.user_id,
         'date': indicator_set.reference_date.isoformat()
     })
->>>>>>> 7bc307da
     indicators_node = ElementTree.SubElement(fixture, 'indicators')
     for case_id, indicators in data.iteritems():
         group = ElementTree.SubElement(indicators_node, 'case', attrib={'id': case_id})
