--- conflicted
+++ resolved
@@ -43,16 +43,6 @@
     if not should_sync(domain, last_sync):
         return fixtures
 
-<<<<<<< HEAD
-    if domain and hasattr(domain, 'call_center_config') and domain.call_center_config.enabled:
-        try:
-            fixtures.append(gen_fixture(user, CallCenterIndicators(domain, user)))
-        except Exception:  # blanket exception catching intended
-            notify_exception(None, 'problem generating callcenter fixture', details={
-                'user_id': user._id,
-                'domain': user.domain
-            })
-=======
     try:
         fixtures.append(gen_fixture(user, CallCenterIndicators(domain, user, synclog=synclog)))
     except Exception:  # blanket exception catching intended
@@ -60,7 +50,6 @@
             'user_id': user._id,
             'domain': user.domain
         })
->>>>>>> b25df2f4
 
     return fixtures
 
