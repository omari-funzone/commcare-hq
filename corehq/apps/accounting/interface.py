--- conflicted
+++ resolved
@@ -921,11 +921,7 @@
     def payment_records(self):
         return PaymentRecord.objects.filter(**self.filters)
 
-<<<<<<< HEAD
-    def account(self, payment_record):
-=======
     def get_account(self, payment_record):
->>>>>>> 38f6c625
         return (CreditAdjustment.objects
                 .filter(payment_record_id=payment_record.id)
                 .latest('last_modified')
@@ -941,13 +937,8 @@
                     text=record.date_created.strftime(USER_DATE_FORMAT),
                     sort_key=record.date_created.isoformat(),
                 ),
-<<<<<<< HEAD
-                self.account(record).name,
-                self.account(record).created_by_domain,
-=======
                 self.get_account(record).name,
                 self.get_account(record).created_by_domain,
->>>>>>> 38f6c625
                 record.payment_method.web_user,
                 format_datatables_data(
                     text=mark_safe(
