"""
Basic usage:
There should be a file and subclass of ESQuery for each index we have.

Each method returns a new object, so you can chain calls together like
SQLAlchemy. Here's an example usage:

.. code-block:: python

    q = FormsES()\\
        .domain(self.domain)\\
        .xmlns(self.xmlns)\\
        .submitted(gte=self.datespan.startdate_param,
<<<<<<< HEAD
                    lt=self.datespan.enddateparam)\
        .fields(['xmlns', 'domain', 'app_id'])\
        .sort('received_on', desc=False)\
        .size(self.pagination.count)\
        .start(self.pagination.start)\
        .terms_facet('babies_saved', 'babies.count', size=10)
=======
                    lt=self.datespan.enddateparam)\\
        .fields(['xmlns', 'domain', 'app_id'])\\
        .sort('received_on', desc=False)\\
        .size(self.pagination.count)\\
        .start(self.pagination.start)
>>>>>>> 5bf9a64c
    result = q.run()
    total_docs = result.total
    hits = result.hits

Generally useful filters and queries should be abstracted away for re-use,
but you can always add your own like so:

.. code-block:: python

    q.filter({"some_arbitrary_filter": {...}})
    q.set_query({"fancy_query": {...}})

Index query classes have default filters to exclude things like inactive
users or deleted docs, but you can remove these with `remove_default_filters`.

For debugging or more helpful error messages, you can use `query.dumps()`
and `query.pprint()`, both of which use `json.dumps()` and are suitable for
pasting in to ES Head or Marvel or whatever

language:
 * es_query - the entire query, filters, query, pagination, facets
 * filters - a list of the individual filters
 * query - the query, used for searching, not filtering
 * field - a field on the document. User docs have a 'domain' field.
 * lt/gt - less/greater than
 * lte/gte - less/greater than or equal to

.. TODOs:
    sorting
    Add esquery.iter() method
"""
from collections import namedtuple
from copy import deepcopy
import json

from dimagi.utils.decorators.memoized import memoized

from corehq.elastic import ES_URLS, ESError, run_query, SIZE_LIMIT

from . import facets
from . import filters


class ESQuery(object):
    """
    This query builder only outputs the following query structure
    {
        "query": {
            "filtered": {
                "filter": {
                    "and": [
                        <filters>
                    ]
                },
                "query": <query>
            }
        },
        <size, sort, other params>
    }
    """
    index = None
    _fields = None
    _start = None
    _size = None
    _facets = None
    default_filters = {
        "match_all": {"match_all": {}}
    }

    def __init__(self, index=None):
        self.index = index if index is not None else self.index
        if self.index not in ES_URLS:
            msg = "%s is not a valid ES index.  Available options are: %s" % (
                index, ', '.join(ES_URLS.keys()))
            raise IndexError(msg)
        self._default_filters = deepcopy(self.default_filters)
        self._facets = []
        self.es_query = {"query": {
            "filtered": {
                "filter": {"and": []},
                "query": {'match_all': {}}
            }
        }}

    @property
    def builtin_filters(self):
        """
        A list of callables that return filters
        These will all be available as instance methods, so you can do
            self.term(field, value)
        instead of
            self.filter(filters.term(field, value))
        """
        return [
            filters.term,
            filters.OR,
            filters.AND,
            filters.range_filter,
            filters.date_range,
        ]

    def __getattr__(self, attr):
        # This is syntactic sugar
        # If you do query.<attr> and attr isn't found as a classmethod,
        # this will look for it in self.builtin_filters.
        for fn in self.builtin_filters:
            if fn.__name__ == attr:
                def add_filter(*args, **kwargs):
                    return self.filter(fn(*args, **kwargs))
                return add_filter
        raise AttributeError("There is no builtin filter named %s" % attr)

    def run(self):
        """
        Actually run the query.  Return an ESQuerySet object.
        """
        raw = run_query(self.url, self.raw_query)
        return ESQuerySet(raw, deepcopy(self))

    @property
    def _filters(self):
        return self.es_query['query']['filtered']['filter']['and']

    def filter(self, filter):
        """
        Add the passed-in filter to the query.  All filtering goes through
        this class.
        """
        query = deepcopy(self)
        query._filters.append(filter)
        return query

    @property
    def filters(self):
        """
        Return a list of the filters used in this query, suitable if you
        want to reproduce a query with additional filtering.
        """
        return self._default_filters.values() + self._filters

    def facet(self, _facet):
        """
        Add a facet to the query.
        """
        query = deepcopy(self)
        query._facets.append(_facet)
        return query

    def terms_facet(self, name, term, size=None):
        return self.facet(facets.TermsFacet(name, term, size))

    def date_histogram(self, name, datefield, interval):
        return self.facet(facets.DateHistogram(name, datefield, interval))

    @property
    def _query(self):
        return self.es_query['query']['filtered']['query']

    @property
    def set_query(self, query):
        """
        Add a query.  Most stuff we want is better done with filters, but
        if you actually want Levenshtein distance or prefix querying...
        """
        es = deepcopy(self)
        es.es_query['query']['filtered']['query'] = query
        return es

    def assemble(self):
        """
        Build out the es_query dict
        """
        self._filters.extend(self._default_filters.values())
        if self._fields is not None:
            self.es_query['fields'] = self._fields
        if self._start is not None:
            self.es_query['from'] = self._start
        self.es_query['size'] = self._size if self._size is not None else SIZE_LIMIT
        if self._facets:
            self.es_query['facets'] = {
                facet.name: {facet.type: facet.params}
                for facet in self._facets
            }

    def fields(self, fields):
        """
        Restrict the fields returned from elasticsearch
        """
        query = deepcopy(self)
        query._fields = fields
        return query

    def start(self, start):
        """
        Pagination.  Analagous to SQL offset.
        """
        query = deepcopy(self)
        query._start = start
        return query

    def size(self, size):
        """
        Restrict number of results returned.  Analagous to SQL limit.
        """
        query = deepcopy(self)
        query._size = size
        return query

    @property
    def raw_query(self):
        query = deepcopy(self)
        query.assemble()
        return query.es_query

    def dumps(self, pretty=False):
        indent = 4 if pretty else None
        return json.dumps(self.raw_query, indent=indent)

    def pprint(self):
        print self.dumps(pretty=True)

    @property
    def url(self):
        return ES_URLS[self.index]

    def sort(self, field, desc=False):
        """
        Order the results by field.
        """
        query = deepcopy(self)
        query.es_query['sort'] = {
            field: {'order': 'desc' if desc else 'asc'}
        }
        return query

    def remove_default_filters(self):
        """
        Some sensible defaults are provided.  Use this if you don't want 'em
        """
        query = deepcopy(self)
        query._default_filters = {"match_all": filters.match_all()}
        return query

    def remove_default_filter(self, default):
        query = deepcopy(self)
        if default in query._default_filters:
            query._default_filters.pop(default)
        return query


class ESQuerySet(object):
    """
    The object returned from ESQuery.run
     * ESQuerySet.raw is the raw response from elasticsearch
     * ESQuerySet.query is the ESQuery object
    """
    def __init__(self, raw, query):
        if 'error' in raw:
            msg = ("ElasticSearch Error\n{error}\nIndex: {index}\nURL:{url}"
                   "\nQuery: {query}").format(
                       error=raw['error'],
                       index=query.index,
                       url=query.url,
                       query=query.dumps(pretty=True),
                    )
            raise ESError(msg)
        self.raw = raw
        self.query = query

    @property
    def raw_hits(self):
        return self.raw['hits']['hits']

    @property
    def doc_ids(self):
        return [r['_id'] for r in self.raw_hits]

    @property
    def hits(self):
        if self.query._fields == []:
            return self.ids
        elif self.query._fields is not None:
            return [r['fields'] for r in self.raw_hits]
        else:
            return [r['_source'] for r in self.raw_hits]

    @property
    def total(self):
        return self.raw['hits']['total']

    @property
    def ids(self):
        return [r['_id'] for r in self.raw_hits]

    @property
    def raw_facets(self):
        return self.raw['facets']

    def facet(self, name, _type):
        return self.raw['facets'][name][_type]

    @property
    @memoized
    def facets(self):
        facets = self.query._facets
        raw = self.raw.get('facets', {})
        results = namedtuple('facet_results', [f.name for f in facets])
        return results(**{f.name: f.parse_result(raw) for f in facets})


class HQESQuery(ESQuery):
    """
    Query logic specific to CommCareHQ
    """
    @property
    def builtin_filters(self):
        return [
            filters.domain,
            filters.doc_type,
        ] + super(HQESQuery, self).builtin_filters<|MERGE_RESOLUTION|>--- conflicted
+++ resolved
@@ -11,20 +11,12 @@
         .domain(self.domain)\\
         .xmlns(self.xmlns)\\
         .submitted(gte=self.datespan.startdate_param,
-<<<<<<< HEAD
-                    lt=self.datespan.enddateparam)\
-        .fields(['xmlns', 'domain', 'app_id'])\
-        .sort('received_on', desc=False)\
-        .size(self.pagination.count)\
-        .start(self.pagination.start)\
-        .terms_facet('babies_saved', 'babies.count', size=10)
-=======
                     lt=self.datespan.enddateparam)\\
         .fields(['xmlns', 'domain', 'app_id'])\\
         .sort('received_on', desc=False)\\
         .size(self.pagination.count)\\
-        .start(self.pagination.start)
->>>>>>> 5bf9a64c
+        .start(self.pagination.start)\\
+        .terms_facet('babies_saved', 'babies.count', size=10)
     result = q.run()
     total_docs = result.total
     hits = result.hits
