from unittest import TestCase
from unittest2 import skipIf

from django.conf import settings
from corehq.apps.es.es_query import ESQuerySet, HQESQuery
from corehq.apps.es.tests.utils import es_test
from corehq.elastic import ESError


@es_test
class TestESQuerySet(TestCase):
    example_response = {
        '_shards': {'failed': 0, 'successful': 5, 'total': 5},
        'hits': {'hits': [ {
            '_id': '8063dff5-460b-46f2-b4d0-5871abfd97d4',
            '_index': 'xforms_1cce1f049a1b4d864c9c25dc42648a45',
            '_score': 1.0,
            '_type': 'xform',
            '_source': {
                'app_id': 'fe8481a39c3738749e6a4766fca99efd',
                'doc_type': 'xforminstance',
                'domain': 'mikesproject',
                'xmlns': 'http://openrosa.org/formdesigner/3a7cc07c-551c-4651-ab1a-d60be3017485'
                }
            },
            {
                '_id': 'dc1376cd-0869-4c13-a267-365dfc2fa754',
                '_index': 'xforms_1cce1f049a1b4d864c9c25dc42648a45',
                '_score': 1.0,
                '_type': 'xform',
                '_source': {
                    'app_id': '3d622620ca00d7709625220751a7b1f9',
                    'doc_type': 'xforminstance',
                    'domain': 'mikesproject',
                    'xmlns': 'http://openrosa.org/formdesigner/54db1962-b938-4e2b-b00e-08414163ead4'
                    }
                }
            ],
            'max_score': 1.0,
<<<<<<< HEAD
            'total': 5247 if settings.ELASTICSEARCH_MAJOR_VERSION !=7 else {'value': 5247}
=======
            'total': 5247 if settings.ELASTICSEARCH_MAJOR_VERSION != 7 else {'value': 5247}
>>>>>>> c8e9c3f3
            },
        'timed_out': False,
        'took': 4
    }
    example_error = {'error': 'IndexMissingException[[xforms_123jlajlaf] missing]',
             'status': 404}

    def test_response(self):
        hits = [
            {
                'app_id': 'fe8481a39c3738749e6a4766fca99efd',
                'doc_type': 'xforminstance',
                'domain': 'mikesproject',
                'xmlns': 'http://openrosa.org/formdesigner/3a7cc07c-551c-4651-ab1a-d60be3017485'
            },
            {
                'app_id': '3d622620ca00d7709625220751a7b1f9',
                'doc_type': 'xforminstance',
                'domain': 'mikesproject',
                'xmlns': 'http://openrosa.org/formdesigner/54db1962-b938-4e2b-b00e-08414163ead4'
            }
        ]
        fields = ['app_id', 'doc_type', 'domain', 'xmlns']
        response = ESQuerySet(
            self.example_response,
            HQESQuery('forms').fields(fields)
        )
        self.assertEqual(response.total, 5247)
        self.assertEqual(response.hits, hits)

    def test_error(self):
        with self.assertRaises(ESError):
            ESQuerySet(self.example_error, HQESQuery('forms'))

    @skipIf(settings.ELASTICSEARCH_MAJOR_VERSION == 7, 'Only applicable for older versions')
    def test_flatten_field_dicts(self):
        example_response = {
            'hits': {'hits': [{
                '_source': {
                    'domains': ['joesproject'],
                    }
                },
                {
                    '_source': {
                        'domains': ['mikesproject']
                        }
                    }
                ],
            },
        }

        hits = [
            {
                'domains': 'joesproject',
            },
            {
                'domains': 'mikesproject',
            }
        ]
        fields = ['domain']
        response = ESQuerySet(
            example_response,
            HQESQuery('forms').fields(fields)
        )
        self.assertEqual(response.hits, hits)

    def test_exclude_source(self):
        hits = ['8063dff5-460b-46f2-b4d0-5871abfd97d4', 'dc1376cd-0869-4c13-a267-365dfc2fa754']
        response = ESQuerySet(
            self.example_response,
            HQESQuery('forms').exclude_source()
        )
        self.assertEqual(response.hits, hits)<|MERGE_RESOLUTION|>--- conflicted
+++ resolved
@@ -37,11 +37,7 @@
                 }
             ],
             'max_score': 1.0,
-<<<<<<< HEAD
-            'total': 5247 if settings.ELASTICSEARCH_MAJOR_VERSION !=7 else {'value': 5247}
-=======
             'total': 5247 if settings.ELASTICSEARCH_MAJOR_VERSION != 7 else {'value': 5247}
->>>>>>> c8e9c3f3
             },
         'timed_out': False,
         'took': 4
