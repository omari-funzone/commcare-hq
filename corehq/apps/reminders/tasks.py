--- conflicted
+++ resolved
@@ -7,7 +7,9 @@
 from casexml.apps.case.models import CommCareCase
 from dimagi.utils.couch import CriticalSection
 
-<<<<<<< HEAD
+# In minutes
+CASE_CHANGED_RETRY_INTERVAL = 5
+CASE_CHANGED_RETRY_MAX = 3
 CELERY_REMINDERS_QUEUE = "reminders_queue"
 
 if not settings.REMINDERS_QUEUE_ENABLED:
@@ -15,15 +17,6 @@
         'CELERY_PERIODIC_QUEUE', settings.CELERY_MAIN_QUEUE))
     def fire_reminders():
         CaseReminderHandler.fire_reminders()
-=======
-# In minutes
-CASE_CHANGED_RETRY_INTERVAL = 5
-CASE_CHANGED_RETRY_MAX = 3
-
-@periodic_task(run_every=timedelta(minutes=1), queue=getattr(settings, 'CELERY_PERIODIC_QUEUE','celery'))
-def fire_reminders():
-    CaseReminderHandler.fire_reminders()
->>>>>>> 7ef68410
 
 def get_subcases(case):
     indices = case.reverse_indices
@@ -33,14 +26,9 @@
             subcases.append(CommCareCase.get(index.referenced_id))
     return subcases
 
-<<<<<<< HEAD
 @task(queue=(CELERY_REMINDERS_QUEUE if settings.REMINDERS_QUEUE_ENABLED
     else settings.CELERY_MAIN_QUEUE))
-def case_changed(case_id, handler_ids):
-=======
-@task
 def case_changed(case_id, handler_ids, retry_num=0):
->>>>>>> 7ef68410
     try:
         _case_changed(case_id, handler_ids)
     except Exception:
