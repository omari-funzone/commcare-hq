--- conflicted
+++ resolved
@@ -11,7 +11,6 @@
   font-weight: bold;
 }
 
-<<<<<<< HEAD
 .noselect {
   -webkit-touch-callout: none;
   -webkit-user-select: none;
@@ -19,7 +18,8 @@
   -moz-user-select: none;
   -ms-user-select: none;
   user-select: none;
-=======
+}
+
 /*
 https://css-tricks.com/snippets/css/prevent-long-urls-from-breaking-out-of-container/
 */
@@ -40,5 +40,4 @@
   -webkit-hyphens: auto;
   hyphens: auto;
 
->>>>>>> 718fed64
 }