/* global DOMPurify */
/*
 * Component for an inline editing widget: a piece of text that, when clicked on, turns into an input (textarea or
 * text input). The input is accompanied by a save button capable of saving the new value to the server via ajax.
 *
 * Optional parameters
 *  - url: The URL to call on save. If none is given, no ajax call will be made
 *  - value: Text to display and edit
 *  - name: HTML name of input
 *  - id: HTML id of input
 *  - placeholder: Text to display when in read-only mode if value is blank
 *  - lang: Display this language code in a badge next to the widget.
 *  - nodeName: 'textarea' or 'input'. Defaults to 'textarea'.
 *  - rows: Number of rows in input.
 *  - cols: Number of cols in input.
 *  - saveValueName: Name to associate with text value when saving. Defaults to 'value'.
 *  - saveParams: Any additional data to pass along. May contain observables.
 *  - errorMessage: Message to display if server returns an error.
 */

<<<<<<< HEAD
hqDefine('style/js/components/inline_edit.js', function() {
    return {
        viewModel: function(params) {
            var self = this;

            // Attributes passed on to the input
            self.name = params.name || '';
            self.id = params.id || '';

            // Data
            self.placeholder = params.placeholder || '';
            self.readOnlyValue = (ko.isObservable(params.value) ? params.value() : params.value) || '';
            self.serverValue = self.readOnlyValue;
            self.value = ko.isObservable(params.value) ? params.value : ko.observable(self.readOnlyValue);
            self.lang = params.lang || '';

            // Styling
            self.nodeName = params.nodeName || 'textarea';
            self.rows = params.rows || 2;
            self.cols = params.cols || "";
            self.readOnlyClass = params.readOnlyClass || '';
            self.readOnlyAttrs = params.readOnlyAttrs || {};

            // Interaction: determine whether widget is in read or write mode
            self.isEditing = ko.observable(false);
            self.saveHasFocus = ko.observable(false);
            self.cancelHasFocus = ko.observable(false);
            self.afterRenderFunc = params.afterRenderFunc;

            // Save to server
            self.url = params.url;
            self.errorMessage = params.errorMessage || gettext("Error saving, please try again.");
            self.saveParams = ko.utils.unwrapObservable(params.saveParams) || {};
            self.saveValueName = params.saveValueName || 'value';
            self.hasError = ko.observable(false);
            self.isSaving = ko.observable(false);
            self.postSave = params.postSave;

            // On edit, set editing mode, which controls visibility of inner components
            self.edit = function() {
                self.isEditing(true);
            };

            self.beforeUnload = function() {
                return gettext("You have unsaved changes.");
            };

            // Save to server
            // On button press, flip back to read-only mode and show a spinner.
            // On server success, just hide the spinner. On error, display error and go back to edit mode.
            self.save = function() {
                self.isEditing(false);
                if (params.url) {
                    // Nothing changed
                    if (self.readOnlyValue === self.value() && self.serverValue === self.value()) {
                        return;
                    }

                    // Strip HTML and then undo DOMPurify's HTML escaping
                    self.value($("<div/>").html(DOMPurify.sanitize(self.value())).text());
                    self.readOnlyValue = self.value();

                    var data = self.saveParams;
                    _.each(data, function(value, key) {
                        data[key] = ko.utils.unwrapObservable(value);
                    });
                    data[self.saveValueName] = self.value();
                    self.isSaving(true);
                    $(window).on("beforeunload", self.beforeUnload);

                    $.ajax({
                        url: self.url,
                        type: 'POST',
                        dataType: 'JSON',
                        data: data,
                        success: function (data) {
                            self.isSaving(false);
                            self.hasError(false);
                            self.serverValue = self.readOnlyValue;
                            if (self.postSave) {
                                self.postSave(data);
                            }
                            $(window).off("beforeunload", self.beforeUnload);
                        },
                        error: function () {
                            self.isEditing(true);
                            self.isSaving(false);
                            self.hasError(true);
                            $(window).off("beforeunload", self.beforeUnload);
                        },
                    });
                }
            };

            // Revert to last value and switch modes
            self.cancel = function() {
                self.readOnlyValue = self.serverValue;
                self.value(self.readOnlyValue);
                self.isEditing(false);
                self.hasError(false);
            };
        },
        template: '<div class="ko-inline-edit inline" data-bind="css: {\'has-error\': hasError()}">\
            <div class="read-only" data-bind="visible: !isEditing(), click: edit, attr: readOnlyAttrs">\
                <span data-bind="visible: isSaving()" class="pull-right">\
                    <img src="/static/hqstyle/images/loading.gif"/>\
                </span>\
                <!-- ko if: lang -->\
                    <span class="btn btn-xs btn-info btn-langcode-preprocessed pull-right"\
                          data-bind="text: lang, visible: !value()"\
                    ></span>\
                <!-- /ko -->\
                <span class="text" data-bind="text: value, css: readOnlyClass"></span>\
                <span class="placeholder text-muted" data-bind="text: placeholder, css: readOnlyClass, visible: !value()"></span>\
            </div>\
            <div class="read-write form-inline" data-bind="visible: isEditing()">\
                <div class="form-group langcode-container" data-bind="css: {\'has-lang\': lang}">\
                    <!-- ko if: nodeName === "textarea" -->\
                        <textarea class="form-control" data-bind="\
                            attr: {name: name, id: id, placeholder: placeholder, rows: rows, cols: cols},\
                            value: value,\
                            hasFocus: isEditing(),\
                        "></textarea>\
                    <!-- /ko -->\
                    <!-- ko if: nodeName === "input" -->\
                        <input type="text" class="form-control" data-bind="\
                            attr: {name: name, id: id, placeholder: placeholder, rows: rows, cols: cols},\
                            value: value,\
                            hasFocus: isEditing(),\
                        " />\
                    <!-- /ko -->\
                    <!-- ko if: lang -->\
                        <span class="btn btn-xs btn-info btn-langcode-preprocessed langcode-input pull-right"\
                              data-bind="text: lang, visible: !value()"\
                        ></span>\
                    <!-- /ko -->\
                </div>\
                <div class="help-block" data-bind="text: errorMessage, visible: hasError()"></div>\
                <div class="form-group">\
                    <button class="btn btn-success" data-bind="click: save, hasFocus: saveHasFocus, visible: !isSaving()">\
                        <i class="fa fa-check"></i>\
                    </button>\
                    <button class="btn btn-danger" data-bind="click: cancel, hasFocus: cancelHasFocus, visible: !isSaving()">\
                        <i class="fa fa-remove"></i>\
                    </button>\
                </div>\
            </div>\
        </div><span data-bind="template: {afterRender: afterRenderFunc}"></span>',
    };
});
=======
/*
    For the duration of the APP_MANAGER_V2 rollout, this file is being stored in ko.html
*/
>>>>>>> 877aaa98
<|MERGE_RESOLUTION|>--- conflicted
+++ resolved
@@ -18,159 +18,6 @@
  *  - errorMessage: Message to display if server returns an error.
  */
 
-<<<<<<< HEAD
-hqDefine('style/js/components/inline_edit.js', function() {
-    return {
-        viewModel: function(params) {
-            var self = this;
-
-            // Attributes passed on to the input
-            self.name = params.name || '';
-            self.id = params.id || '';
-
-            // Data
-            self.placeholder = params.placeholder || '';
-            self.readOnlyValue = (ko.isObservable(params.value) ? params.value() : params.value) || '';
-            self.serverValue = self.readOnlyValue;
-            self.value = ko.isObservable(params.value) ? params.value : ko.observable(self.readOnlyValue);
-            self.lang = params.lang || '';
-
-            // Styling
-            self.nodeName = params.nodeName || 'textarea';
-            self.rows = params.rows || 2;
-            self.cols = params.cols || "";
-            self.readOnlyClass = params.readOnlyClass || '';
-            self.readOnlyAttrs = params.readOnlyAttrs || {};
-
-            // Interaction: determine whether widget is in read or write mode
-            self.isEditing = ko.observable(false);
-            self.saveHasFocus = ko.observable(false);
-            self.cancelHasFocus = ko.observable(false);
-            self.afterRenderFunc = params.afterRenderFunc;
-
-            // Save to server
-            self.url = params.url;
-            self.errorMessage = params.errorMessage || gettext("Error saving, please try again.");
-            self.saveParams = ko.utils.unwrapObservable(params.saveParams) || {};
-            self.saveValueName = params.saveValueName || 'value';
-            self.hasError = ko.observable(false);
-            self.isSaving = ko.observable(false);
-            self.postSave = params.postSave;
-
-            // On edit, set editing mode, which controls visibility of inner components
-            self.edit = function() {
-                self.isEditing(true);
-            };
-
-            self.beforeUnload = function() {
-                return gettext("You have unsaved changes.");
-            };
-
-            // Save to server
-            // On button press, flip back to read-only mode and show a spinner.
-            // On server success, just hide the spinner. On error, display error and go back to edit mode.
-            self.save = function() {
-                self.isEditing(false);
-                if (params.url) {
-                    // Nothing changed
-                    if (self.readOnlyValue === self.value() && self.serverValue === self.value()) {
-                        return;
-                    }
-
-                    // Strip HTML and then undo DOMPurify's HTML escaping
-                    self.value($("<div/>").html(DOMPurify.sanitize(self.value())).text());
-                    self.readOnlyValue = self.value();
-
-                    var data = self.saveParams;
-                    _.each(data, function(value, key) {
-                        data[key] = ko.utils.unwrapObservable(value);
-                    });
-                    data[self.saveValueName] = self.value();
-                    self.isSaving(true);
-                    $(window).on("beforeunload", self.beforeUnload);
-
-                    $.ajax({
-                        url: self.url,
-                        type: 'POST',
-                        dataType: 'JSON',
-                        data: data,
-                        success: function (data) {
-                            self.isSaving(false);
-                            self.hasError(false);
-                            self.serverValue = self.readOnlyValue;
-                            if (self.postSave) {
-                                self.postSave(data);
-                            }
-                            $(window).off("beforeunload", self.beforeUnload);
-                        },
-                        error: function () {
-                            self.isEditing(true);
-                            self.isSaving(false);
-                            self.hasError(true);
-                            $(window).off("beforeunload", self.beforeUnload);
-                        },
-                    });
-                }
-            };
-
-            // Revert to last value and switch modes
-            self.cancel = function() {
-                self.readOnlyValue = self.serverValue;
-                self.value(self.readOnlyValue);
-                self.isEditing(false);
-                self.hasError(false);
-            };
-        },
-        template: '<div class="ko-inline-edit inline" data-bind="css: {\'has-error\': hasError()}">\
-            <div class="read-only" data-bind="visible: !isEditing(), click: edit, attr: readOnlyAttrs">\
-                <span data-bind="visible: isSaving()" class="pull-right">\
-                    <img src="/static/hqstyle/images/loading.gif"/>\
-                </span>\
-                <!-- ko if: lang -->\
-                    <span class="btn btn-xs btn-info btn-langcode-preprocessed pull-right"\
-                          data-bind="text: lang, visible: !value()"\
-                    ></span>\
-                <!-- /ko -->\
-                <span class="text" data-bind="text: value, css: readOnlyClass"></span>\
-                <span class="placeholder text-muted" data-bind="text: placeholder, css: readOnlyClass, visible: !value()"></span>\
-            </div>\
-            <div class="read-write form-inline" data-bind="visible: isEditing()">\
-                <div class="form-group langcode-container" data-bind="css: {\'has-lang\': lang}">\
-                    <!-- ko if: nodeName === "textarea" -->\
-                        <textarea class="form-control" data-bind="\
-                            attr: {name: name, id: id, placeholder: placeholder, rows: rows, cols: cols},\
-                            value: value,\
-                            hasFocus: isEditing(),\
-                        "></textarea>\
-                    <!-- /ko -->\
-                    <!-- ko if: nodeName === "input" -->\
-                        <input type="text" class="form-control" data-bind="\
-                            attr: {name: name, id: id, placeholder: placeholder, rows: rows, cols: cols},\
-                            value: value,\
-                            hasFocus: isEditing(),\
-                        " />\
-                    <!-- /ko -->\
-                    <!-- ko if: lang -->\
-                        <span class="btn btn-xs btn-info btn-langcode-preprocessed langcode-input pull-right"\
-                              data-bind="text: lang, visible: !value()"\
-                        ></span>\
-                    <!-- /ko -->\
-                </div>\
-                <div class="help-block" data-bind="text: errorMessage, visible: hasError()"></div>\
-                <div class="form-group">\
-                    <button class="btn btn-success" data-bind="click: save, hasFocus: saveHasFocus, visible: !isSaving()">\
-                        <i class="fa fa-check"></i>\
-                    </button>\
-                    <button class="btn btn-danger" data-bind="click: cancel, hasFocus: cancelHasFocus, visible: !isSaving()">\
-                        <i class="fa fa-remove"></i>\
-                    </button>\
-                </div>\
-            </div>\
-        </div><span data-bind="template: {afterRender: afterRenderFunc}"></span>',
-    };
-});
-=======
 /*
     For the duration of the APP_MANAGER_V2 rollout, this file is being stored in ko.html
-*/
->>>>>>> 877aaa98
+*/