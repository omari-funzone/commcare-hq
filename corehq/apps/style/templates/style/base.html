--- conflicted
+++ resolved
@@ -346,11 +346,7 @@
         {% endcompress %}
 
         {% addtoblock js-inline %}
-<<<<<<< HEAD
-        <script type="text/javascript">
-=======
         <script>
->>>>>>> 202cf28a
             $(function(){
                 $('.hq-help-template').each(function () {
                     COMMCAREHQ.transformHelpTemplate($(this), true);
@@ -361,15 +357,9 @@
         {# JavaScript Display Logic Libaries #}
 
         {% if request.couch_user %}
-<<<<<<< HEAD
-        <script type="text/javascript" src="{% static 'notifications/js/NotificationsService.ko.js' %}"></script>
-        {% addtoblock js-inline %}
-        <script type="text/javascript">
-=======
         <script src="{% static 'notifications/js/NotificationsService.ko.js' %}"></script>
         {% addtoblock js-inline %}
         <script>
->>>>>>> 202cf28a
             $(function () {
                 var $notificationsMenu = $('#js-settingsmenu-notifications');
                 if ($notificationsMenu.length > 0) {
@@ -382,11 +372,7 @@
 
         {% include "style/includes/ko.html" %}
         {% addtoblock js-inline %}
-<<<<<<< HEAD
-        <script type="text/javascript">
-=======
         <script>
->>>>>>> 202cf28a
             /*
                 This is the knockout-based, javascript analog of messages in Django.
 
@@ -541,11 +527,7 @@
             <script src="{% static 'blazy/blazy.js' %}"></script>
         {% endcompress %}
         {% addtoblock js-inline %}
-<<<<<<< HEAD
-        <script type="text/javascript">
-=======
         <script>
->>>>>>> 202cf28a
           var hqLazy = new Blazy({
             container: 'body',
           });
