from datetime import datetime
import time
from optparse import make_option
import sys

from django.core.management.base import NoArgsCommand
import simplejson

CHUNK_SIZE = 500
POOL_SIZE = 15

MAX_TRIES = 10
RETRY_DELAY = 60
RETRY_TIME_DELAY_FACTOR = 15



class FakeCouchDBLoader(object):
    """
    For the bulk fast reindexing - replace the traditional one couch GET per update
    and just do a bulk get of a cluster of ids. Rather than altering the pillow pipeline,
    just preload all docs of relevance into a dictionary and override the single couch.get_doc call.

    This needs to be patched after the initial bootstrap of the pillow which still needs to do
    couchy stuff.
    """
    docs = {}

    def open_doc(self, doc_id):
        return self.docs.get(doc_id, None)

    def save_doc(self):
        raise NotImplementedError("Wtf, this is a loader class")

    def fake_set_docs(self, doc_dict_by_id):
        """
        A non overriding method - fake set the docs in a dict so open_doc will get it like a regular couch database.
        """
        self.docs = doc_dict_by_id

class PtopReindexer(NoArgsCommand):
    help = "View based elastic reindexer"
    option_list = NoArgsCommand.option_list + (
        make_option('--resume',
                    action='store_true',
                    dest='resume',
                    default=False,
                    help='Resume, do not delete existing index data'),
        make_option('--bulk',
                    action='store_true',
                    dest='bulk',
                    default=False,
                    help='Do a bulk load'),
        make_option('--sequence',
                    type="int",
                    action='store',
                    dest='seq',
                    default=0,
                    help='Sequence id to resume from'),
        make_option('--noinput',
                    action='store_true',
                    dest='noinput',
                    default=False,
                    help='Skip important confirmation warnings?!?!'),
        make_option('--runfile',
                    action='store',
                    dest='runfile',
                    help='Previous run input file prefix',
                    default=None,),
        make_option('--chunk',
                    action='store',
                    type='int',
                    dest='chunk_size',
                    default=CHUNK_SIZE,
                    help='Previous run input file prefix',),
    )


    doc_class = None
    view_name = None
    couch_key = None
    pillow_class = None
    file_prefix = "ptop_fast_reindex_"



    def custom_filter(self, view_row):
        """
        Custom filter if you want to do additional filtering based on the view

        Return true if to index, false if to SKIP
        """
        return True

    def get_extra_view_kwargs(self):
        return {}

    def get_seq_prefix(self):
        if hasattr(self, '_seq_prefix'):
            datestring = self._seq_prefix
        else:
            datestring = datetime.now().strftime("%Y-%m-%d-%H%M")
            self._seq_prefix = datestring
        return datestring

    def set_seq_prefix(self, prefix):
        self._seq_prefix = prefix

    def get_seq_filename(self):
        #print "Run file prefix: ptop_fast_reindex_%s_%s" % (self.doc_class.__name__, datestring)
        seq_filename = "%s%s_%s_seq.txt" % (self.file_prefix, self.pillow_class.__name__, self.get_seq_prefix())
        return seq_filename

    def get_dump_filename(self):
        view_dump_filename = "%s%s_%s_data.json" % (self.file_prefix, self.pillow_class.__name__,  self.get_seq_prefix())
        return view_dump_filename

    def full_couch_view_iter(self):
        start_seq = 0
        view_kwargs = {}
        if self.couch_key is not None:
            view_kwargs["key"] = self.couch_key

        view_kwargs.update(self.get_extra_view_kwargs())
        view_chunk = self.db.view(
            self.view_name,
            reduce=False,
            limit=self.chunk_size * self.chunk_size,
            skip=start_seq,
            **view_kwargs
        )

        while len(view_chunk) > 0:
            for item in view_chunk:
                yield item
            start_seq += self.chunk_size * self.chunk_size
            view_chunk = self.db.view(self.view_name,
                reduce=False,
                limit=self.chunk_size * self.chunk_size,
                skip=start_seq,
                **view_kwargs
            )

    def load_from_view(self):
        """
        Loads entire view, saves to file, set pillowtop checkpoint
        """

        # Set pillowtop checkpoint for doc_class
        # though this might cause some superfluous reindexes of docs,
        # we're going to set the checkpoint BEFORE we start our operation so that any changes
        # that happen to cases while we're doing our reindexing would not get skipped once we
        # finish.

        current_db_seq = self.pillow.couch_db.info()['update_seq']
        self.pillow.set_checkpoint({'seq': current_db_seq})

        #Write sequence file to disk
        with open(self.get_seq_filename(), 'w') as fout:
            fout.write(str(current_db_seq))

        #load entire view to disk
        print "Getting full view list: %s" % datetime.utcnow().isoformat()
        with open(self.get_dump_filename(), 'w') as fout:
            fout.write('\n'.join(simplejson.dumps(row) for row in self.full_couch_view_iter()))
        print "View and sequence written to disk: %s" % datetime.utcnow().isoformat()

    def load_seq_from_disk(self):
        """
        Main load of view data from disk.
        """
        print "Loading from disk: %s" % datetime.utcnow().isoformat()
        with open(self.get_seq_filename(), 'r') as fin:
            current_db_seq = fin.read()
            self.pillow.set_checkpoint({'seq': current_db_seq})

    def view_data_file_iter(self):
        with open(self.get_dump_filename(), 'r') as fin:
            for line in fin:
                yield simplejson.loads(line)

    def _bootstrap(self, options):
        self.resume = options['resume']
        self.bulk = options['bulk']
        self.pillow = self.pillow_class()
        self.db = self.doc_class.get_db()
        self.runfile = options['runfile']
        self.chunk_size = options.get('chunk_size', CHUNK_SIZE)
        self.start_num = options.get('seq', 0)


    def handle(self, *args, **options):
        if not options['noinput']:
            confirm = raw_input("""
        ### %s Fast Reindex !!! ###
        You have requested to do an elastic index reset via fast track.
        This will IRREVERSIBLY REMOVE
        ALL index data in the case index and will take a while to reload.
        Are you sure you want to do this. Also you MUST have run_ptop disabled for this to run.

        Type 'yes' to continue, or 'no' to cancel: """ % self.pillow_class.__name__)

            if confirm != 'yes':
                print "\tReset cancelled."
                return

            confirm_ptop = raw_input("""\tAre you sure you disabled run_ptop? """)
            if confirm_ptop != "yes":
                return

            confirm_alias = raw_input("""\tAre you sure you are not blowing away a production index? """)
            if confirm_alias != "yes":
                return

        self._bootstrap(options)
        start = datetime.utcnow()

        print "using chunk size %s" % self.chunk_size

        if not self.resume:
            #delete the existing index.
            print "Deleting index"
            self.pillow.delete_index()
            print "Recreating index"
            self.pillow.create_index()
            self.pillow.seen_types = {}
            self.load_from_view()
        else:
            if self.runfile is None:
                print "\tNeed a previous runfile prefix to access older snapshot of view. eg. ptop_fast_reindex_%s_yyyy-mm-dd-HHMM" % self.pillow_class.__name__
                sys.exit()
            print "Starting fast tracked reindexing from view position %d" % self.start_num
            runparts = self.runfile.split('_')
            print runparts
<<<<<<< HEAD
            if len(runparts) != 5 or not self.runfile.startswith('ptop_fast_reindex'):
=======
            if len(runparts) != 5 or not self.runfile.startswith('ptop_fast_reindex') or runparts[3] != self.pillow_class.__name__:
>>>>>>> 20dc306a
                print "\tError, runpart name must be in format ptop_fast_reindex_%s_yyyy-mm-dd-HHMM"
                sys.exit()

            self.set_seq_prefix(runparts[-1])
        seq = self.load_seq_from_disk()

        #configure index to indexing mode
        self.pillow.set_index_reindex_settings()

        if self.bulk:
            print "Preparing Bulk Payload"
            self.load_bulk()
        else:
            print "Loading traditional method"
            self.load_traditional()
        end = datetime.utcnow()

        print "setting index settings to normal search configuration"
        self.pillow.set_index_normal_settings()
        print "done in %s seconds" % (end - start).seconds

    def process_row(self, row, count):
        if count > self.start_num:
            retries = 0
            while retries < MAX_TRIES:
                try:
                    if not self.custom_filter(row):
                        break
                    self.pillow.processor(row, do_set_checkpoint=False)
                    break
                except Exception, ex:
                    retries += 1
                    print "\tException sending single item %s, %s, retrying..." % (row['id'], ex)
                    time.sleep(RETRY_DELAY + retries * RETRY_TIME_DELAY_FACTOR)
        else:
            print "\tskipping... %d < %d" % (count, self.start_num)


    def load_traditional(self):
        for ix, item in enumerate(self.full_view_data):
            print "\tProcessing item %s (%d)" % (item['id'], ix)
            self.process_row(item, ix)

    def load_bulk(self):
        start = self.start_num
        end = start + self.chunk_size

        json_iter = self.view_data_file_iter()

        bulk_slice = []
        self.pillow.couch_db = FakeCouchDBLoader()

        for curr_counter, json_doc in enumerate(json_iter):
            if curr_counter < start:
                continue
            else:
                bulk_slice.append(json_doc)
                if len(bulk_slice) == self.chunk_size:
                    self.send_bulk(bulk_slice, start, end)
                    bulk_slice = []
                    start += self.chunk_size
                    end += self.chunk_size

        self.send_bulk(bulk_slice, start, end)

    def send_bulk(self, slice, start, end):
        doc_couch_db = self.pillow.document_class.get_db()
        doc_ids = [x['id'] for x in slice]
        slice_docs = doc_couch_db.all_docs(keys=doc_ids, include_docs=True)
        raw_doc_dict = dict((x['id'], x['doc']) for x in slice_docs.all())
        self.pillow.couch_db.fake_set_docs(raw_doc_dict) # update the fake couch instance's set of bulk loaded docs

        retries = 0
        bulk_start = datetime.utcnow()
        while retries < MAX_TRIES:
            try:
                self.pillow.process_bulk(slice)
                break
            except Exception, ex:
                retries += 1
                retry_time = (datetime.utcnow() - bulk_start).seconds + retries * RETRY_TIME_DELAY_FACTOR
                print "\t%s: Exception sending slice %d:%d, %s, retrying in %s seconds" % (datetime.now().isoformat(), start, end, ex, retry_time)
                time.sleep(retry_time)
                print "\t%s: Retrying again %d:%d..." % (datetime.now().isoformat(), start, end)
                bulk_start = datetime.utcnow() #reset timestamp when looping again





<|MERGE_RESOLUTION|>--- conflicted
+++ resolved
@@ -232,11 +232,7 @@
             print "Starting fast tracked reindexing from view position %d" % self.start_num
             runparts = self.runfile.split('_')
             print runparts
-<<<<<<< HEAD
             if len(runparts) != 5 or not self.runfile.startswith('ptop_fast_reindex'):
-=======
-            if len(runparts) != 5 or not self.runfile.startswith('ptop_fast_reindex') or runparts[3] != self.pillow_class.__name__:
->>>>>>> 20dc306a
                 print "\tError, runpart name must be in format ptop_fast_reindex_%s_yyyy-mm-dd-HHMM"
                 sys.exit()
 
