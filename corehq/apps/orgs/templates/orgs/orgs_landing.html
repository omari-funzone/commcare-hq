{% extends "hqwebapp/centered.html" %}
{% load hq_shared_tags %}
{% load hqstyle_tags %}
{% load i18n %}

{% block js %}{{ block.super }}
    <link href="{% static 'hqwebapp/js/lib/select2/select2.css' %}" rel="stylesheet"/>
    <script src="{% static 'hqwebapp/js/lib/select2/select2.js' %}"></script>
{% endblock %}
{% block js-inline %}{{ block.super }}
<script>
    $(function () {
        $(".form-submit-link").on('click', function() {
            $(this).closest('form').submit();
            return false;
        });

        if (!{{ reg_form_empty|JSON }}) {
            $('#create_project_modal').modal({show: true});
        }
        if (!{{ update_form_empty|JSON }}) {
            $('#update_info_modal').modal({show: true});
        }
        if (!{{ add_form_empty|JSON }}) {
            $('#add_project_modal').modal({show: true});
        }
        if (!{{ invite_member_form_empty|JSON }}) {
            $('#invite_member_modal').modal({show: true});
        }
        if (!{{ add_team_form_empty|JSON }}) {
            $('#add_team_modal').modal({show: true});
        }

        $('#load_data').click(function (e) {
            e.preventDefault();
            $.ajax({
                url: $(this).attr('href'),
                data: '',
                dataType: 'json',
                success: function(data) {
                    $('#data-container').html(JSON.stringify(data))
                }

            });
        });

        $('#req-manage-project-btn').on("click", function() {
            var apm = $('#add_project_modal');
            apm.find('#id_domain_name').val($(this).attr("data-project"));
            apm.modal({show: true});
            return false;
        });

        $('.edit-project-btn').on('click', function() {
            $('#updating-project').val($(this).attr('data-project'));
            $('#updating-project-name').attr('placeholder', $(this).attr('data-project'));
            $('#updating-project-hrname').val($(this).attr('data-hrname'));
            $('#edit-project-modal').modal({show: true});
<<<<<<< HEAD
            return false;
        });

        $('.remove-project-btn').on('click', function() {
            $('#removing-project').val($(this).attr('data-project'));
            $('#removing-project-name').text($(this).attr('data-name'));
            $('#remove-project-modal').modal({show: true});
            return false;
        });

=======
            return false;
        });

        $('.remove-project-btn').on('click', function() {
            $('#removing-project').val($(this).attr('data-project'));
            $('#removing-project-name').text($(this).attr('data-name'));
            $('#remove-project-modal').modal({show: true});
            return false;
        });

>>>>>>> 0edadee2
        $('#prelim_add_project').select2({
            placeholder: "Name of an Existing Project",
            allowClear: true
        });

        $('#prelim_add_project').change(function() {
            $("#add_project_modal").find('[name="domain_name"]').val($(this).val())
            $("#add_project_modal").find('[name="domain_hrname"]').val($(this).val())
        });
    });
</script>
{% endblock %}

{% block centered-content %}
    <h2>
        {{ org.title }} <small>({{ org.name }})</small>
        {% block append-to-title %}{% endblock %}
    </h2>
    <ul class="nav nav-tabs">
        <li{% ifequal tab "projects" %} class="active"{% endifequal %}>
            <a href="{% url orgs_landing org.name %}">{% trans "Projects" %} ({{ domains|length }})</a>
        </li>
        <li{% ifequal tab "teams" %} class="active"{% endifequal %}>
            <a href="{% url orgs_teams org.name %}">{% trans "Teams" %} ({{ teams|length }})</a>
        </li>
        <li{% ifequal tab "members" %} class="active"{% endifequal %}>
            <a href="{% url orgs_members org.name %}">{% trans "Members" %} ({{ members|length }})</a>
        </li>
        <span class="pull-right">
            {% if admin %}
                <a href="#update_info_modal" class="btn btn-primary" data-toggle="modal"><i class="icon-edit"></i> Update {{ org.name|capfirst }}'s Info</a>
            {% endif %}
        </span>
    </ul>
    {% block carded-content %}
        <table data-provides="rowlink" class="table table-striped" style="border-collapse:collapse">
        {% for domain in domains %}
            <tr><td style="border-top: none;">
                <a href="{% url domain_homepage domain %}">
                    <strong>{{ domain.display_name }}</strong>
                    {% ifnotequal domain.name domain.display_name %}<small>({{ domain.name }})</small>{% endifnotequal %}
                </a>
                {% if admin %}
                    <div class="btn-toolbar pull-right" style="margin: 0;">
                        <a href="#" class="btn edit-project-btn" data-project="{{ domain.name }}" data-hrname="{{ domain.hr_name|default:domain.name }}">
                            <i class="icon icon-pencil"></i> {% trans "Edit Project Info" %}
                        </a>
                        <a href="#" class="btn btn-danger remove-project-btn" data-project="{{ domain.name }}" data-name="{{ domain.display_name }}">
                            <i class="icon icon-white icon-remove"></i> {% trans "Remove Project" %}
                        </a>
                    </div>
                {% endif %}
            </td></tr>
        {% endfor %}
        </table>

        {% if admin %}
            <div class="well well-small form-horizontal">
                <select id="prelim_add_project" class="input-xlarge">
                    <option value=""></option>
                    {% if req_domains %}
                        <optgroup label="Requested Projects">
                            {% for dom in req_domains %}
                                <option value="{{ dom.name }}">{{ dom.display_name }}</option>
                            {% endfor %}
                        </optgroup>
                    {% endif %}
                    {% if user_domains %}
                        <optgroup label="My Projects">
                            {% for dom in user_domains %}
                                <option value="{{ dom.name }}">{{ dom.display_name }}</option>
                            {% endfor %}
                        </optgroup>
                    {% endif %}
                </select>
                <a href="#add_project_modal" id="add_project_btn" class="btn btn-info" data-toggle="modal">
                    <i class="icon-plus"></i> {% trans "Add Existing Project" %}
                </a>
                <a href="#create_project_modal" id="create_project_btn" class="btn btn-info pull-right" data-toggle="modal">
                    <i class="icon-plus-sign"></i> {% trans "Add New Project" %}
                </a>
            </div>
        {% endif %}
    {% endblock %}
{% endblock %}

{% block modals %}{{ block.super }}
    {% if admin %}
        <div id="update_info_modal" class="modal hide fade">
            <div class="modal-header">
                <a class="close" data-dismiss="modal">&times;</a>
                <h3>Update Info For {{ org.title }}</h3>
            </div>
            <form class="form-horizontal" method="post" action="{% url orgs_update_info org.name %}" enctype="multipart/form-data">
                <div class="modal-body">
                    <fieldset>
                        {% bootstrap_form_errors update_form %}
                        {% bootstrap_fieldset update_form %}
                    </fieldset>
                </div>
                <div class="modal-footer">
                    <a href="#" data-dismiss="modal" class="btn">{% trans "Cancel" %}</a>
                    <button type="submit" class="btn btn-primary disable-on-submit">{% trans "Update" %}</button>
                </div>
            </form>
        </div>
    {% endif %}
    {% block org-modals %}
        {% if admin %}
            <div id="create_project_modal" class="modal hide fade">
                <div class="modal-header">
                    <a class="close" data-dismiss="modal">&times;</a>
                    <h3>Create new Project for {{ org.title }}</h3>
                </div>
                <form class="form-horizontal" action="{% url orgs_new_project org.name %}" method="post">
                    <div class="modal-body">
                        <fieldset>
                            <legend>{% trans "Create a new project within this organization" %}</legend>
                            {% for global_error in reg_form.non_field_errors %}
                            <div class="alert alert-error">
                                {{ global_error }}
                            </div>
                            {% endfor %}
                            {% for field in reg_form.visible_fields %}
                            <div class="control-group{% if field.errors %} error{% endif %}">
                                <label class="control-label" for="{{ field.id }}">{{ field.label }}</label>
                                <div class="controls">
                                    {{ field }}
                                    {% for error in field.errors %}
                                    <span class="help-inline">{{ error }}</span>
                                    {% endfor %}
                                    {% if field.help_text %}
                                        <p class="help-block">{{ field.help_text }}</p>
                                    {% endif %}{% ifequal field.label "Project Name:" %}
                                        <p class="help-block">e.g. - public</p>
                                    {% endifequal %}
                                </div>
                            </div><div class="control-group">
                                <label class="control-label" for="creating-project-hrname">{% trans "Project Nickname" %}</label>
                                <div class="controls">
                                    <input type="text" id="creating-project-hrname" name="domain_hrname" />
                                    <p class="help-block">e.g. - Commcare HQ Demo Project</p>
                                </div>
                            </div>
                            {% endfor %}
                        </fieldset>
                        <input type="hidden" name="next" value="{% url orgs_landing org.name %}">
                        <input type="hidden" name="org" value="{{ org.name }}">
                    </div>

                    <div class="modal-footer">
                        <a href="#" data-dismiss="modal" class="btn">{% trans "Cancel" %}</a>
                        <button type="submit" class="btn btn-primary disable-on-submit">{% trans "Create New Project" %}</button>
                    </div>
                </form>
            </div>

            <div id="add_project_modal" class="modal hide fade">
                <div class="modal-header">
                    <a class="close" data-dismiss="modal">&times;</a>
                    <h3>{% trans "Add an existing project" %}</h3>
                </div>
                <form class="form-horizontal" method="post" action="{% url orgs_add_project org.name %}">
                    <div class="modal-body">
                        <fieldset>
                            {% bootstrap_form_errors add_form %}
                            {% bootstrap_fieldset add_form "Add an existing project to this organization" %}
                        </fieldset>
                    </div>
                    <div class="modal-footer">
                        <a href="#" data-dismiss="modal" class="btn">{% trans "Cancel" %}</a>
                        <button type="submit" class="btn btn-primary disable-on-submit">{% trans "Add Project" %}</button>
                    </div>
                </form>
            </div>

            <div id="edit-project-modal" class="modal hide fade">
                <div class="modal-header">
                    <a class="close" data-dismiss="modal">&times;</a>
                    <h3>{% trans "Change Project Display Name" %}</h3>
                </div>
                <form class="form-horizontal" method="post" action="{% url orgs_update_project org.name %}">
                    <div class="modal-body">
                        <input id="updating-project" type="hidden" name="domain" value="" />
                        <div class="control-group">
                            <label class="control-label" for="updating-project-name">{% trans "Project Name" %}</label>
                            <div class="controls">
                                <input id="updating-project-name" disabled type="text" name="hr_name" />
                            </div>
                        </div><div class="control-group">
                            <label class="control-label" for="updating-project-hrname">{% trans "Project Nickname" %}</label>
                            <div class="controls">
                                <input type="text" id="updating-project-hrname" name="hr_name" />
                            </div>
                        </div>
                    </div>
                    <div class="modal-footer">
                        <a href="#" data-dismiss="modal" class="btn">{% trans "Cancel" %}</a>
                        <button type="submit" class="btn btn-primary disable-on-submit">{% trans "Update Project Info" %}</button>
                    </div>
                </form>
            </div>

            <div id="remove-project-modal" class="modal hide fade">
                <form class="form-inline" style="margin: 0;" action="{% url orgs_remove_project org.name %}" method="post">
                    <div class="modal-body">
                        <a class="close" data-dismiss="modal">&times;</a>
                        <h3>Remove <em><span id="removing-project-name"></span></em> from {{ org.title }}?</h3>
                        <input type="hidden" id="removing-project" name="project_name" value="" />
                    </div>
                    <div class="modal-footer">
                        <a href="#" data-dismiss="modal" class="btn">{% trans "Cancel" %}</a>
                        <button type="submit" class="btn btn-danger disable-on-submit">{% trans "Remove Project" %}</button>
                    </div>
                </form>
            </div>
        {% endif %}
    {% endblock %}
{% endblock %}<|MERGE_RESOLUTION|>--- conflicted
+++ resolved
@@ -56,7 +56,6 @@
             $('#updating-project-name').attr('placeholder', $(this).attr('data-project'));
             $('#updating-project-hrname').val($(this).attr('data-hrname'));
             $('#edit-project-modal').modal({show: true});
-<<<<<<< HEAD
             return false;
         });
 
@@ -67,18 +66,6 @@
             return false;
         });
 
-=======
-            return false;
-        });
-
-        $('.remove-project-btn').on('click', function() {
-            $('#removing-project').val($(this).attr('data-project'));
-            $('#removing-project-name').text($(this).attr('data-name'));
-            $('#remove-project-modal').modal({show: true});
-            return false;
-        });
-
->>>>>>> 0edadee2
         $('#prelim_add_project').select2({
             placeholder: "Name of an Existing Project",
             allowClear: true
