--- conflicted
+++ resolved
@@ -52,28 +52,16 @@
         raise NotImplementedError()
 
     @classmethod
-<<<<<<< HEAD
-    def diff_attr(cls, name, doc, obj, normalize=None, wrap=None):
-=======
     def diff_attr(cls, name, doc, obj, wrap_couch=None, wrap_sql=None):
->>>>>>> 088ae74b
         """
         Helper for diff_couch_and_sql
         """
         couch = doc.get(name, None)
         sql = getattr(obj, name, None)
-<<<<<<< HEAD
-        if normalize:
-            couch = normalize(couch)
-            sql = normalize(sql)
-        if wrap:
-            couch = wrap(couch)
-=======
         if wrap_couch:
             couch = wrap_couch(couch)
         if wrap_sql:
             sql = wrap_sql(sql)
->>>>>>> 088ae74b
         if couch != sql:
             return f"{name}: couch value {couch!r} != sql value {sql!r}"
 
