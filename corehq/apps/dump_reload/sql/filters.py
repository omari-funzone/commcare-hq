from abc import ABCMeta, abstractmethod

from django.db.models import Q

from dimagi.utils.chunked import chunked


class DomainFilter(metaclass=ABCMeta):
    @abstractmethod
    def get_filters(self, domain_name):
        """Return a list of filters. Each filter will be applied to a queryset independently
        of the others."""
        raise NotImplementedError()

    def count(self, domain_name):
        return None


class SimpleFilter(DomainFilter):
    def __init__(self, filter_kwarg):
        self.filter_kwarg = filter_kwarg

    def get_filters(self, domain_name):
        return [Q(**{self.filter_kwarg: domain_name})]


class ManyFilters(DomainFilter):
    """
    Filter by multiple filter kwargs. Filters are ANDed
    """
    def __init__(self, *filter_kwargs):
        assert filter_kwargs, 'Please set one of more filter_kwargs'
        self.filter_kwargs = filter_kwargs

    def get_filters(self, domain_name):
        filter_ = Q(**{self.filter_kwargs[0]: domain_name})
        for filter_kwarg in self.filter_kwargs[1:]:
            filter_ &= Q(**{filter_kwarg: domain_name})
        return [filter_]


class UsernameFilter(DomainFilter):
    def __init__(self, usernames=None):
        self.usernames = usernames

    def count(self, domain_name):
        return len(self.usernames) if self.usernames is not None else None

    def get_filters(self, domain_name):
        """
        :return: A generator of filters each filtering for at most 500 users.
        """
        from corehq.apps.users.dbaccessors.all_commcare_users import get_all_usernames_by_domain
        if self.usernames:
            usernames = self.usernames
        else:
            usernames = get_all_usernames_by_domain(domain_name)
        for chunk in chunked(usernames, 500):
            filter = Q()
            for username in chunk:
                filter |= Q(username__iexact=username)
            yield filter


class IDFilter(DomainFilter):
    def __init__(self, field, ids, chunksize=1000):
        self.field = field
        self.ids = ids
<<<<<<< HEAD
        self.chunksize= chunksize
=======
        self.chunksize = chunksize
>>>>>>> 845b748b

    def count(self, domain_name):
        return len(self.get_ids(domain_name))

    def get_ids(self, domain_name):
        return self.ids

    def get_filters(self, domain_name):
        for chunk in chunked(self.get_ids(domain_name), self.chunksize):
            query_kwarg = '{}__in'.format(self.field)
            yield Q(**{query_kwarg: chunk})


class UserIDFilter(IDFilter):
    def __init__(self, user_id_field, include_web_users=True):
        super().__init__(user_id_field, None)
        self.include_web_users = include_web_users

    def get_ids(self, domain_name):
        from corehq.apps.users.dbaccessors.all_commcare_users import get_all_user_ids_by_domain
        return get_all_user_ids_by_domain(domain_name, include_web_users=self.include_web_users)


class UnfilteredModelIteratorBuilder(object):
    def __init__(self, model_label):
        self.model_label = model_label
        self.domain = self.model_class = self.db_alias = None

    def prepare(self, domain, model_class, db_alias):
        self.domain = domain
        self.model_class = model_class
        self.db_alias = db_alias
        return self

    def _base_queryset(self):
        assert self.domain and self.model_class and self.db_alias, "Unprepared IteratorBuilder"
        objects = self.model_class._default_manager
        return objects.using(self.db_alias).order_by(self.model_class._meta.pk.name)

    def querysets(self):
        yield self._base_queryset()

    def count(self):
        return sum(q.count() for q in self.querysets())

    def iterators(self):
        for queryset in self.querysets():
            yield queryset.iterator()

    def build(self, domain, model_class, db_alias):
        return self.__class__(self.model_label).prepare(domain, model_class, db_alias)


class FilteredModelIteratorBuilder(UnfilteredModelIteratorBuilder):
    def __init__(self, model_label, filter):
        super(FilteredModelIteratorBuilder, self).__init__(model_label)
        self.filter = filter

    def build(self, domain, model_class, db_alias):
        return self.__class__(self.model_label, self.filter).prepare(domain, model_class, db_alias)

    def count(self):
        count = self.filter.count(self.domain)
        if count is not None:
            return count
        return super(FilteredModelIteratorBuilder, self).count()

    def querysets(self):
        queryset = self._base_queryset()
        filters = self.filter.get_filters(self.domain)
        for filter_ in filters:
            yield queryset.filter(filter_)


class UniqueFilteredModelIteratorBuilder(FilteredModelIteratorBuilder):
    def iterators(self):
        def _unique(iterator):
            seen = set()
            for model in iterator:
                if model.pk not in seen:
                    seen.add(model.pk)
                    yield model

        querysets = self.querysets()
        for querysets in querysets:
            yield _unique(querysets)<|MERGE_RESOLUTION|>--- conflicted
+++ resolved
@@ -66,11 +66,7 @@
     def __init__(self, field, ids, chunksize=1000):
         self.field = field
         self.ids = ids
-<<<<<<< HEAD
-        self.chunksize= chunksize
-=======
         self.chunksize = chunksize
->>>>>>> 845b748b
 
     def count(self, domain_name):
         return len(self.get_ids(domain_name))
