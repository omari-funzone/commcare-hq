--- conflicted
+++ resolved
@@ -9,14 +9,7 @@
 from django.core import serializers
 from django.db import transaction
 from django.db.models.signals import post_delete, post_save
-<<<<<<< HEAD
 from django.test import SimpleTestCase, TestCase
-from django.test.utils import override_settings
-
-from nose.plugins.attrib import attr
-=======
-from django.test import TestCase
->>>>>>> 6d9d2cf0
 
 from casexml.apps.case.mock import CaseFactory, CaseIndex, CaseStructure
 
