--- conflicted
+++ resolved
@@ -317,24 +317,15 @@
     # written to be used with _queue_indicators, indicator_doc_ids must
     #   be a chunk of 100
     assert len(indicator_doc_ids) <= ASYNC_INDICATOR_CHUNK_SIZE
-<<<<<<< HEAD
-
-=======
     for ids in chunked(indicator_doc_ids, 10):
         _build_async_indicators(ids)
 
 
 def _build_async_indicators(indicator_doc_ids):
->>>>>>> 7c96e267
     def handle_exception(exception, config_id, doc, adapter):
         metric = None
         if isinstance(exception, (ProtocolError, ReadTimeout)):
             metric = 'commcare.async_indicator.riak_error'
-<<<<<<< HEAD
-        elif isinstance(exception, RequestError):
-            metric = 'commcare.async_indicator.couch_error'
-=======
->>>>>>> 7c96e267
         elif isinstance(exception, (ESError, ConnectionTimeout)):
             # a database had an issue so log it and go on to the next document
             metric = 'commcare.async_indicator.es_error'
@@ -458,14 +449,11 @@
                 'config_ids:{}'.format(config_ids)
             ]
         )
-<<<<<<< HEAD
 
 
 @task(queue=UCR_INDICATOR_CELERY_QUEUE, ignore_result=True, acks_late=True)
 def save_document(doc_ids):
     build_async_indicators(doc_ids)
-=======
->>>>>>> 7c96e267
 
 
 @periodic_task(
