--- conflicted
+++ resolved
@@ -207,26 +207,15 @@
     return objects
 
 
-<<<<<<< HEAD
 @task(queue=UCR_CELERY_QUEUE, ignore_result=True)
 def delete_data_source_task(domain, config_id):
     from corehq.apps.userreports.views import delete_data_source_shared
     delete_data_source_shared(domain, config_id)
 
 
-@periodic_task(
-    run_every=crontab(minute="*/5", hour="0-8,18-23"),
-    queue=settings.CELERY_PERIODIC_QUEUE,
-)
-def queue_async_indicators():
-    start = datetime.utcnow()
-    cutoff = start + ASYNC_INDICATOR_QUEUE_TIME
-    time_for_crit_section = ASYNC_INDICATOR_QUEUE_TIME.seconds - 10
-=======
 @periodic_task(run_every=crontab(minute="*/5"), queue=settings.CELERY_PERIODIC_QUEUE)
 def run_queue_async_indicators_task():
     queue_async_indicators.delay()
->>>>>>> 2f8e0291
 
 
 @serial_task('queue-async-indicators', timeout=30 * 60, queue=settings.CELERY_PERIODIC_QUEUE, max_retries=0)
