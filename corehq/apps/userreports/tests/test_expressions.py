--- conflicted
+++ resolved
@@ -740,12 +740,9 @@
         {
             "age": {
                 "type": "evaluator",
-                "equation_statement": "a",
+                "statement": "a",
                 "context_variables": {
-                    "type": "dict",
-                    "properties": {
-                        "a": 2
-                    }
+                    "a": 2
                 }
             },
             "b": 5
@@ -756,11 +753,8 @@
 def test_valid_eval_expression(self, source_doc, statement, context, expected_value):
     expression = ExpressionFactory.from_spec({
         "type": "evaluator",
-        "equation_statement": statement,
-        "context_variables": {
-            "type": "dict",
-            "properties": context
-        }
+        "statement": statement,
+        "context_variables": context
     })
     self.assertEqual(expression(source_doc), expected_value)
 
@@ -779,59 +773,13 @@
     with self.assertRaises(BadSpecError):
         ExpressionFactory.from_spec({
             "type": "evaluator",
-<<<<<<< HEAD
-            "equation_statement": statement,
+            "statement": statement,
             "context_variables": {
                 "type": "dict",
                 "properties": context
             }
         })(source_doc)
 
-=======
-            "statement": statement,
-            "context_variables": context_variables,
-        })
-
-    def test_correct_values(self):
-        test_cases = [
-            # (source_doc, eq, context, expected_value)
-            ({}, "a + b", {"a": 2, "b": 3}, 2 + 3),
-            # supports string manupulation
-            ({}, "str(a)+'text'", {"a": 3}, "3text"),
-            # context can contain expressions
-            (
-                {"age": 1},
-                "a + b",
-                {
-                    "a": {
-                        "type": "property_name",
-                        "property_name": "age"
-                    },
-                    "b": 5
-                },
-                1 + 5
-            ),
-            # context variable can itself be evaluation expression
-            (
-                {},
-                "age + b",
-                {
-                    "age": {
-                        "type": "evaluator",
-                        "statement": "a",
-                        "context_variables": {"a": 2}
-                    },
-                    "b": 5
-                },
-                5 + 2
-            )
-        ]
-        for (source_doc, eq, context, expected_value) in test_cases:
-            self.assertEqual(
-                self._get_expression_spec(eq, context)(source_doc),
-                expected_value
-            )
->>>>>>> c8d28f87
 
 @generate_cases([
     ("a + (a*b)", {"a": 2, "b": 3}, 2 + (2 * 3)),
