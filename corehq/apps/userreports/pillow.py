from __future__ import absolute_import

from __future__ import division
from __future__ import unicode_literals
import hashlib
from collections import defaultdict, Counter
from datetime import datetime, timedelta

import six
from alembic.autogenerate.api import compare_metadata

from corehq.apps.change_feed.consumer.feed import KafkaChangeFeed, KafkaCheckpointEventHandler
from corehq.apps.change_feed.topics import LOCATION as LOCATION_TOPIC
from corehq.apps.userreports.const import KAFKA_TOPICS
from corehq.apps.userreports.data_source_providers import DynamicDataSourceProvider, StaticDataSourceProvider
from corehq.apps.userreports.exceptions import (
    BadSpecError, TableRebuildError, StaleRebuildError, UserReportsWarning
)
from corehq.apps.userreports.models import AsyncIndicator
from corehq.apps.userreports.specs import EvaluationContext
from corehq.apps.userreports.sql import metadata
from corehq.apps.userreports.tasks import rebuild_indicators
from corehq.apps.userreports.util import get_indicator_adapter
from corehq.sql_db.connections import connection_manager
from corehq.util.datadog.gauges import datadog_histogram
from corehq.util.soft_assert import soft_assert
from corehq.util.timer import TimingContext
from dimagi.utils.logging import notify_exception
from fluff.signals import (
    migrate_tables,
    get_migration_context,
    get_tables_to_migrate,
    get_tables_to_rebuild,
    reformat_alembic_diffs
)
from pillowtop.checkpoints.manager import KafkaPillowCheckpoint
from pillowtop.dao.exceptions import DocumentMismatchError
from pillowtop.exceptions import PillowConfigError
from pillowtop.logger import pillow_logging
from pillowtop.pillow.interface import ConstructedPillow
from pillowtop.processors import BulkPillowProcessor
from pillowtop.utils import ensure_matched_revisions, ensure_document_exists

REBUILD_CHECK_INTERVAL = 60 * 60  # in seconds
LONG_UCR_LOGGING_THRESHOLD = 0.5
UCR_PROCESSING_CHUNK_SIZE = 10


def time_ucr_process_change(method):
    def timed(*args, **kw):
        ts = datetime.now()
        result = method(*args, **kw)
        te = datetime.now()
        seconds = (te - ts).total_seconds()
        if seconds > LONG_UCR_LOGGING_THRESHOLD:
            table = args[2]
            doc = args[3]
            log_message = "UCR data source {} on doc_id {} took {} seconds to process".format(
                table.config._id, doc['_id'], seconds
            )
            pillow_logging.warning(log_message)
        return result
    return timed


def _filter_by_hash(configs, ucr_division):
    ucr_start = ucr_division[0]
    ucr_end = ucr_division[-1]
    filtered_configs = []
    for config in configs:
        table_hash = hashlib.md5(config.table_id).hexdigest()[0]
        if ucr_start <= table_hash <= ucr_end:
            filtered_configs.append(config)
    return filtered_configs


class ConfigurableReportTableManagerMixin(object):

    def __init__(self, data_source_providers, ucr_division=None,
                 include_ucrs=None, exclude_ucrs=None, bootstrap_interval=REBUILD_CHECK_INTERVAL):
        """Initializes the processor for UCRs

        Keyword Arguments:
        ucr_division -- two hexadecimal digits that are used to determine a subset of UCR
                        datasources to process. The second digit should be higher than the
                        first
        include_ucrs -- list of ucr 'table_ids' to be included in this processor
        exclude_ucrs -- list of ucr 'table_ids' to be excluded in this processor
        bootstrap_interval -- time in seconds when the pillow checks for any data source changes
        """
        self.bootstrapped = False
        self.last_bootstrapped = datetime.utcnow()
        self.data_source_providers = data_source_providers
        self.ucr_division = ucr_division
        self.include_ucrs = include_ucrs
        self.exclude_ucrs = exclude_ucrs
        self.bootstrap_interval = bootstrap_interval
        if self.include_ucrs and self.ucr_division:
            raise PillowConfigError("You can't have include_ucrs and ucr_division")

    def get_all_configs(self):
        return [
            source
            for provider in self.data_source_providers
            for source in provider.get_data_sources()
        ]

    def get_filtered_configs(self, configs=None):
        configs = configs or self.get_all_configs()

        if self.exclude_ucrs:
            configs = [config for config in configs if config.table_id not in self.exclude_ucrs]

        if self.include_ucrs:
            configs = [config for config in configs if config.table_id in self.include_ucrs]
        elif self.ucr_division:
            configs = _filter_by_hash(configs, self.ucr_division)

        return configs

    def needs_bootstrap(self):
        return (
            not self.bootstrapped
            or datetime.utcnow() - self.last_bootstrapped > timedelta(seconds=self.bootstrap_interval)
        )

    def bootstrap_if_needed(self):
        if self.needs_bootstrap():
            self.bootstrap()

    def bootstrap(self, configs=None):
        configs = self.get_filtered_configs(configs)
        if not configs:
            pillow_logging.warning("UCR pillow has no configs to process")

        self.table_adapters_by_domain = defaultdict(list)

        for config in configs:
            self.table_adapters_by_domain[config.domain].append(
                get_indicator_adapter(config, can_handle_laboratory=True, raise_errors=True)
            )

        self.rebuild_tables_if_necessary()
        self.bootstrapped = True
        self.last_bootstrapped = datetime.utcnow()

    def rebuild_tables_if_necessary(self):
        self._rebuild_sql_tables([
            adapter
            for adapter_list in self.table_adapters_by_domain.values()
            for adapter in adapter_list
        ])

    def _rebuild_sql_tables(self, adapters):
        tables_by_engine = defaultdict(dict)
        for adapter in adapters:
            sql_adapter = get_indicator_adapter(adapter.config)
            try:
                tables_by_engine[sql_adapter.engine_id][sql_adapter.get_table().name] = sql_adapter
            except BadSpecError:
                _soft_assert = soft_assert(to='{}@{}'.format('jemord', 'dimagi.com'))
                _soft_assert(False, "Broken data source {}".format(adapter.config.get_id))

        _assert = soft_assert(notify_admins=True)
        _notify_rebuild = lambda msg, obj: _assert(False, msg, obj)

        for engine_id, table_map in tables_by_engine.items():
            engine = connection_manager.get_engine(engine_id)
            table_names = list(table_map)
            with engine.begin() as connection:
                migration_context = get_migration_context(connection, table_names)
                raw_diffs = compare_metadata(migration_context, metadata)
                diffs = reformat_alembic_diffs(raw_diffs)

            tables_to_rebuild = get_tables_to_rebuild(diffs, table_names)
            for table_name in tables_to_rebuild:
                sql_adapter = table_map[table_name]
                if not sql_adapter.config.is_static:
                    try:
                        self.rebuild_table(sql_adapter)
                    except TableRebuildError as e:
                        _notify_rebuild(six.text_type(e), sql_adapter.config.to_json())
                else:
                    self.rebuild_table(sql_adapter)

            tables_to_migrate = get_tables_to_migrate(diffs, table_names)
            tables_to_migrate -= tables_to_rebuild
            migrate_tables(engine, raw_diffs, tables_to_migrate)

    def rebuild_table(self, adapter):
        config = adapter.config
        if not config.is_static:
            latest_rev = config.get_db().get_rev(config._id)
            if config._rev != latest_rev:
                raise StaleRebuildError('Tried to rebuild a stale table ({})! Ignoring...'.format(config))
        adapter.rebuild_table()
        if config.is_static:
            # Todo; rebuild_indicators itself calls adapter.rebuild_table, so why is this needed
            #       to discuss on PR.
            # Add a comment on why
            rebuild_indicators.delay(adapter.config.get_id)


class ConfigurableReportPillowProcessor(ConfigurableReportTableManagerMixin, BulkPillowProcessor):

    domain_timing_context = Counter()

    @time_ucr_process_change
    def _save_doc_to_table(self, domain, table, doc, eval_context):
        # best effort will swallow errors in the table
        try:
            table.best_effort_save(doc, eval_context)
        except UserReportsWarning:
            # remove it until the next bootstrap call
            self.table_adapters_by_domain[domain].remove(table)

<<<<<<< HEAD
    def process_change(self, change):
=======
    def process_changes_chunk(self, pillow_instance, changes):
        """
        Update UCR tables in bulk by breaking up changes per domain per UCR table.
            If an exception is raised in bulk operations of a set of changes,
            those changes are returned to pillow for serial reprocessing.
        """
        self.bootstrap_if_needed()
        # break up changes by domain
        changes_by_domain = defaultdict(list)
        for change in changes:
            # skip if no domain or no UCR tables in the domain
            if change.metadata.domain and change.metadata.domain in self.table_adapters_by_domain:
                changes_by_domain[change.metadata.domain].append(change)

        retry_changes = set()
        change_exceptions = []
        for domain, changes_chunk in six.iteritems(changes_by_domain):
            failed, exceptions = self._process_chunk_for_domain(domain, changes_chunk)
            retry_changes.update(failed)
            change_exceptions.extend(exceptions)

        return retry_changes, change_exceptions

    def _process_chunk_for_domain(self, domain, changes_chunk):
        adapters = list(self.table_adapters_by_domain[domain])
        changes_by_id = {change.id: change for change in changes_chunk}
        to_delete_by_adapter = defaultdict(list)
        rows_to_save_by_adapter = defaultdict(list)
        async_configs_by_doc_id = defaultdict(list)
        to_update = {change for change in changes_chunk if not change.deleted}
        retry_changes, docs = self.get_docs_for_changes(to_update, domain)
        change_exceptions = []

        for doc in docs:
            eval_context = EvaluationContext(doc)
            for adapter in adapters:
                if adapter.config.filter(doc):
                    if adapter.run_asynchronous:
                        async_configs_by_doc_id[doc['_id']].append(adapter.config._id)
                    else:
                        try:
                            rows_to_save_by_adapter[adapter].extend(adapter.get_all_values(doc, eval_context))
                        except Exception as e:
                            change_exceptions.append((changes_by_id[doc["_id"]], e))
                        eval_context.reset_iteration()
                elif adapter.config.deleted_filter(doc) or adapter.doc_exists(doc):
                    to_delete_by_adapter[adapter].append(doc['_id'])

        # bulk delete by adapter
        to_delete = [c.id for c in changes_chunk if c.deleted]
        for adapter in adapters:
            delete_ids = to_delete_by_adapter[adapter] + to_delete
            try:
                adapter.bulk_delete(delete_ids)
            except Exception as ex:
                notify_exception(
                    None,
                    "Error in deleting changes chunk {ids}: {ex}".format(
                        ids=delete_ids, ex=ex))
                retry_changes.update([c for c in changes_chunk if c.id in delete_ids])
        # bulk update by adapter
        for adapter, rows in six.iteritems(rows_to_save_by_adapter):
            try:
                adapter.save_rows(rows)
            except Exception as ex:
                notify_exception(
                    None,
                    "Error in saving changes chunk {ids}: {ex}".format(
                        ids=[c.id for c in to_update], ex=ex))
                retry_changes.update(to_update)
        if async_configs_by_doc_id:
            doc_type_by_id = {
                _id: changes_by_id[_id].metadata.document_type
                for _id in async_configs_by_doc_id.keys()
            }
            AsyncIndicator.bulk_update_records(async_configs_by_doc_id, domain, doc_type_by_id)

        return retry_changes, change_exceptions

    @staticmethod
    def get_docs_for_changes(changes, domain):
        # break up by doctype
        changes_by_doctype = defaultdict(list)
        for change in changes:
            assert change.metadata.domain == domain
            changes_by_doctype[change.metadata.data_source_name].append(change)

        # query
        docs = []
        for _, _changes in six.iteritems(changes_by_doctype):
            doc_store = _changes[0].document_store
            docs.extend(list(doc_store.iter_documents([change.id for change in _changes])))

        # catch missing docs
        retry_changes = set()
        docs_by_id = {doc['_id']: doc for doc in docs}
        for change in changes:
            if change.id not in docs_by_id:
                # we need to capture DocumentMissingError which is not possible in bulk
                #   so let pillow fall back to serial mode to capture the error for missing docs
                retry_changes.add(change)
                continue
            try:
                ensure_matched_revisions(change, docs_by_id.get(change.id))
            except DocumentMismatchError:
                retry_changes.add(change)
        return retry_changes, docs

    def process_change(self, pillow_instance, change):
>>>>>>> e3a6ffa6
        self.bootstrap_if_needed()

        domain = change.metadata.domain
        if not domain or domain not in self.table_adapters_by_domain:
            # if no domain we won't save to any UCR table
            return

        if change.deleted:
            adapters = list(self.table_adapters_by_domain[domain])
            for table in adapters:
                table.delete({'_id': change.metadata.document_id})

        async_tables = []
        doc = change.get_document()
        ensure_document_exists(change)
        ensure_matched_revisions(change, doc)

        if doc is None:
            return

        with TimingContext() as timer:
            eval_context = EvaluationContext(doc)
            # make copy to avoid modifying list during iteration
            adapters = list(self.table_adapters_by_domain[domain])
            for table in adapters:
                if table.config.filter(doc):
                    if table.run_asynchronous:
                        async_tables.append(table.config._id)
                    else:
                        self._save_doc_to_table(domain, table, doc, eval_context)
                        eval_context.reset_iteration()
                elif table.config.deleted_filter(doc) or table.doc_exists(doc):
                    table.delete(doc)

            if async_tables:
                AsyncIndicator.update_from_kafka_change(change, async_tables)

        self.domain_timing_context.update(**{
            domain: timer.duration
        })

    def checkpoint_updated(self):
        total_duration = sum(self.domain_timing_context.values())
        duration_seen = 0
        top_half_domains = {}
        for domain, duration in self.domain_timing_context.most_common():
            top_half_domains[domain] = duration
            duration_seen += duration
            if duration_seen >= total_duration // 2:
                break

        for domain, duration in top_half_domains.items():
            datadog_histogram('commcare.change_feed.ucr_slow_log', duration, tags=[
                'domain:{}'.format(domain)
            ])
        self.domain_timing_context.clear()


class ConfigurableReportKafkaPillow(ConstructedPillow):
    # Todo; to remove

    def __init__(self, processor, pillow_name, topics, num_processes, process_num, retry_errors=False,
            processor_chunk_size=0):
        change_feed = KafkaChangeFeed(
            topics, client_id=pillow_name, num_processes=num_processes, process_num=process_num
        )
        checkpoint = KafkaPillowCheckpoint(pillow_name, topics)
        event_handler = KafkaCheckpointEventHandler(
            checkpoint=checkpoint, checkpoint_frequency=1000, change_feed=change_feed,
            checkpoint_callback=processor
        )
        super(ConfigurableReportKafkaPillow, self).__init__(
            name=pillow_name,
            change_feed=change_feed,
            processor=processor,
            checkpoint=checkpoint,
            change_processed_event_handler=event_handler,
            processor_chunk_size=processor_chunk_size
        )
        # set by the superclass constructor
        assert self.processors is not None
        assert len(self.processors) == 1
        self._processor = self.processors[0]
        assert self._processor.bootstrapped is not None

        # retry errors defaults to False because there is not a solution to
        # distinguish between doc save errors and data source config errors
        self.retry_errors = retry_errors

    def bootstrap(self, configs=None):
        self._processor.bootstrap(configs)

    def rebuild_table(self, sql_adapter):
        self._processor.rebuild_table(sql_adapter)


<<<<<<< HEAD
def get_location_pillow(pillow_id='location-pillow', include_ucrs=None,
                        configs=None, num_processes=1, process_num=0, **kwargs):
    # Todo; is ucr_division needed?
    change_feed = KafkaChangeFeed(
        [LOCATION_TOPIC], client_id=pillow_id, num_processes=num_processes, process_num=process_num
    )
    ucr_processor = ConfigurableReportPillowProcessor(
        data_source_providers=[DynamicDataSourceProvider(), StaticDataSourceProvider()],
        include_ucrs=include_ucrs,
    )
    ucr_processor.bootstrap(configs)
    checkpoint = KafkaPillowCheckpoint(pillow_id, [LOCATION_TOPIC])
    event_handler = KafkaCheckpointEventHandler(
        checkpoint=checkpoint, checkpoint_frequency=1000, change_feed=change_feed,
        checkpoint_callback=ucr_processor
    )
    return ConstructedPillow(
        name=pillow_id,
        change_feed=change_feed,
        checkpoint=checkpoint,
        change_processed_event_handler=event_handler,
        processor=[ucr_processor]
=======
def get_kafka_ucr_pillow(pillow_id='kafka-ucr-main', ucr_division=None,
                         include_ucrs=None, exclude_ucrs=None, topics=None,
                         num_processes=1, process_num=0,
                         processor_chunk_size=UCR_PROCESSING_CHUNK_SIZE, **kwargs):
    topics = topics or KAFKA_TOPICS
    topics = [t for t in topics]
    return ConfigurableReportKafkaPillow(
        processor=ConfigurableReportPillowProcessor(
            data_source_provider=DynamicDataSourceProvider(),
            auto_repopulate_tables=False,
            ucr_division=ucr_division,
            include_ucrs=include_ucrs,
            exclude_ucrs=exclude_ucrs,
        ),
        pillow_name=pillow_id,
        topics=topics,
        num_processes=num_processes,
        process_num=process_num,
        processor_chunk_size=processor_chunk_size,
    )


def get_kafka_ucr_static_pillow(pillow_id='kafka-ucr-static', ucr_division=None,
                                include_ucrs=None, exclude_ucrs=None, topics=None,
                                num_processes=1, process_num=0,
                                processor_chunk_size=UCR_PROCESSING_CHUNK_SIZE, **kwargs):
    topics = topics or KAFKA_TOPICS
    topics = [t for t in topics]
    return ConfigurableReportKafkaPillow(
        processor=ConfigurableReportPillowProcessor(
            data_source_provider=StaticDataSourceProvider(),
            auto_repopulate_tables=True,
            ucr_division=ucr_division,
            include_ucrs=include_ucrs,
            exclude_ucrs=exclude_ucrs,
            bootstrap_interval=7 * 24 * 60 * 60  # 1 week
        ),
        pillow_name=pillow_id,
        topics=topics,
        num_processes=num_processes,
        process_num=process_num,
        retry_errors=True,
        processor_chunk_size=processor_chunk_size,
>>>>>>> e3a6ffa6
    )<|MERGE_RESOLUTION|>--- conflicted
+++ resolved
@@ -214,10 +214,7 @@
             # remove it until the next bootstrap call
             self.table_adapters_by_domain[domain].remove(table)
 
-<<<<<<< HEAD
-    def process_change(self, change):
-=======
-    def process_changes_chunk(self, pillow_instance, changes):
+    def process_changes_chunk(self, changes):
         """
         Update UCR tables in bulk by breaking up changes per domain per UCR table.
             If an exception is raised in bulk operations of a set of changes,
@@ -325,8 +322,7 @@
                 retry_changes.add(change)
         return retry_changes, docs
 
-    def process_change(self, pillow_instance, change):
->>>>>>> e3a6ffa6
+    def process_change(self, change):
         self.bootstrap_if_needed()
 
         domain = change.metadata.domain
@@ -423,7 +419,6 @@
         self._processor.rebuild_table(sql_adapter)
 
 
-<<<<<<< HEAD
 def get_location_pillow(pillow_id='location-pillow', include_ucrs=None,
                         configs=None, num_processes=1, process_num=0, **kwargs):
     # Todo; is ucr_division needed?
@@ -446,49 +441,4 @@
         checkpoint=checkpoint,
         change_processed_event_handler=event_handler,
         processor=[ucr_processor]
-=======
-def get_kafka_ucr_pillow(pillow_id='kafka-ucr-main', ucr_division=None,
-                         include_ucrs=None, exclude_ucrs=None, topics=None,
-                         num_processes=1, process_num=0,
-                         processor_chunk_size=UCR_PROCESSING_CHUNK_SIZE, **kwargs):
-    topics = topics or KAFKA_TOPICS
-    topics = [t for t in topics]
-    return ConfigurableReportKafkaPillow(
-        processor=ConfigurableReportPillowProcessor(
-            data_source_provider=DynamicDataSourceProvider(),
-            auto_repopulate_tables=False,
-            ucr_division=ucr_division,
-            include_ucrs=include_ucrs,
-            exclude_ucrs=exclude_ucrs,
-        ),
-        pillow_name=pillow_id,
-        topics=topics,
-        num_processes=num_processes,
-        process_num=process_num,
-        processor_chunk_size=processor_chunk_size,
-    )
-
-
-def get_kafka_ucr_static_pillow(pillow_id='kafka-ucr-static', ucr_division=None,
-                                include_ucrs=None, exclude_ucrs=None, topics=None,
-                                num_processes=1, process_num=0,
-                                processor_chunk_size=UCR_PROCESSING_CHUNK_SIZE, **kwargs):
-    topics = topics or KAFKA_TOPICS
-    topics = [t for t in topics]
-    return ConfigurableReportKafkaPillow(
-        processor=ConfigurableReportPillowProcessor(
-            data_source_provider=StaticDataSourceProvider(),
-            auto_repopulate_tables=True,
-            ucr_division=ucr_division,
-            include_ucrs=include_ucrs,
-            exclude_ucrs=exclude_ucrs,
-            bootstrap_interval=7 * 24 * 60 * 60  # 1 week
-        ),
-        pillow_name=pillow_id,
-        topics=topics,
-        num_processes=num_processes,
-        process_num=process_num,
-        retry_errors=True,
-        processor_chunk_size=processor_chunk_size,
->>>>>>> e3a6ffa6
     )