from __future__ import absolute_import
from __future__ import division
from __future__ import unicode_literals

import hashlib
from collections import defaultdict, Counter
from datetime import datetime, timedelta

import six
import sqlalchemy

from corehq.apps.change_feed.consumer.feed import KafkaChangeFeed, KafkaCheckpointEventHandler
from corehq.apps.change_feed.topics import LOCATION as LOCATION_TOPIC
from corehq.apps.userreports.const import KAFKA_TOPICS
from corehq.apps.userreports.data_source_providers import DynamicDataSourceProvider, StaticDataSourceProvider
from corehq.apps.userreports.exceptions import (
    BadSpecError, TableRebuildError, StaleRebuildError, UserReportsWarning
)
from corehq.apps.userreports.models import AsyncIndicator
from corehq.apps.userreports.rebuild import get_table_diffs, get_tables_rebuild_migrate, migrate_tables
from corehq.apps.userreports.specs import EvaluationContext
<<<<<<< HEAD
from corehq.apps.userreports.sql import get_indicator_table
from corehq.apps.userreports.sql.util import table_exists
=======
from corehq.apps.userreports.sql import get_metadata
>>>>>>> 09d4029d
from corehq.apps.userreports.tasks import rebuild_indicators
from corehq.apps.userreports.util import get_indicator_adapter, get_legacy_table_name
from corehq.sql_db.connections import connection_manager
from corehq.util.datadog.gauges import datadog_histogram
from corehq.util.soft_assert import soft_assert
from corehq.util.timer import TimingContext
from pillowtop.checkpoints.manager import KafkaPillowCheckpoint
from pillowtop.const import DEFAULT_PROCESSOR_CHUNK_SIZE
from pillowtop.dao.exceptions import DocumentMismatchError
from pillowtop.exceptions import PillowConfigError
from pillowtop.logger import pillow_logging
from pillowtop.pillow.interface import ConstructedPillow
from pillowtop.processors import BulkPillowProcessor
from pillowtop.utils import ensure_matched_revisions, ensure_document_exists

REBUILD_CHECK_INTERVAL = 60 * 60  # in seconds
LONG_UCR_LOGGING_THRESHOLD = 0.5


def time_ucr_process_change(method):
    def timed(*args, **kw):
        ts = datetime.now()
        result = method(*args, **kw)
        te = datetime.now()
        seconds = (te - ts).total_seconds()
        if seconds > LONG_UCR_LOGGING_THRESHOLD:
            table = args[2]
            doc = args[3]
            log_message = "UCR data source {} on doc_id {} took {} seconds to process".format(
                table.config._id, doc['_id'], seconds
            )
            pillow_logging.warning(log_message)
        return result
    return timed


def _filter_by_hash(configs, ucr_division):
    ucr_start = ucr_division[0]
    ucr_end = ucr_division[-1]
    filtered_configs = []
    for config in configs:
        table_hash = hashlib.md5(config.table_id.encode('utf-8')).hexdigest()[0]
        if ucr_start <= table_hash <= ucr_end:
            filtered_configs.append(config)
    return filtered_configs


class ConfigurableReportTableManagerMixin(object):

    def __init__(self, data_source_providers, ucr_division=None,
                 include_ucrs=None, exclude_ucrs=None, bootstrap_interval=REBUILD_CHECK_INTERVAL):
        """Initializes the processor for UCRs

        Keyword Arguments:
        ucr_division -- two hexadecimal digits that are used to determine a subset of UCR
                        datasources to process. The second digit should be higher than the
                        first
        include_ucrs -- list of ucr 'table_ids' to be included in this processor
        exclude_ucrs -- list of ucr 'table_ids' to be excluded in this processor
        bootstrap_interval -- time in seconds when the pillow checks for any data source changes
        """
        self.bootstrapped = False
        self.last_bootstrapped = datetime.utcnow()
        self.data_source_providers = data_source_providers
        self.ucr_division = ucr_division
        self.include_ucrs = include_ucrs
        self.exclude_ucrs = exclude_ucrs
        self.bootstrap_interval = bootstrap_interval
        if self.include_ucrs and self.ucr_division:
            raise PillowConfigError("You can't have include_ucrs and ucr_division")

    def get_all_configs(self):
        return [
            source
            for provider in self.data_source_providers
            for source in provider.get_data_sources()
        ]

    def get_filtered_configs(self, configs=None):
        configs = configs or self.get_all_configs()

        if self.exclude_ucrs:
            configs = [config for config in configs if config.table_id not in self.exclude_ucrs]

        if self.include_ucrs:
            configs = [config for config in configs if config.table_id in self.include_ucrs]
        elif self.ucr_division:
            configs = _filter_by_hash(configs, self.ucr_division)

        return configs

    def needs_bootstrap(self):
        return (
            not self.bootstrapped
            or datetime.utcnow() - self.last_bootstrapped > timedelta(seconds=self.bootstrap_interval)
        )

    def bootstrap_if_needed(self):
        if self.needs_bootstrap():
            self.bootstrap()

    def bootstrap(self, configs=None):
        configs = self.get_filtered_configs(configs)
        if not configs:
            pillow_logging.warning("UCR pillow has no configs to process")

        self.table_adapters_by_domain = defaultdict(list)

        for config in configs:
            self.table_adapters_by_domain[config.domain].append(
                get_indicator_adapter(config, raise_errors=True)
            )

        self.rebuild_tables_if_necessary()
        self.bootstrapped = True
        self.last_bootstrapped = datetime.utcnow()

    def rebuild_tables_if_necessary(self):
        self._rebuild_sql_tables([
            adapter
            for adapter_list in self.table_adapters_by_domain.values()
            for adapter in adapter_list
        ])

    def _rebuild_sql_tables(self, adapters):
        tables_by_engine = defaultdict(dict)
        for adapter in adapters:
            try:
                tables_by_engine[adapter.engine_id][adapter.get_table().name] = adapter
            except BadSpecError:
                _soft_assert = soft_assert(to='{}@{}'.format('jemord', 'dimagi.com'))
                _soft_assert(False, "Broken data source {}".format(adapter.config.get_id))

        _assert = soft_assert(notify_admins=True)
        _notify_rebuild = lambda msg, obj: _assert(False, msg, obj)

        for engine_id, table_map in tables_by_engine.items():
            table_names = list(table_map)
            engine = connection_manager.get_engine(engine_id)
<<<<<<< HEAD
=======
            diffs = get_table_diffs(engine, table_names, get_metadata(engine_id))
>>>>>>> 09d4029d

            # Temporary measure necessary during the process of renaming tables
            # - Configs point to new tables which may just be views and not real tables
            # - The global metadata contains references to the new table names
            legacy_tables = {}
            table_names_for_diff = []
            diff_metadata = sqlalchemy.MetaData()
            with engine.begin() as connection:
                for table_name in table_names:
                    sql_adapter = table_map[table_name]
                    legacy_table_name = get_legacy_table_name(
                        sql_adapter.config.domain, sql_adapter.config.table_id
                    )
                    if not table_exists(connection, table_name) and table_exists(connection, legacy_table_name):
                        legacy_tables[legacy_table_name] = table_name
                        pillow_logging.debug("[rebuild] Using legacy table: %s", legacy_table_name)
                        # popultate metadata with the table schema
                        get_indicator_table(
                            sql_adapter.config,
                            custom_metadata=diff_metadata,
                            override_table_name=legacy_table_name
                        )
                        table_names_for_diff.append(legacy_table_name)
                    else:
                        # popultate metadata with the table schema
                        get_indicator_table(sql_adapter.config, custom_metadata=diff_metadata)
                        table_names_for_diff.append(table_name)

            diffs = get_table_diffs(engine, table_names_for_diff, diff_metadata)

            tables_to_act_on = get_tables_rebuild_migrate(diffs, table_names_for_diff)
            for real_table_name in tables_to_act_on.rebuild:
                table_name = legacy_tables.get(real_table_name, real_table_name)
                pillow_logging.debug("[rebuild] Rebuilding table: %s (%s)", real_table_name, table_name)
                sql_adapter = table_map[table_name]
                if not sql_adapter.config.is_static:
                    try:
                        self.rebuild_table(sql_adapter)
                    except TableRebuildError as e:
                        _notify_rebuild(six.text_type(e), sql_adapter.config.to_json())
                else:
                    self.rebuild_table(sql_adapter)

            pillow_logging.debug("[rebuild] Application migrations to tables: %s", tables_to_act_on.migrate)
            migrate_tables(engine, diffs.raw, tables_to_act_on.migrate)

    def rebuild_table(self, adapter):
        config = adapter.config
        if not config.is_static:
            latest_rev = config.get_db().get_rev(config._id)
            if config._rev != latest_rev:
                raise StaleRebuildError('Tried to rebuild a stale table ({})! Ignoring...'.format(config))
        adapter.rebuild_table()
        if config.is_static:
            rebuild_indicators.delay(adapter.config.get_id)


class ConfigurableReportPillowProcessor(ConfigurableReportTableManagerMixin, BulkPillowProcessor):

    domain_timing_context = Counter()

    @time_ucr_process_change
    def _save_doc_to_table(self, domain, table, doc, eval_context):
        # best effort will swallow errors in the table
        try:
            table.best_effort_save(doc, eval_context)
        except UserReportsWarning:
            # remove it until the next bootstrap call
            self.table_adapters_by_domain[domain].remove(table)

    def process_changes_chunk(self, changes):
        """
        Update UCR tables in bulk by breaking up changes per domain per UCR table.
            If an exception is raised in bulk operations of a set of changes,
            those changes are returned to pillow for serial reprocessing.
        """
        self.bootstrap_if_needed()
        # break up changes by domain
        changes_by_domain = defaultdict(list)
        for change in changes:
            # skip if no domain or no UCR tables in the domain
            if change.metadata.domain and change.metadata.domain in self.table_adapters_by_domain:
                changes_by_domain[change.metadata.domain].append(change)

        retry_changes = set()
        change_exceptions = []
        for domain, changes_chunk in six.iteritems(changes_by_domain):
            failed, exceptions = self._process_chunk_for_domain(domain, changes_chunk)
            retry_changes.update(failed)
            change_exceptions.extend(exceptions)

        return retry_changes, change_exceptions

    def _process_chunk_for_domain(self, domain, changes_chunk):
        adapters = list(self.table_adapters_by_domain[domain])
        changes_by_id = {change.id: change for change in changes_chunk}
        to_delete_by_adapter = defaultdict(list)
        rows_to_save_by_adapter = defaultdict(list)
        async_configs_by_doc_id = defaultdict(list)
        to_update = {change for change in changes_chunk if not change.deleted}
        retry_changes, docs = self.get_docs_for_changes(to_update, domain)
        change_exceptions = []

        for doc in docs:
            eval_context = EvaluationContext(doc)
            for adapter in adapters:
                if adapter.config.filter(doc):
                    if adapter.run_asynchronous:
                        async_configs_by_doc_id[doc['_id']].append(adapter.config._id)
                    else:
                        try:
                            rows_to_save_by_adapter[adapter].extend(adapter.get_all_values(doc, eval_context))
                        except Exception as e:
                            change_exceptions.append((changes_by_id[doc["_id"]], e))
                        eval_context.reset_iteration()
                elif adapter.config.deleted_filter(doc) or adapter.doc_exists(doc):
                    to_delete_by_adapter[adapter].append(doc['_id'])

        # bulk delete by adapter
        to_delete = [c.id for c in changes_chunk if c.deleted]
        for adapter in adapters:
            delete_ids = to_delete_by_adapter[adapter] + to_delete
            try:
                adapter.bulk_delete(delete_ids)
            except Exception:
                retry_changes.update([c for c in changes_chunk if c.id in delete_ids])
        # bulk update by adapter
        for adapter, rows in six.iteritems(rows_to_save_by_adapter):
            try:
                adapter.save_rows(rows)
            except Exception:
                retry_changes.update(to_update)
        if async_configs_by_doc_id:
            doc_type_by_id = {
                _id: changes_by_id[_id].metadata.document_type
                for _id in async_configs_by_doc_id.keys()
            }
            AsyncIndicator.bulk_update_records(async_configs_by_doc_id, domain, doc_type_by_id)

        return retry_changes, change_exceptions

    @staticmethod
    def get_docs_for_changes(changes, domain):
        # break up by doctype
        changes_by_doctype = defaultdict(list)
        for change in changes:
            assert change.metadata.domain == domain
            changes_by_doctype[change.metadata.data_source_name].append(change)

        # query
        docs = []
        for _, _changes in six.iteritems(changes_by_doctype):
            doc_store = _changes[0].document_store
            doc_ids_to_query = [change.id for change in _changes if change.should_fetch_document()]
            new_docs = list(doc_store.iter_documents(doc_ids_to_query))
            docs_queried_prior = [change.document for change in _changes if not change.should_fetch_document()]
            docs.extend(new_docs + docs_queried_prior)

        # catch missing docs
        retry_changes = set()
        docs_by_id = {doc['_id']: doc for doc in docs}
        for change in changes:
            if change.id not in docs_by_id:
                # we need to capture DocumentMissingError which is not possible in bulk
                #   so let pillow fall back to serial mode to capture the error for missing docs
                retry_changes.add(change)
                continue
            else:
                # set this, so that subsequent doc lookups are avoided
                change.set_document(docs_by_id[change.id])
            try:
                ensure_matched_revisions(change, docs_by_id.get(change.id))
            except DocumentMismatchError:
                retry_changes.add(change)
        return retry_changes, docs

    def process_change(self, change):
        self.bootstrap_if_needed()

        domain = change.metadata.domain
        if not domain or domain not in self.table_adapters_by_domain:
            # if no domain we won't save to any UCR table
            return

        if change.deleted:
            adapters = list(self.table_adapters_by_domain[domain])
            for table in adapters:
                table.delete({'_id': change.metadata.document_id})

        async_tables = []
        doc = change.get_document()
        ensure_document_exists(change)
        ensure_matched_revisions(change, doc)

        if doc is None:
            return

        with TimingContext() as timer:
            eval_context = EvaluationContext(doc)
            # make copy to avoid modifying list during iteration
            adapters = list(self.table_adapters_by_domain[domain])
            for table in adapters:
                if table.config.filter(doc):
                    if table.run_asynchronous:
                        async_tables.append(table.config._id)
                    else:
                        self._save_doc_to_table(domain, table, doc, eval_context)
                        eval_context.reset_iteration()
                elif table.config.deleted_filter(doc) or table.doc_exists(doc):
                    table.delete(doc)

            if async_tables:
                AsyncIndicator.update_from_kafka_change(change, async_tables)

        self.domain_timing_context.update(**{
            domain: timer.duration
        })

    def checkpoint_updated(self):
        total_duration = sum(self.domain_timing_context.values())
        duration_seen = 0
        top_half_domains = {}
        for domain, duration in self.domain_timing_context.most_common():
            top_half_domains[domain] = duration
            duration_seen += duration
            if duration_seen >= total_duration // 2:
                break

        for domain, duration in top_half_domains.items():
            datadog_histogram('commcare.change_feed.ucr_slow_log', duration, tags=[
                'domain:{}'.format(domain)
            ])
        self.domain_timing_context.clear()


class ConfigurableReportKafkaPillow(ConstructedPillow):
    # todo; To remove after full rollout of https://github.com/dimagi/commcare-hq/pull/21329/

    def __init__(self, processor, pillow_name, topics, num_processes, process_num, retry_errors=False,
            processor_chunk_size=0):
        change_feed = KafkaChangeFeed(
            topics, client_id=pillow_name, num_processes=num_processes, process_num=process_num
        )
        checkpoint = KafkaPillowCheckpoint(pillow_name, topics)
        event_handler = KafkaCheckpointEventHandler(
            checkpoint=checkpoint, checkpoint_frequency=1000, change_feed=change_feed,
            checkpoint_callback=processor
        )
        super(ConfigurableReportKafkaPillow, self).__init__(
            name=pillow_name,
            change_feed=change_feed,
            processor=processor,
            checkpoint=checkpoint,
            change_processed_event_handler=event_handler,
            processor_chunk_size=processor_chunk_size
        )
        # set by the superclass constructor
        assert self.processors is not None
        assert len(self.processors) == 1
        self._processor = self.processors[0]
        assert self._processor.bootstrapped is not None

        # retry errors defaults to False because there is not a solution to
        # distinguish between doc save errors and data source config errors
        self.retry_errors = retry_errors

    def bootstrap(self, configs=None):
        self._processor.bootstrap(configs)

    def rebuild_table(self, sql_adapter):
        self._processor.rebuild_table(sql_adapter)


def get_kafka_ucr_pillow(pillow_id='kafka-ucr-main', ucr_division=None,
                         include_ucrs=None, exclude_ucrs=None, topics=None,
                         num_processes=1, process_num=0,
                         processor_chunk_size=DEFAULT_PROCESSOR_CHUNK_SIZE, **kwargs):
    # todo; To remove after full rollout of https://github.com/dimagi/commcare-hq/pull/21329/
    topics = topics or KAFKA_TOPICS
    topics = [t for t in topics]
    return ConfigurableReportKafkaPillow(
        processor=ConfigurableReportPillowProcessor(
            data_source_providers=[DynamicDataSourceProvider()],
            ucr_division=ucr_division,
            include_ucrs=include_ucrs,
            exclude_ucrs=exclude_ucrs,
        ),
        pillow_name=pillow_id,
        topics=topics,
        num_processes=num_processes,
        process_num=process_num,
        processor_chunk_size=processor_chunk_size,
    )


def get_kafka_ucr_static_pillow(pillow_id='kafka-ucr-static', ucr_division=None,
                                include_ucrs=None, exclude_ucrs=None, topics=None,
                                num_processes=1, process_num=0,
                                processor_chunk_size=DEFAULT_PROCESSOR_CHUNK_SIZE, **kwargs):
    # todo; To remove after full rollout of https://github.com/dimagi/commcare-hq/pull/21329/
    topics = topics or KAFKA_TOPICS
    topics = [t for t in topics]
    return ConfigurableReportKafkaPillow(
        processor=ConfigurableReportPillowProcessor(
            data_source_providers=[StaticDataSourceProvider()],
            ucr_division=ucr_division,
            include_ucrs=include_ucrs,
            exclude_ucrs=exclude_ucrs,
            bootstrap_interval=7 * 24 * 60 * 60  # 1 week
        ),
        pillow_name=pillow_id,
        topics=topics,
        num_processes=num_processes,
        process_num=process_num,
        retry_errors=True,
        processor_chunk_size=processor_chunk_size,
    )


def get_location_pillow(pillow_id='location-ucr-pillow', include_ucrs=None,
                        num_processes=1, process_num=0, ucr_configs=None, **kwargs):
    # Todo; is ucr_division needed?
    change_feed = KafkaChangeFeed(
        [LOCATION_TOPIC], client_id=pillow_id, num_processes=num_processes, process_num=process_num
    )
    ucr_processor = ConfigurableReportPillowProcessor(
        data_source_providers=[DynamicDataSourceProvider('Location'), StaticDataSourceProvider('Location')],
        include_ucrs=include_ucrs,
    )
    if ucr_configs:
        ucr_processor.bootstrap(ucr_configs)
    checkpoint = KafkaPillowCheckpoint(pillow_id, [LOCATION_TOPIC])
    event_handler = KafkaCheckpointEventHandler(
        checkpoint=checkpoint, checkpoint_frequency=1000, change_feed=change_feed,
        checkpoint_callback=ucr_processor
    )
    return ConstructedPillow(
        name=pillow_id,
        change_feed=change_feed,
        checkpoint=checkpoint,
        change_processed_event_handler=event_handler,
        processor=[ucr_processor]
    )<|MERGE_RESOLUTION|>--- conflicted
+++ resolved
@@ -19,12 +19,8 @@
 from corehq.apps.userreports.models import AsyncIndicator
 from corehq.apps.userreports.rebuild import get_table_diffs, get_tables_rebuild_migrate, migrate_tables
 from corehq.apps.userreports.specs import EvaluationContext
-<<<<<<< HEAD
-from corehq.apps.userreports.sql import get_indicator_table
+from corehq.apps.userreports.sql import get_indicator_table, get_metadata
 from corehq.apps.userreports.sql.util import table_exists
-=======
-from corehq.apps.userreports.sql import get_metadata
->>>>>>> 09d4029d
 from corehq.apps.userreports.tasks import rebuild_indicators
 from corehq.apps.userreports.util import get_indicator_adapter, get_legacy_table_name
 from corehq.sql_db.connections import connection_manager
@@ -164,10 +160,6 @@
         for engine_id, table_map in tables_by_engine.items():
             table_names = list(table_map)
             engine = connection_manager.get_engine(engine_id)
-<<<<<<< HEAD
-=======
-            diffs = get_table_diffs(engine, table_names, get_metadata(engine_id))
->>>>>>> 09d4029d
 
             # Temporary measure necessary during the process of renaming tables
             # - Configs point to new tables which may just be views and not real tables
@@ -187,13 +179,13 @@
                         # popultate metadata with the table schema
                         get_indicator_table(
                             sql_adapter.config,
-                            custom_metadata=diff_metadata,
+                            metadata=diff_metadata,
                             override_table_name=legacy_table_name
                         )
                         table_names_for_diff.append(legacy_table_name)
                     else:
                         # popultate metadata with the table schema
-                        get_indicator_table(sql_adapter.config, custom_metadata=diff_metadata)
+                        get_indicator_table(sql_adapter.config, metadata=diff_metadata)
                         table_names_for_diff.append(table_name)
 
             diffs = get_table_diffs(engine, table_names_for_diff, diff_metadata)
