{% extends "userreports/base_report_builder.html" %}
{% load i18n %}
{% load hq_shared_tags %}

{% block head %}{{ block.super }}
    <style>
        .map-preview {
            height: 350px;
        }
    </style>
    {% include 'analytics/fullstory.html' %}
{% endblock %}

{% block js %}{{ block.super }}
    <script src="{% static 'app_manager/js/case-knockout-bindings.js' %}"></script>
    <script src="{% static 'userreports/js/constants.js' %}"></script>
    <script src="{% static 'userreports/js/builder_view_models.js' %}"></script>
    <script src="{% static 'userreports/js/report_config.js' %}"></script>
    <script src="{% static 'userreports/js/utils.js' %}"></script>
    <script src="{% static 'style/js/hq.helpers.js' %}"></script>
{% endblock %}

{% block pre_page_content %}{% endblock %}{# Avoid the spacer #}

{% block page_content %}
  {% if not has_report_builder_access %}
    <div class="spacer"></div>
    {% include "userreports/partials/preview_warning.html" %}
  {% endif %}
  <div id="reportConfig" class="ko-template">
    <div class="pull-right page-actions-toolbar">
      {% if existing_report %}
        <a
            id="deleteReport"
            class="btn btn-danger"
            href="{% url 'delete_configurable_report' domain  existing_report.get_id %}?redirect={% url 'reports_home' domain %}"
        >
          Delete Report
        </a>&nbsp;
      {% endif %}
      {% if has_report_builder_access %}
        <button id="btnSaveView" class="btn btn-info">Save &amp; View</button>
      {% endif %}
      &nbsp;<span id="saveButtonHolder"></span>
    </div>

    <div class="page-edit-header">
      <div class="page-edit-title h1">
        <inline-edit params="
          value: '{{ report_title|escapejs }}',
          id: 'report-title',
          placeholder: '{% trans "Enter report name here"|escapejs %}',
          cols: 50,
        "></inline-edit>
      </div>
      <div class="page-edit-description">
        <inline-edit params="
          value: {% if report_description %}'{{ report_description|escapejs }}'{% else %}null{% endif %},
          id: 'report-description',
          placeholder: '{% trans "Enter report description here"|escapejs %}',
          readOnlyClass: 'app-comment',
          cols: 50,
        "></inline-edit>
      </div>
    </div>
    <div class="row">
      <div class="col-sm-12">
        <div class="panel panel-modern-gray">
          <div class="panel-heading">
            <h4 class="panel-title panel-title-nolink">
              {% trans 'Type of Report' %}
            </h4>
          </div>
          <div class="panel-body">
            <div class="btn-group">
              <label class="btn btn-default" data-bind="css: {'active': reportType() === 'list'}">
                <!-- TODO: Don't style here -->
                <input type="radio" name="reportTypes" id="reportTypeList" style="display: none;"
                       data-bind="checked: reportType, checkedValue: 'list'">
                <i class="fa fa-bars"></i> <span data-bind="text: reportTypeListLabel"></span>
              </label>
              <label class="btn btn-default" data-bind="css: {'active': reportType() === 'table'}">
                <input type="radio" name="reportTypes" id="reportTypeAgg" style="display: none;"
                       data-bind="checked: reportType, checkedValue: 'table'">
                <i class="fa fa-filter"></i> <span data-bind="text: reportTypeAggLabel"></span>
              </label>
              <label class="btn btn-default" data-bind="css: {'active': reportType() === 'map'}">
                <input type="radio" name="reportTypes" id="reportTypeMap" style="display: none;"
                       data-bind="checked: reportType, checkedValue: 'map'">
                <i class="fa fa-map-marker"></i> Map
              </label>
            </div>
          </div>
        </div>
      </div>
    </div>

    <div class="row">

      <div class="col-md-5">

        <div class="panel-group" id="configure-report-options">

          <div class="panel panel-modern-gray" id="columns">
            <div class="panel-heading">
              <h4 class="panel-title">
                <a data-toggle="collapse"
                   data-parent="#configure-report-options"
                   href="#report-config-columns"
                   class="collapse in">
                  <i class="fa fa-angle-double-down"></i>
                  <span data-bind="text: reportType() === 'table' ?  '{% trans 'Indicators' %}' : '{% trans 'Columns' %}'">
                    {% trans 'Columns' %}
                  </span>
                </a>
              </h4>
            </div>
            <div class="panel-collapse collapse in" id="report-config-columns">
              <div class="panel-body">
                <div data-bind="with: columnList">
                  {% include "userreports/partials/column_list_configuration.html" %}
                </div>
              </div>
            </div>
          </div>

          <div class="panel panel-modern-gray" data-bind="with: filterList">
            <div class="panel-heading">
              <h4 class="panel-title">
                <a data-toggle="collapse"
                   data-parent="#configure-report-options"
                   href="#report-config-userfilter"
                   class="collapsed">
                  <i class="fa fa-angle-double-down"></i>
                  {% trans 'User Filters'%}
                </a>
              </h4>
            </div>
            <div class="panel-collapse collapse" id="report-config-userfilter">
              <div class="panel-body">
                <p>
                  <i class="fa fa-info-circle"></i>
                  {% blocktrans %}
                    Add filters to your report to allow viewers to select which data the report will display.
                    These filters will be displayed at the top of your report.
                  {% endblocktrans %}
                </p>
                {% include 'userreports/partials/property_list_configuration.html' %}
              </div>
            </div>
          </div>

          <div class="panel panel-modern-gray" data-bind="with: defaultFilterList">
            <div class="panel-heading">
              <h4 class="panel-title">
                <a data-toggle="collapse"
                   data-parent="#configure-report-options"
                   href="#report-config-defaultfilters"
                   class="collapsed">
                  <i class="fa fa-angle-double-down"></i>
                  {% trans 'Default Filters'%}
                </a>
              </h4>
            </div>
            <div class="panel-collapse collapse" id="report-config-defaultfilters">
              <div class="panel-body">
                <p>
                  <i class="fa fa-info-circle"></i>
                  {% blocktrans %}
                    These filters are not displayed to report viewers and are always applied to the data.
                  {% endblocktrans %}
                </p>
                {% include 'userreports/partials/property_list_configuration.html' %}
              </div>
            </div>
          </div>

        </div>

      </div>

      <div class="col-md-7">
        <div class="panel panel-modern-gray">
          <div class="panel-heading">
            <h4 class="panel-title panel-title-nolink">
              {% trans 'Preview Report' %}
              <div>
                <small>
                  {% if source_type == "case" %}
                      {% trans "Preview includes at most 100 cases" %}
                  {% else %}
                      {% trans "Preview includes at most 100 forms" %}
                  {% endif %}
                </small>
              </div>
            </h4>
          </div>
          <div class="panel-body">

            <!-- ko if: selectedChart() === 'none' -->
            <div data-bind="fadeVisible: isAggregationEnabled">
                <div class="btn btn-primary" data-bind="click: function(){selectedChart('bar');}">{% trans 'Add Chart' %}</div>
                <div class="spacer"></div>
            </div>
            <!-- /ko -->

            <div class="ucr-preview-container"
                 id="map-preview"
                 data-bind="fadeVisible: reportType() === 'map'">
              <h3 style="display: inline-block">{% trans 'Map Preview' %}</h3>
              <div>
                Location field:
                <!-- ko ifnot: optionsContainQuestions -->
                <input type="text" class="form-control" data-bind="select2: selectablePropertyOptions, value: location_field">
                <!-- /ko -->
                <!-- ko if: optionsContainQuestions -->
                <input class="form-control" type="hidden" data-bind="
                  questionsSelect: selectablePropertyOptions,
                  value: location_field,
                "/>
                <!-- /ko -->
              </div>
              <br/>
              <div id="map-preview-container" class="fs-hide" data-bind="css: {'map-preview': displayMapPreview}"></div>
              <div id="zoomtofit" class="leaflet-control-layers fs-hide" style="display: none;">
                  <div id="zoomtofit-target" class="zoomtofit leaflet-control-layers-toggle" title="{% trans "Fit all data into view" %}"></div>
              </div>
            </div>

            <div class="ucr-preview-container"
                 data-bind="fadeVisible: previewChart">
              <h3 style="display: inline-block">{% trans 'Chart Preview' %}</h3>
              <div class="pull-right">
                <div class="btn btn-danger" data-bind="click: function(){selectedChart('none');}"><i class="fa fa-remove"></i></div>
              </div>
              <div data-bind="if: selectedChart() !== 'none'">
                  Type:
                  <select data-bind="value: selectedChart">
                      <option value="bar">{% trans 'Bar' %}</option>
                      <option value="pie">{% trans 'Pie' %}</option>
                  </select>
              </div>
              <div id="chart-warning" class="alert alert-warning hide">
                {% blocktrans %}
                  Charts cannot be displayed with more than 25 categories.
                  Once you Save and View report, you will be able to filter the data to limit the number of rows.
                {% endblocktrans %}
              </div>
              <div id="chart" class="fs-hide"></div>
            </div>

            <div class="ucr-preview-container fs-hide">
              <h3 data-bind="visible: !previewError()">{% trans 'Data Table' %}</h3>
              <p data-bind="visible: previewError" class="alert alert-warning">
                {% blocktrans %}
                  There was an error rendering your report preview. Please adjust your configuration to try again.
                  If the issue persists, please report an issue.
                {% endblocktrans %}
              </p>
              <p data-bind="visible: missingAggColumn()" class="alert alert-warning">
                  {% blocktrans %}
                      Summary reports require at least one column with the "Group By" format.
                  {% endblocktrans %}
              </p>
              <table id="preview" class="table"></table>
            </div>
          </div>
        </div>

      </div>

    </div>


  </div>
{% endblock %}

{% block js-inline %}{{ block.super }}
<script>

    var ReportBuilder = {
      Constants: hqImport("userreports/js/constants.js"),
    };

<<<<<<< HEAD
    $(document).ready(function() {
        var reportConfig = new reportBuilder.ReportConfig({
            "columnOptions": {{ column_options|JSON }},
            "initialColumns": {{ initial_columns|JSON }},
            "app": {{ application|JSON }},
            "sourceId": {{ source_id|JSON }},
            "sourceType": "{{ source_type }}",
            "reportPreviewUrl": "{{ report_preview_url }}",
            "previewDatasourceId": "{{ preview_datasource_id }}",
            "existingReport": {% if existing_report %}{{ existing_report.get_id|JSON }}{% else %}null{% endif %},
            "existingReportType": {{ existing_report_type|JSON }},
            "dataSourceProperties": {{ data_source_properties|JSON }},
            "initialDefaultFilters": {{ initial_default_filters|JSON }},
            "initialUserFilters": {{ initial_user_filters|JSON }},
            "initialLocation": {{ initial_location|JSON }},
            "initialChartType": {{ initial_chart_type|JSON }},
            "mapboxAccessToken": {{ MAPBOX_ACCESS_TOKEN|JSON }},
            "hasReportBuilderAccess": {{ has_report_builder_access|JSON }},
=======
    (function () {

        var reportType = {{ report_type|JSON }};
        var initialUserFilters = {{ initial_user_filters|JSON }};
        var initialDefaultFilters = {{ initial_default_filters|JSON }};
        var initialColumns = {{ initial_columns|JSON }};
        var sourceType = {{ form.source_type|JSON }};
        var dataSourceIndicators = {{ data_source_indicators|JSON }};
        var reportColumnOptions = {{ report_column_options|JSON }};
        var dateRangeOptions = {{ date_range_options|JSON }};
        var isGroupByRequired = {{ is_group_by_required|JSON }};
        var groupByInitialValue = {{ form.fields.group_by.widget.value|JSON }};

        var ConfigForm = hqImport('userreports/js/builder_view_models.js').ConfigForm;
        $("#report-config-form").koApplyBindings(
            new ConfigForm(
                reportType,
                sourceType,
                initialColumns,
                initialUserFilters,
                initialDefaultFilters,
                dataSourceIndicators,
                reportColumnOptions,
                dateRangeOptions,
                isGroupByRequired,
                groupByInitialValue
            )
        );


        $(function () {
            {% for event in report_builder_events %}
                {# Track a usage events that were produced on the server #}
                window.analytics.usage.apply(this, {{event|JSON}});
            {% endfor %}
            window.analytics.trackUsageLink(
                "#delete-report-button", "Report Builder", "Delete a Repot", reportType
            );
>>>>>>> 21f1ab0a
        });
        $("#reportConfig").koApplyBindings(reportConfig)
        window._bindingsApplied = true;
    });

</script>
{% endblock %}<|MERGE_RESOLUTION|>--- conflicted
+++ resolved
@@ -282,26 +282,6 @@
       Constants: hqImport("userreports/js/constants.js"),
     };
 
-<<<<<<< HEAD
-    $(document).ready(function() {
-        var reportConfig = new reportBuilder.ReportConfig({
-            "columnOptions": {{ column_options|JSON }},
-            "initialColumns": {{ initial_columns|JSON }},
-            "app": {{ application|JSON }},
-            "sourceId": {{ source_id|JSON }},
-            "sourceType": "{{ source_type }}",
-            "reportPreviewUrl": "{{ report_preview_url }}",
-            "previewDatasourceId": "{{ preview_datasource_id }}",
-            "existingReport": {% if existing_report %}{{ existing_report.get_id|JSON }}{% else %}null{% endif %},
-            "existingReportType": {{ existing_report_type|JSON }},
-            "dataSourceProperties": {{ data_source_properties|JSON }},
-            "initialDefaultFilters": {{ initial_default_filters|JSON }},
-            "initialUserFilters": {{ initial_user_filters|JSON }},
-            "initialLocation": {{ initial_location|JSON }},
-            "initialChartType": {{ initial_chart_type|JSON }},
-            "mapboxAccessToken": {{ MAPBOX_ACCESS_TOKEN|JSON }},
-            "hasReportBuilderAccess": {{ has_report_builder_access|JSON }},
-=======
     (function () {
 
         var reportType = {{ report_type|JSON }};
@@ -340,7 +320,6 @@
             window.analytics.trackUsageLink(
                 "#delete-report-button", "Report Builder", "Delete a Repot", reportType
             );
->>>>>>> 21f1ab0a
         });
         $("#reportConfig").koApplyBindings(reportConfig)
         window._bindingsApplied = true;
