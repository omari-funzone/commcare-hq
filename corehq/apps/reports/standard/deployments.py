# coding=utf-8
from datetime import date, datetime, timedelta

from django.contrib.humanize.templatetags.humanize import naturaltime
from django.urls import reverse
from django.utils.translation import ugettext_noop, ugettext as _

from casexml.apps.phone.analytics import get_sync_logs_for_user
from casexml.apps.phone.models import SyncLog, SyncLogAssertionError
from couchdbkit import ResourceNotFound
from couchexport.export import SCALAR_NEVER_WAS

from corehq.apps.reports.filters.users import LocationRestrictedMobileWorkerFilter
from corehq.apps.es import filters
from dimagi.utils.dates import safe_strftime
from dimagi.utils.decorators.memoized import memoized
from dimagi.utils.parsing import string_to_utc_datetime
from phonelog.models import UserErrorEntry

from corehq import toggles
from corehq.apps.app_manager.dbaccessors import get_app, get_brief_apps_in_domain
from corehq.apps.es import UserES
from corehq.apps.receiverwrapper.util import get_meta_appversion_text, BuildVersionSource, get_app_version_info, \
    get_version_from_build_id, AppVersionInfo
from corehq.apps.users.models import CommCareUser
from corehq.apps.users.util import user_display_string
from corehq.const import USER_DATE_FORMAT
from corehq.util.couch import get_document_or_404

from corehq.apps.locations.permissions import location_safe
from corehq.apps.reports.datatables import DataTablesHeader, DataTablesColumn, DTSortType
from corehq.apps.reports.filters.select import SelectApplicationFilter
from corehq.apps.reports.generic import GenericTabularReport, GetParamsMixin, PaginatedReportMixin
from corehq.apps.reports.standard import ProjectReportParametersMixin, ProjectReport
from corehq.apps.reports.util import format_datatables_data
from corehq.util.quickcache import quickcache


class DeploymentsReport(GenericTabularReport, ProjectReport, ProjectReportParametersMixin):
    """
    Base class for all deployments reports
    """


@location_safe
class ApplicationStatusReport(GetParamsMixin, PaginatedReportMixin, DeploymentsReport):
    name = ugettext_noop("Application Status")
    slug = "app_status"
    emailable = True
    exportable = True
    exportable_all = True
    ajax_pagination = True
    fields = [
        'corehq.apps.reports.filters.users.LocationRestrictedMobileWorkerFilter',
        'corehq.apps.reports.filters.select.SelectApplicationFilter'
    ]

    @property
    def headers(self):
        headers = DataTablesHeader(
            DataTablesColumn(_("Username"), prop_name='username.exact'),
            DataTablesColumn(_("Last Submission"),
                             prop_name='reporting_metadata.last_submissions.submission_date',
                             alt_prop_name='reporting_metadata.last_submission_for_user.submission_date'),
            DataTablesColumn(_("Last Sync"),
                             prop_name='reporting_metadata.last_syncs.sync_date',
                             alt_prop_name='reporting_metadata.last_sync_for_user.sync_date'),
            DataTablesColumn(_("Application"),
                             help_text=_("Displays application of last submitted form"),
                             prop_name='reporting_metadata.last_builds.app_id',
                             alt_prop_name='reporting_metadata.build_version_app'),
            DataTablesColumn(_("Application Version"),
                             help_text=_("""Displays application version of the last submitted form;
                                         The currently deployed version may be different."""),
                             prop_name='reporting_metadata.last_builds.build_version',
                             alt_prop_name='reporting_metadata.last_build.build_version'),
            DataTablesColumn(_("CommCare Version"),
                             help_text=_("""Displays CommCare version the user last submitted with;
                                         The currently deployed version may be different."""),
                             prop_name='reporting_metadata.last_submissions.commcare_version',
                             alt_prop_name='reporting_metadata.last_submission_for_user.commcare_version'),
        )
        headers.custom_sort = [[1, 'desc']]
        return headers

    @property
    def default_sort(self):
        if self.selected_app_id:
            return {'reporting_metadata.last_submission.submission_date': 'desc'}
        else:
            return {'reporting_metadata.last_submission_for_user.submission_date': 'desc'}

    def get_sorting_block(self):
        sort_prop_name = 'prop_name' if self.selected_app_id else 'alt_prop_name'
        res = []
        #the NUMBER of cols sorting
        sort_cols = int(self.request.GET.get('iSortingCols', 0))
        if sort_cols > 0:
            for x in range(sort_cols):
                col_key = 'iSortCol_%d' % x
                sort_dir = self.request.GET['sSortDir_%d' % x]
                col_id = int(self.request.GET[col_key])
                col = self.headers.header[col_id]
                sort_prop = getattr(col, sort_prop_name) or col.prop_name
                sort_dict = {sort_prop: sort_dir}
                res.append(sort_dict)
        if len(res) == 0 and self.default_sort is not None:
            res.append(self.default_sort)
        return res

    @property
    @memoized
    def selected_app_id(self):
        return self.request_params.get(SelectApplicationFilter.slug, None)

<<<<<<< HEAD
    @quickcache(['app_id'], timeout=60 * 60)
    def get_app_name(self, app_id):
        try:
            app = get_app(self.domain, app_id)
        except ResourceNotFound:
            pass
        else:
            return app.name
=======
    @property
    @memoized
    def users(self):
        mobile_user_and_group_slugs = set(
            self.request.GET.getlist(LocationRestrictedMobileWorkerFilter.slug) +
            self.request.GET.getlist(ExpandedMobileWorkerFilter.slug)  # Cater for old ReportConfigs
        )
>>>>>>> 869b0ad0

    def get_data_for_app(self, options, app_id):
        try:
            data = filter(lambda option: option['app_id'] == app_id,
                          options)[0]
            return data
        except IndexError:
            pass

    @memoized
    def user_query(self, pagination=True):
        mobile_user_and_group_slugs = self.request.GET.getlist(LocationRestrictedMobileWorkerFilter.slug)
        user_query = LocationRestrictedMobileWorkerFilter.user_es_query(
            self.domain,
            mobile_user_and_group_slugs,
        )
        user_query = (user_query
                      .set_sorting_block(self.get_sorting_block()))
        if pagination:
            user_query = (user_query
                          .size(self.pagination.count)
                          .start(self.pagination.start))
        if self.selected_app_id:
            user_query = user_query.filter(
                filters.term('reporting_metadata.last_submissions.app_id', self.selected_app_id)
            )
        return user_query

    def process_rows(self, users, fmt_for_export=False):
        rows = []
        for user in users:
            last_build = last_seen = last_sub = last_sync = last_sync_date = app_name = None
            build_version = _("Unknown")
            commcare_version = _("Unknown CommCare Version")
            reporting_metadata = user.get('reporting_metadata', {})
            if self.selected_app_id:
                last_submissions = reporting_metadata.get('last_submissions')
                if last_submissions:
                    last_sub = self.get_data_for_app(last_submissions, self.selected_app_id)
                last_syncs = reporting_metadata.get('last_sync')
                if last_syncs:
                    last_sync = self.get_data_for_app(last_syncs, self.selected_app_id)
                    if last_sync is None:
                        last_sync = self.get_data_for_app(last_syncs, None)
                last_builds = reporting_metadata.get('last_builds')
                if last_builds:
                    last_build = self.get_data_for_app(last_builds, self.selected_app_id)
            else:
                last_sub = reporting_metadata.get('last_submission_for_user', {})
                last_sync = reporting_metadata.get('last_sync_for_user', {})
                last_build = reporting_metadata.get('last_build', {})
                commcare_version = _get_commcare_version(last_sub.get('commcare_version'))
            if last_sub and last_sub.get('submission_date'):
                last_seen = string_to_utc_datetime(last_sub['submission_date'])
            if last_sync and last_sync.get('sync_date'):
                last_sync_date = string_to_utc_datetime(last_sync['sync_date'])
            if last_build:
                build_version = last_build.get('build_version') or build_version
                if last_build.get('app_id'):
                    app_name = self.get_app_name(last_build['app_id'])
            rows.append([
                user_display_string(user.get('username', ''),
                                    user.get('first_name', ''),
                                    user.get('last_name', '')),
                _fmt_date(last_seen, fmt_for_export), _fmt_date(last_sync_date, fmt_for_export),
                app_name or "---", build_version, commcare_version
            ])
        return rows

    @property
    def total_records(self):
        if self._total_records:
            return self._total_records
        else:
            return 0

    @property
    def rows(self):
        users = self.user_query().run()
        self._total_records = users.total
        return self.process_rows(users.hits)

    @property
    def get_all_rows(self):
        users = self.user_query(False).scroll()
        return self.process_rows(users, True)

    @property
    def export_table(self):
        def _fmt_timestamp(timestamp):
            if timestamp is not None and timestamp >= 0:
                return safe_strftime(date.fromtimestamp(timestamp), USER_DATE_FORMAT)
            return SCALAR_NEVER_WAS

        result = super(ApplicationStatusReport, self).export_table
        table = result[0][1]
        for row in table[1:]:
            # Last submission
            row[1] = _fmt_timestamp(row[1])
            # Last sync
            row[2] = _fmt_timestamp(row[2])
        return result


def _get_commcare_version(app_version_info):
    commcare_version = (
        'CommCare {}'.format(app_version_info)
        if app_version_info
        else _("Unknown CommCare Version")
    )
    return commcare_version


def _choose_latest_version(*app_versions):
    """
    Chooses the latest version from a list of AppVersion objects - choosing the first one passed
    in with the highest version number.
    """
    usable_versions = filter(None, app_versions)
    if usable_versions:
        return sorted(usable_versions, key=lambda v: v.build_version)[-1]


class SyncHistoryReport(DeploymentsReport):
    DEFAULT_LIMIT = 10
    MAX_LIMIT = 1000
    name = ugettext_noop("User Sync History")
    slug = "sync_history"
    emailable = True
    fields = ['corehq.apps.reports.filters.users.AltPlaceholderMobileWorkerFilter']

    @property
    def report_subtitles(self):
        return [_('Shows the last (up to) {} times a user has synced.').format(self.limit)]

    @property
    def disable_pagination(self):
        return self.limit == self.DEFAULT_LIMIT

    @property
    def headers(self):
        headers = DataTablesHeader(
            DataTablesColumn(_("Sync Date"), sort_type=DTSortType.NUMERIC),
            DataTablesColumn(_("# of Cases"), sort_type=DTSortType.NUMERIC),
            DataTablesColumn(_("Sync Duration"), sort_type=DTSortType.NUMERIC)
        )
        if self.show_extra_columns:
            headers.add_column(DataTablesColumn(_("Sync Log")))
            headers.add_column(DataTablesColumn(_("Sync Log Type")))
            headers.add_column(DataTablesColumn(_("Previous Sync Log")))
            headers.add_column(DataTablesColumn(_("Error Info")))
            headers.add_column(DataTablesColumn(_("State Hash")))
            headers.add_column(DataTablesColumn(_("Last Submitted")))
            headers.add_column(DataTablesColumn(_("Last Cached")))

        headers.custom_sort = [[0, 'desc']]
        return headers

    @property
    def rows(self):
        base_link_url = '{}?id={{id}}'.format(reverse('raw_couch'))

        user_id = self.request.GET.get('individual')
        if not user_id:
            return []

        # security check
        get_document_or_404(CommCareUser, self.domain, user_id)

        def _sync_log_to_row(sync_log):
            def _fmt_duration(duration):
                if isinstance(duration, int):
                    return format_datatables_data(
                        '<span class="{cls}">{text}</span>'.format(
                            cls=_bootstrap_class(duration or 0, 60, 20),
                            text=_('{} seconds').format(duration),
                        ),
                        duration
                    )
                else:
                    return format_datatables_data(
                        '<span class="label label-default">{text}</span>'.format(
                            text=_("Unknown"),
                        ),
                        -1,
                    )

            def _fmt_id(sync_log_id):
                href = base_link_url.format(id=sync_log_id)
                return '<a href="{href}" target="_blank">{id:.5}...</a>'.format(
                    href=href,
                    id=sync_log_id
                )

            def _fmt_error_info(sync_log):
                if not sync_log.had_state_error:
                    return u'<span class="label label-success">&#10003;</span>'
                else:
                    return (u'<span class="label label-danger">X</span>'
                            u'State error {}<br>Expected hash: {:.10}...').format(
                        _naturaltime_with_hover(sync_log.error_date),
                        sync_log.error_hash,
                    )

            def _get_state_hash_display(sync_log):
                try:
                    return u'{:.10}...'.format(sync_log.get_state_hash())
                except SyncLogAssertionError as e:
                    return _(u'Error computing hash! {}').format(e)

            num_cases = sync_log.case_count()
            columns = [
                _fmt_date(sync_log.date),
                format_datatables_data(num_cases, num_cases),
                _fmt_duration(sync_log.duration),
            ]
            if self.show_extra_columns:
                columns.append(_fmt_id(sync_log.get_id))
                columns.append(sync_log.log_format)
                columns.append(_fmt_id(sync_log.previous_log_id) if sync_log.previous_log_id else '---')
                columns.append(_fmt_error_info(sync_log))
                columns.append(_get_state_hash_display(sync_log))
                columns.append(_naturaltime_with_hover(sync_log.last_submitted))
                columns.append(u'{}<br>{:.10}'.format(_naturaltime_with_hover(sync_log.last_cached),
                                                      sync_log.hash_at_last_cached))

            return columns

        return [_sync_log_to_row(sync_log)
                for sync_log in get_sync_logs_for_user(user_id, self.limit)]

    @property
    def show_extra_columns(self):
        return self.request.user and toggles.SUPPORT.enabled(self.request.user.username)

    @property
    def limit(self):
        try:
            return min(self.MAX_LIMIT, int(self.request.GET.get('limit', self.DEFAULT_LIMIT)))
        except ValueError:
            return self.DEFAULT_LIMIT


def _get_sort_key(date):
    if not date:
        return -1
    else:
        return int(date.strftime("%s"))


def _fmt_date(date, include_sort_key=True):
    def _timedelta_class(delta):
        return _bootstrap_class(delta, timedelta(days=7), timedelta(days=3))

    if not date:
        text = u'<span class="label label-default">{0}</span>'.format(_("Never"))
    else:
        text = u'<span class="{cls}">{text}</span>'.format(
                cls=_timedelta_class(datetime.utcnow() - date),
                text=_(_naturaltime_with_hover(date)),
        )
    if include_sort_key:
        return format_datatables_data(text, _get_sort_key(date))
    else:
        return text


def _naturaltime_with_hover(date):
    return u'<span title="{}">{}</span>'.format(date, naturaltime(date) or '---')


def _bootstrap_class(obj, severe, warn):
    """
    gets a bootstrap class for an object comparing to thresholds.
    assumes bigger is worse and default is good.
    """
    if obj > severe:
        return "label label-danger"
    elif obj > warn:
        return "label label-warning"
    else:
        return "label label-success"


class ApplicationErrorReport(GenericTabularReport, ProjectReport):
    name = ugettext_noop("Application Error Report")
    slug = "application_error"
    ajax_pagination = True
    sortable = False
    fields = ['corehq.apps.reports.filters.select.SelectApplicationFilter']

    # Filter parameters to pull from the URL
    model_fields_to_url_params = [
        ('app_id', SelectApplicationFilter.slug),
        ('version_number', 'version_number'),
    ]

    @classmethod
    def show_in_navigation(cls, domain=None, project=None, user=None):
        return user and toggles.APPLICATION_ERROR_REPORT.enabled(user.username)

    @property
    def shared_pagination_GET_params(self):
        shared_params = super(ApplicationErrorReport, self).shared_pagination_GET_params
        shared_params.extend([
            {'name': param, 'value': self.request.GET.get(param, None)}
            for model_field, param in self.model_fields_to_url_params
        ])
        return shared_params

    @property
    def headers(self):
        return DataTablesHeader(
            DataTablesColumn(_("User")),
            DataTablesColumn(_("Expression")),
            DataTablesColumn(_("Message")),
            DataTablesColumn(_("Session")),
            DataTablesColumn(_("Application")),
            DataTablesColumn(_("App version")),
            DataTablesColumn(_("Date")),
        )

    @property
    @memoized
    def _queryset(self):
        qs = UserErrorEntry.objects.filter(domain=self.domain)
        for model_field, url_param in self.model_fields_to_url_params:
            value = self.request.GET.get(url_param, None)
            if value:
                qs = qs.filter(**{model_field: value})
        return qs

    @property
    def total_records(self):
        return self._queryset.count()

    @property
    @memoized
    def _apps_by_id(self):
        def link(app):
            return u'<a href="{}">{}</a>'.format(
                reverse('view_app', args=[self.domain, app.get_id]),
                app.name,
            )
        return {
            app.get_id: link(app)
            for app in get_brief_apps_in_domain(self.domain)
        }

    def _ids_to_users(self, user_ids):
        users = (UserES()
                 .domain(self.domain)
                 .user_ids(user_ids)
                 .values('_id', 'username', 'first_name', 'last_name'))
        return {
            u['_id']: user_display_string(u['username'], u['first_name'], u['last_name'])
            for u in users
        }

    @property
    def rows(self):
        start = self.pagination.start
        end = start + self.pagination.count
        errors = self._queryset.order_by('-date')[start:end]
        users = self._ids_to_users({e.user_id for e in errors if e.user_id})
        for error in errors:
            yield [
                users.get(error.user_id, error.user_id),
                error.expr,
                error.msg,
                error.session,
                self._apps_by_id.get(error.app_id, error.app_id),
                error.version_number,
                str(error.date),
            ]<|MERGE_RESOLUTION|>--- conflicted
+++ resolved
@@ -10,7 +10,7 @@
 from couchdbkit import ResourceNotFound
 from couchexport.export import SCALAR_NEVER_WAS
 
-from corehq.apps.reports.filters.users import LocationRestrictedMobileWorkerFilter
+from corehq.apps.reports.filters.users import LocationRestrictedMobileWorkerFilter, ExpandedMobileWorkerFilter
 from corehq.apps.es import filters
 from dimagi.utils.dates import safe_strftime
 from dimagi.utils.decorators.memoized import memoized
@@ -113,7 +113,6 @@
     def selected_app_id(self):
         return self.request_params.get(SelectApplicationFilter.slug, None)
 
-<<<<<<< HEAD
     @quickcache(['app_id'], timeout=60 * 60)
     def get_app_name(self, app_id):
         try:
@@ -122,15 +121,6 @@
             pass
         else:
             return app.name
-=======
-    @property
-    @memoized
-    def users(self):
-        mobile_user_and_group_slugs = set(
-            self.request.GET.getlist(LocationRestrictedMobileWorkerFilter.slug) +
-            self.request.GET.getlist(ExpandedMobileWorkerFilter.slug)  # Cater for old ReportConfigs
-        )
->>>>>>> 869b0ad0
 
     def get_data_for_app(self, options, app_id):
         try:
@@ -142,7 +132,10 @@
 
     @memoized
     def user_query(self, pagination=True):
-        mobile_user_and_group_slugs = self.request.GET.getlist(LocationRestrictedMobileWorkerFilter.slug)
+        mobile_user_and_group_slugs = set(
+            self.request.GET.getlist(LocationRestrictedMobileWorkerFilter.slug) +
+            self.request.GET.getlist(ExpandedMobileWorkerFilter.slug)  # Cater for old ReportConfigs
+        )
         user_query = LocationRestrictedMobileWorkerFilter.user_es_query(
             self.domain,
             mobile_user_and_group_slugs,
