--- conflicted
+++ resolved
@@ -85,11 +85,7 @@
 
             key = make_form_couch_key(self.domain, user_id=user.user_id,
                                       app_id=selected_app or None)
-<<<<<<< HEAD
             data = XFormInstance.view(
-=======
-            xform = XFormInstance.view(
->>>>>>> f5461077
                 "reports_forms/all_forms",
                 startkey=key+[{}],
                 endkey=key,
