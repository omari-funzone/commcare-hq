--- conflicted
+++ resolved
@@ -42,11 +42,7 @@
               'corehq.apps.reports.filters.users.ExpandedMobileWorkerFilter',
               'corehq.apps.reports.filters.forms.FormsByApplicationFilter',
               'corehq.apps.reports.filters.forms.CompletionOrSubmissionTimeFilter',
-<<<<<<< HEAD
               'corehq.apps.reports.filters.dates.DatespanFilter']
-=======
-              'corehq.apps.reports.fields.DatespanField',]
->>>>>>> 31c96f33
     ajax_pagination = True
     filter_users_field_class = StrongFilterUsersField
     include_inactive = True
