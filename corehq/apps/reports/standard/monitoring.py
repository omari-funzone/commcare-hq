--- conflicted
+++ resolved
@@ -1022,21 +1022,11 @@
                             sum([int(submissions_by_user.get(user["user_id"], 0)) for user in users]), param="group"),
                     util.numcell(sum([int(avg_submissions_by_user.get(user["user_id"], 0)) for user in users]) / self.num_avg_intervals),
                     "%s / %s" % (int(active_users_by_group.get(group, 0)), len(self.users_by_group.get(group, []))),
-<<<<<<< HEAD
                     util.numcell(sum([int(creations_by_user.get(user["user_id"], 0)) for user in users])),
                     util.numcell(sum([int(closures_by_user.get(user["user_id"], 0)) for user in users])),
-                    util.numcell(sum([int(modifications_by_user.get(user["user_id"], 0)) for user in users])),
-                    util.numcell(sum([int(avg_modifications_by_user.get(user["user_id"], 0)) for user in users]) / self.num_avg_intervals),
-                    util.numcell(inactive_cases),
+                    util.numcell(active_cases),
                     util.numcell(total_cases),
-                    util.numcell((float(inactive_cases)/total_cases) * 100 if inactive_cases else 'nan', convert='float'),
-=======
-                    numcell(sum([int(creations_by_user.get(user["user_id"], 0)) for user in users])),
-                    numcell(sum([int(closures_by_user.get(user["user_id"], 0)) for user in users])),
-                    numcell(active_cases),
-                    numcell(total_cases),
-                    numcell((float(active_cases)/total_cases) * 100 if active_cases else 'nan', convert='float'),
->>>>>>> e89efa13
+                    util.numcell((float(active_cases)/total_cases) * 100 if active_cases else 'nan', convert='float'),
                 ])
 
         else:
@@ -1053,17 +1043,9 @@
                     last_form_by_user.get(user["user_id"]) or NO_FORMS_TEXT,
                     int(creations_by_user.get(user["user_id"],0)),
                     int(closures_by_user.get(user["user_id"], 0)),
-<<<<<<< HEAD
-                    util.numcell(int(modifications_by_user.get(user["user_id"], 0))),
-                    util.numcell(int(avg_modifications_by_user.get(user["user_id"], 0)) / self.num_avg_intervals),
-                    util.numcell(inactive_cases),
+                    util.numcell(active_cases) if not today_or_tomorrow(self.datespan.enddate) else active_cases,
                     total_cases,
-                    util.numcell((float(inactive_cases)/total_cases) * 100 if inactive_cases else 'nan', convert='float'),
-=======
-                    numcell(active_cases) if not today_or_tomorrow(self.datespan.enddate) else active_cases,
-                    total_cases,
-                    numcell((float(active_cases)/total_cases) * 100 if active_cases else 'nan', convert='float'),
->>>>>>> e89efa13
+                    util.numcell((float(active_cases)/total_cases) * 100 if active_cases else 'nan', convert='float'),
                 ]))
 
         self.total_row = [_("Total")]
