from copy import copy
from datetime import datetime, timedelta, date
import itertools
import json
import langcodes
import os
import pytz
import re
from StringIO import StringIO
import tempfile
import unicodedata
from urllib2 import URLError

from django.conf import settings
from django.contrib import messages
from django.contrib.auth.decorators import permission_required
from django.core.cache import cache
from django.core.exceptions import PermissionDenied
from django.core.files.base import ContentFile
from django.core.servers.basehttp import FileWrapper
from django.http import (
    Http404,
    HttpResponseBadRequest,
    HttpResponseForbidden,
    HttpResponseRedirect,
)
from django.http.response import (
    HttpResponse,
    HttpResponseNotFound,
    StreamingHttpResponse,
)
from django.shortcuts import render
from django.utils.decorators import method_decorator
from django.utils.safestring import mark_safe
from django.utils.translation import ugettext as _
from django.views.decorators.http import (
    require_GET,
    require_http_methods,
    require_POST,
)
from django.views.generic import View

from casexml.apps.case import const
from casexml.apps.case.cleanup import rebuild_case_from_forms, close_case
from casexml.apps.case.const import CASE_ACTION_CREATE
from casexml.apps.case.dbaccessors import get_open_case_ids_in_domain
from casexml.apps.case.models import CommCareCase
from casexml.apps.case.templatetags.case_tags import case_inline_display
from casexml.apps.case.xform import extract_case_blocks
from casexml.apps.case.xml import V2
from casexml.apps.stock.models import StockTransaction
from couchdbkit.exceptions import ResourceNotFound
import couchexport
from couchexport.exceptions import (
    CouchExportException,
    SchemaMismatchException
)
from couchexport.export import Format, export_from_tables
from couchexport.models import DefaultExportSchema, SavedBasicExport
from couchexport.shortcuts import (export_data_shared, export_raw_data,
                                   export_response)
from couchexport.tasks import rebuild_schemas
from couchexport.util import SerializableFunction
from couchforms.filters import instances
from couchforms.models import XFormInstance, doc_types, XFormDeprecated
import couchforms.views as couchforms_views
from dimagi.utils.chunked import chunked
from dimagi.utils.couch.bulk import wrapped_docs
from dimagi.utils.couch.cache.cache_core import get_redis_client
from dimagi.utils.couch.loosechange import parse_date
from dimagi.utils.decorators.datespan import datespan_in_request
from dimagi.utils.decorators.memoized import memoized
from dimagi.utils.logging import notify_exception
from dimagi.utils.parsing import (json_format_datetime, string_to_boolean,
                                  string_to_datetime, json_format_date)
from dimagi.utils.web import json_request, json_response
from django_prbac.utils import has_privilege
from soil import DownloadBase
from soil.tasks import prepare_download

from corehq import privileges, toggles
from corehq.apps.app_manager.const import USERCASE_TYPE
from corehq.apps.app_manager.models import Application
from corehq.apps.cloudcare.touchforms_api import get_user_contributions_to_touchforms_session
from corehq.apps.data_interfaces.dispatcher import DataInterfaceDispatcher
from corehq.apps.domain.decorators import (
    login_and_domain_required,
    login_or_digest,
    login_or_digest_or_basic,
)
from corehq.apps.domain.models import Domain
from corehq.apps.export.custom_export_helpers import make_custom_export_helper
from corehq.apps.export.exceptions import BadExportConfiguration
from corehq.apps.groups.models import Group
from corehq.apps.hqcase.dbaccessors import get_case_ids_in_domain
from corehq.apps.hqcase.export import export_cases
from corehq.apps.hqcase.utils import submit_case_blocks
from corehq.apps.hqwebapp.models import ReportsTab
from corehq.apps.locations.permissions import can_edit_form_location
from corehq.apps.products.models import SQLProduct
from corehq.apps.receiverwrapper import submit_form_locally
from corehq.apps.userreports.util import default_language as ucr_default_language
from corehq.apps.users.decorators import require_permission
from corehq.apps.users.export import export_users
from corehq.apps.users.models import (
    CommCareUser,
    CouchUser,
    Permissions,
    WebUser,
)
from corehq.util.couch import get_document_or_404
from corehq.util.spreadsheets.export import WorkBook
from corehq.util.timezones.utils import get_timezone_for_user
from corehq.util.view_utils import absolute_reverse, reverse

from .dispatcher import ProjectReportDispatcher
from .export import (
    ApplicationBulkExportHelper,
    CustomBulkExportHelper,
    save_metadata_export_to_tempfile,
)
from .exportfilters import default_form_filter
from .filters.users import UserTypeFilter
from .forms import SavedReportConfigForm
from .models import (
    ReportConfig,
    ReportNotification,
    DefaultFormExportSchema,
    HQGroupExportConfiguration
)
<<<<<<< HEAD
from corehq.apps.style.decorators import use_knockout_js, use_bootstrap3
from corehq.apps.reports.standard.cases.basic import CaseListReport
from corehq.apps.reports.tasks import (
=======
from .standard import inspect, export, ProjectReport
from .standard.cases.basic import CaseListReport
from .tasks import (
    build_form_multimedia_zip,
>>>>>>> a91ae7ca
    create_metadata_export,
    rebuild_export_async,
    rebuild_export_task,
    send_delayed_report,
)
from .templatetags.xform_tags import render_form
from .util import (
    create_export_filter,
    get_all_users_by_domain,
    get_group,
    group_filter,
    users_matching_filter,
)


datespan_default = datespan_in_request(
    from_param="startdate",
    to_param="enddate",
    default_days=7,
)

require_form_export_permission = require_permission(Permissions.view_report, 'corehq.apps.reports.standard.export.ExcelExportReport', login_decorator=None)
require_case_export_permission = require_permission(Permissions.view_report, 'corehq.apps.reports.standard.export.CaseExportReport', login_decorator=None)

require_form_view_permission = require_permission(Permissions.view_report, 'corehq.apps.reports.standard.inspect.SubmitHistory', login_decorator=None)
require_case_view_permission = require_permission(Permissions.view_report, 'corehq.apps.reports.standard.cases.basic.CaseListReport', login_decorator=None)

require_can_view_all_reports = require_permission(Permissions.view_reports)


def can_view_attachments(request):
    return (
        request.couch_user.has_permission(
            request.domain, 'view_report',
            data='corehq.apps.reports.standard.cases.basic.CaseListReport'
        )
        or toggles.ALLOW_CASE_ATTACHMENTS_VIEW.enabled(request.user.username)
        or toggles.ALLOW_CASE_ATTACHMENTS_VIEW.enabled(request.domain)
    )


@login_and_domain_required
def default(request, domain):
    module = Domain.get_module_by_name(domain)
    if hasattr(module, 'DEFAULT_REPORT_CLASS'):
        return HttpResponseRedirect(getattr(module, 'DEFAULT_REPORT_CLASS').get_url(domain))
    return HttpResponseRedirect(reverse(saved_reports, args=[domain]))

@login_and_domain_required
def old_saved_reports(request, domain):
    return default(request, domain)


@login_and_domain_required
def saved_reports(request, domain, template="reports/reports_home.html"):
    user = request.couch_user
    if not (request.couch_user.can_view_reports()
            or request.couch_user.get_viewable_reports()):
        raise Http404

    lang = request.couch_user.language or ucr_default_language()

    all_configs = ReportConfig.by_domain_and_owner(domain, user._id)
    good_configs = []
    for config in all_configs:
        if config.is_configurable_report and not config.configurable_report:
            continue

        good_configs.append(config.to_complete_json(lang=lang))

    def _is_valid(rn):
        # the _id check is for weird bugs we've seen in the wild that look like
        # oddities in couch.
        return hasattr(rn, "_id") and rn._id and (not hasattr(rn, 'report_slug') or rn.report_slug != 'admin_domains')

    scheduled_reports = [rn for rn in ReportNotification.by_domain_and_owner(domain, user._id) if _is_valid(rn)]
    scheduled_reports = sorted(scheduled_reports, key=lambda rn: rn.configs[0].name)
    for report in scheduled_reports:
        time_difference = get_timezone_difference(domain)
        (report.hour, day_change) = recalculate_hour(report.hour, int(time_difference[:3]), int(time_difference[3:]))
        report.minute = 0
        if day_change:
            report.day = calculate_day(report.interval, report.day, day_change)

    context = dict(
        couch_user=request.couch_user,
        domain=domain,
        configs=good_configs,
        scheduled_reports=scheduled_reports,
        report=dict(
            title=_("My Saved Reports"),
            show=user.can_view_reports() or user.get_viewable_reports(),
            slug=None,
            is_async=True,
            section_name=ProjectReport.section_name,
        ),
    )

    return render(request, template, context)


@login_or_digest
@require_form_export_permission
@datespan_default
@require_GET
def export_data(req, domain):
    """
    Download all data for a couchdbkit model
    """
    try:
        export_tag = json.loads(req.GET.get("export_tag", "null") or "null")
    except ValueError:
        return HttpResponseBadRequest()

    include_errors = string_to_boolean(req.GET.get("include_errors", False))

    kwargs = {"format": req.GET.get("format", Format.XLS_2007),
              "previous_export_id": req.GET.get("previous_export", None),
              "filename": export_tag,
              "use_cache": string_to_boolean(req.GET.get("use_cache", "True")),
              "max_column_size": int(req.GET.get("max_column_size", 2000)),
              "separator": req.GET.get("separator", "|")}

    user_filter, _ = UserTypeFilter.get_user_filter(req)

    if user_filter:
        filtered_users = users_matching_filter(domain, user_filter)

        def _ufilter(user):
            try:
                return user['form']['meta']['userID'] in filtered_users
            except KeyError:
                return False
        filter = _ufilter
    else:
        group = get_group(**json_request(req.GET))
        filter = SerializableFunction(group_filter, group=group)

    errors_filter = instances if not include_errors else None

    kwargs['filter'] = couchexport.util.intersect_functions(filter, errors_filter)
    if kwargs['format'] == 'raw':
        resp = export_raw_data([domain, export_tag], filename=export_tag)
    else:
        try:
            resp = export_data_shared([domain, export_tag], **kwargs)
        except CouchExportException as e:
            return HttpResponseBadRequest(e)
    if resp:
        return resp
    else:
        messages.error(req, "Sorry, there was no data found for the tag '%s'." % export_tag)
        next = req.GET.get("next", "")
        if not next:
            next = export.ExcelExportReport.get_url(domain=domain)
        return HttpResponseRedirect(next)


@require_form_export_permission
@login_and_domain_required
@datespan_default
@require_GET
def export_data_async(request, domain):
    """
    Download all data for a couchdbkit model
    """
    try:
        export_tag = json.loads(request.GET.get("export_tag", "null") or "null")
        export_type = request.GET.get("type", "form")
    except ValueError:
        return HttpResponseBadRequest()
    assert(export_tag[0] == domain)
    format = request.GET.get("format", Format.XLS_2007)
    filename = request.GET.get("filename", None)
    previous_export_id = request.GET.get("previous_export", None)

    filter = create_export_filter(request, domain, export_type=export_type)

    def _export_tag_or_bust(request):
        export_tag = request.GET.get("export_tag", "")
        if not export_tag:
            raise Exception("You must specify a model to download!")
        try:
            # try to parse this like a compound json list
            export_tag = json.loads(request.GET.get("export_tag", ""))
        except ValueError:
            pass  # assume it was a string
        return export_tag

    export_tag = _export_tag_or_bust(request)
    export_object = DefaultExportSchema(index=export_tag)

    return export_object.export_data_async(
        filter=filter,
        filename=filename,
        previous_export_id=previous_export_id,
        format=format
    )



@login_or_digest
@datespan_default
def export_default_or_custom_data(request, domain, export_id=None, bulk_export=False):
    """
    Export data from a saved export schema
    """
    r = request.POST if request.method == 'POST' else request.GET
    deid = r.get('deid') == 'true'
    if deid:
        return _export_deid(request, domain, export_id, bulk_export=bulk_export)
    else:
        return _export_no_deid(request, domain, export_id, bulk_export=bulk_export)

@require_permission('view_report', 'corehq.apps.reports.standard.export.DeidExportReport', login_decorator=None)
def _export_deid(request, domain, export_id=None, bulk_export=False):
    return _export_default_or_custom_data(request, domain, export_id, bulk_export=bulk_export, safe_only=True)

@require_form_export_permission
def _export_no_deid(request, domain, export_id=None, bulk_export=False):
    return _export_default_or_custom_data(request, domain, export_id, bulk_export=bulk_export)

def _export_default_or_custom_data(request, domain, export_id=None, bulk_export=False, safe_only=False):
    req = request.POST if request.method == 'POST' else request.GET
    async = req.get('async') == 'true'
    next = req.get("next", "")
    format = req.get("format", "")
    export_type = req.get("type", "form")
    previous_export_id = req.get("previous_export", None)
    filename = req.get("filename", None)
    max_column_size = int(req.get("max_column_size", 2000))
    limit = int(req.get("limit", 0))

    filter = create_export_filter(request, domain, export_type=export_type)
    if bulk_export:
        try:
            is_custom = json.loads(req.get("is_custom", "false"))
            export_tags = json.loads(req.get("export_tags", "null") or "null")
        except ValueError:
            return HttpResponseBadRequest()

        export_helper = (CustomBulkExportHelper if is_custom else ApplicationBulkExportHelper)(
            domain=domain,
            safe_only=safe_only
        )

        if export_type == 'form':
            filter &= SerializableFunction(instances)

        return export_helper.prepare_export(export_tags, filter)

    elif export_id:
        # this is a custom export
        try:
            export_object = make_custom_export_helper(request, export_type, domain, export_id).custom_export
            if safe_only and not export_object.is_safe:
                return HttpResponseForbidden()
        except ResourceNotFound:
            raise Http404()
        except BadExportConfiguration, e:
            return HttpResponseBadRequest(str(e))

    elif safe_only:
        return HttpResponseForbidden()
    else:
        if not async:
            # this function doesn't support synchronous export without a custom export object
            # if we ever want that (i.e. for HTML Preview) then we just need to give
            # FakeSavedExportSchema a download_data function (called below)
            return HttpResponseBadRequest()
        try:
            export_tag = json.loads(req.get("export_tag", "null") or "null")
        except ValueError:
            return HttpResponseBadRequest()
        assert(export_tag[0] == domain)
        # hack - also filter instances here rather than mess too much with trying to make this
        # look more like a FormExportSchema
        export_class = DefaultExportSchema
        if export_type == 'form':
            filter &= SerializableFunction(instances)
            export_class = DefaultFormExportSchema

        export_object = export_class(index=export_tag)


    if export_type == 'form':
        _filter = filter
        filter = SerializableFunction(default_form_filter, filter=_filter)

    if not filename:
        filename = export_object.name
    filename += ' ' + date.today().isoformat()

    if async:
        return export_object.export_data_async(
            filter=filter,
            filename=filename,
            previous_export_id=previous_export_id,
            format=format,
            max_column_size=max_column_size,
        )
    else:
        if not next:
            next = export.ExcelExportReport.get_url(domain=domain)
        try:
            resp = export_object.download_data(format, filter=filter, limit=limit)
        except SchemaMismatchException, e:
            rebuild_schemas.delay(export_object.index)
            messages.error(
                request,
                "Sorry, the export failed for %s, please try again later" \
                    % export_object.name
            )
            return HttpResponseRedirect(next)
        if resp:
            return resp
        else:
            messages.error(request, "Sorry, there was no data found for the tag '%s'." % export_object.name)
            return HttpResponseRedirect(next)


@login_or_digest_or_basic(default='digest')
@require_form_export_permission
@require_GET
def hq_download_saved_export(req, domain, export_id):
    export = SavedBasicExport.get(export_id)
    # quasi-security hack: the first key of the index is always assumed
    # to be the domain
    assert domain == export.configuration.index[0]
    cutoff = datetime.utcnow() - timedelta(days=settings.SAVED_EXPORT_ACCESS_CUTOFF)
    if not export.last_accessed or export.last_accessed < cutoff:
        group_id = req.GET.get('group_export_id')
        if group_id:
            try:
                group_config = HQGroupExportConfiguration.get(group_id)
                assert domain == group_config.domain
                all_config_indices = [schema.index for schema in group_config.all_configs]
                list_index = all_config_indices.index(export.configuration.index)
                schema = next(itertools.islice(group_config.all_export_schemas,
                                               list_index,
                                               list_index+1))
                rebuild_export_async.delay(export.configuration, schema, 'couch')
            except Exception:
                notify_exception(req, 'Failed to rebuild export during download')

    export.last_accessed = datetime.utcnow()
    export.save()
    export = SavedBasicExport.get(export_id)
    content_type = Format.from_format(export.configuration.format).mimetype
    payload = export.get_payload(stream=True)
    response = StreamingHttpResponse(FileWrapper(payload), content_type=content_type)
    if export.configuration.format != 'html':
        # ht: http://stackoverflow.com/questions/1207457/convert-unicode-to-string-in-python-containing-extra-symbols
        normalized_filename = unicodedata.normalize(
            'NFKD', unicode(export.configuration.filename),
        ).encode('ascii', 'ignore')
        response['Content-Disposition'] = 'attachment; filename="%s"' % normalized_filename
    return response


@login_or_digest
@require_form_export_permission
@require_POST
def hq_update_saved_export(req, domain):
    group_id = req.POST['group_export_id']
    index = int(req.POST['index'])
    group_config = get_document_or_404(HQGroupExportConfiguration, domain, group_id)
    config, schema = group_config.all_exports[index]
    rebuild_export_task.delay(group_id, index)
    messages.success(
        req,
        _('Data update for {} has started and the saved export will be automatically updated soon. '
          'Please refresh the page periodically to check the status.').format(config.name)
    )
    return HttpResponseRedirect(reverse(DataInterfaceDispatcher.name(),
                                        args=[domain, req.POST['report_slug']]))


@login_or_digest
@require_form_export_permission
@require_GET
def export_all_form_metadata(req, domain):
    """
    Export metadata for _all_ forms in a domain.
    """
    format = req.GET.get("format", Format.XLS_2007)
    tmp_path = save_metadata_export_to_tempfile(domain, format=format)

    return export_response(open(tmp_path), format, "%s_forms" % domain)

@login_or_digest
@require_form_export_permission
@require_GET
@datespan_in_request(from_param="startdate", to_param="enddate")
def export_all_form_metadata_async(req, domain):
    datespan = req.datespan if req.GET.get("startdate") and req.GET.get("enddate") else None
    group_id = req.GET.get("group")
    ufilter =  UserTypeFilter.get_user_filter(req)[0]
    users = get_all_users_by_domain(
        domain=domain,
        group=group_id,
        user_filter=ufilter,
        simplified=True,
        include_inactive=True
    )
    user_ids = filter(None, [u["user_id"] for u in users])
    format = req.GET.get("format", Format.XLS_2007)
    filename = "%s_forms" % domain

    download = DownloadBase()
    download.set_task(create_metadata_export.delay(
        download.download_id,
        domain,
        format=format,
        filename=filename,
        datespan=datespan,
        user_ids=user_ids,
    ))
    return download.get_start_response()


def touch_saved_reports_views(user, domain):
    """
    Hit the saved reports views so stale=update_after doesn't cause the user to
    see old or deleted data after a change when they next load the reports
    homepage.

    """
    ReportConfig.by_domain_and_owner(domain, user._id, limit=1, stale=False)
    ReportNotification.by_domain_and_owner(domain, user._id, limit=1, stale=False)


class AddSavedReportConfigView(View):
    name = 'add_report_config'

    @method_decorator(login_and_domain_required)
    def post(self, request, domain, *args, **kwargs):
        self.domain = domain

        if not self.saved_report_config_form.is_valid():
            return HttpResponseBadRequest()

        update_config_data = copy(self.saved_report_config_form.cleaned_data)
        del update_config_data['_id']
        update_config_data.update({
            'filters': self.filters,
        })
        for field in self.config.properties().keys():
            if field in update_config_data:
                setattr(self.config, field, update_config_data[field])

        # remove start and end date if the date range is "last xx days" or none
        if self.saved_report_config_form.cleaned_data['date_range'] in [
            'last30',
            'last7',
            'lastn',
            'lastmonth',
            'lastyear',
            None,
        ]:
            if "start_date" in self.config:
                delattr(self.config, "start_date")
            if "end_date" in self.config:
                delattr(self.config, "end_date")
        # remove days if the date range has specific dates
        elif self.saved_report_config_form.cleaned_data['date_range'] in [
            'since',
            'range',
        ]:
            if "days" in self.config:
                delattr(self.config, "days")

        self.config.save()
        ReportsTab.clear_dropdown_cache(request, self.domain)
        touch_saved_reports_views(request.couch_user, self.domain)

        return json_response(self.config)

    @property
    @memoized
    def config(self):
        config = ReportConfig.get_or_create(
            self.saved_report_config_form.cleaned_data['_id']
        )
        if config.owner_id:
            # in case a user maliciously tries to edit another user's config
            assert config.owner_id == self.user_id
        else:
            config.domain = self.domain
            config.owner_id = self.user_id
        return config

    @property
    @memoized
    def saved_report_config_form(self):
        return SavedReportConfigForm(
            self.domain,
            self.user_id,
            self.post_data
        )

    @property
    def filters(self):
        filters = copy(self.post_data.get('filters', {}))
        for field in ['startdate', 'enddate']:
            if field in filters:
                del filters[field]
        return filters

    @property
    def post_data(self):
        return json.loads(self.request.body)

    @property
    def user_id(self):
        return self.request.couch_user._id


@login_and_domain_required
@datespan_default
def email_report(request, domain, report_slug, report_type=ProjectReportDispatcher.prefix, once=False):
    from corehq.apps.hqwebapp.tasks import send_html_email_async
    from forms import EmailReportForm
    user_id = request.couch_user._id

    form = EmailReportForm(request.GET)
    if not form.is_valid():
        return HttpResponseBadRequest()

    config = ReportConfig()
    # see ReportConfig.query_string()
    object.__setattr__(config, '_id', 'dummy')
    config.name = _("Emailed report")
    config.report_type = report_type

    config.report_slug = report_slug
    config.owner_id = user_id
    config.domain = domain

    config.start_date = request.datespan.startdate.date()
    if request.datespan.enddate:
        config.date_range = 'range'
        config.end_date = request.datespan.enddate.date()
    else:
        config.date_range = 'since'

    GET = dict(request.GET.iterlists())
    exclude = ['startdate', 'enddate', 'subject', 'send_to_owner', 'notes', 'recipient_emails']
    filters = {}
    for field in GET:
        if not field in exclude:
            filters[field] = GET.get(field)

    config.filters = filters

    body = _render_report_configs(request, [config],
                                  domain,
                                  user_id, request.couch_user,
                                  True,
                                  lang=request.couch_user.language,
                                  notes=form.cleaned_data['notes'],
                                  once=once)[0].content

    subject = form.cleaned_data['subject'] or _("Email report from CommCare HQ")

    if form.cleaned_data['send_to_owner']:
        send_html_email_async.delay(subject, request.couch_user.get_email(), body,
                                    email_from=settings.DEFAULT_FROM_EMAIL)

    if form.cleaned_data['recipient_emails']:
        for recipient in form.cleaned_data['recipient_emails']:
            send_html_email_async.delay(subject, recipient, body,
                                        email_from=settings.DEFAULT_FROM_EMAIL)

    return HttpResponse()

@login_and_domain_required
@require_http_methods(['DELETE'])
def delete_config(request, domain, config_id):
    try:
        config = ReportConfig.get(config_id)
    except ResourceNotFound:
        raise Http404()

    config.delete()
    ReportsTab.clear_dropdown_cache(request, domain)

    touch_saved_reports_views(request.couch_user, domain)
    return HttpResponse()

def normalize_hour(hour):
    day_change = 0
    if hour < 0:
        day_change = -1
        hour += 24
    elif hour >= 24:
        day_change = 1
        hour -= 24

    assert 0 <= hour < 24
    return (hour, day_change)

def calculate_hour(hour, hour_difference, minute_difference):
    hour -= hour_difference
    if hour_difference > 0 and minute_difference != 0:
        hour -= 1
    return normalize_hour(hour)


def recalculate_hour(hour, hour_difference, minute_difference):
    hour += hour_difference
    if hour_difference > 0 and minute_difference != 0:
        hour += 1
    return normalize_hour(hour)


def get_timezone_difference(domain):
    return datetime.now(pytz.timezone(Domain.get_by_name(domain)['default_timezone'])).strftime('%z')


def calculate_day(interval, day, day_change):
    if interval == "weekly":
        return (day + day_change) % 7
    elif interval == "monthly":
        return (day - 1 + day_change) % 31 + 1
    return day


@login_and_domain_required
def edit_scheduled_report(request, domain, scheduled_report_id=None,
                          template="reports/edit_scheduled_report.html"):
    from corehq.apps.users.models import WebUser
    from corehq.apps.reports.forms import ScheduledReportForm

    context = {
        'form': None,
        'domain': domain,
        'report': {
            'show': request.couch_user.can_view_reports() or request.couch_user.get_viewable_reports(),
            'slug': None,
            'default_url': reverse('reports_home', args=(domain,)),
            'is_async': False,
            'section_name': ProjectReport.section_name,
        }
    }

    user_id = request.couch_user._id

    configs = [
        c for c in ReportConfig.by_domain_and_owner(domain, user_id)
        if c.report and c.report.emailable
    ]

    if not configs:
        return render(request, template, context)

    is_configurable_map = {c._id: c.is_configurable_report for c in configs}
    languages_map = {c._id: list(c.languages | set(['en'])) for c in configs}
    languages_for_select = {tup[0]: tup for tup in langcodes.get_all_langs_for_select()}

    config_choices = [(c._id, c.full_name) for c in configs]

    web_users = WebUser.view('users/web_users_by_domain', reduce=False,
                               key=domain, include_docs=True).all()
    web_user_emails = [u.get_email() for u in web_users]

    if scheduled_report_id:
        instance = ReportNotification.get(scheduled_report_id)
        time_difference = get_timezone_difference(domain)
        (instance.hour, day_change) = recalculate_hour(instance.hour, int(time_difference[:3]), int(time_difference[3:]))
        instance.minute = 0
        if day_change:
            instance.day = calculate_day(instance.interval, instance.day, day_change)

        if instance.owner_id != user_id or instance.domain != domain:
            raise HttpResponseBadRequest()
    else:
        instance = ReportNotification(
            owner_id=user_id,
            domain=domain,
            config_ids=[],
            hour=8,
            minute=0,
            send_to_owner=True,
            recipient_emails=[],
            language=None,
        )

    def _sort_key(config_choice):
        config_choice_id = config_choice[0]
        if config_choice_id in instance.config_ids:
            return instance.config_ids.index(config_choice_id)
        else:
            return len(instance.config_ids)
    config_choices = sorted(config_choices, key=_sort_key)

    is_new = instance.new_document
    initial = instance.to_json()
    initial['recipient_emails'] = ', '.join(initial['recipient_emails'])

    kwargs = {'initial': initial}
    args = ((request.POST, ) if request.method == "POST" else ())
    form = ScheduledReportForm(*args, **kwargs)

    form.fields['config_ids'].choices = config_choices
    form.fields['recipient_emails'].choices = web_user_emails

    form.fields['hour'].help_text = "This scheduled report's timezone is %s (%s GMT)"  % \
                                    (Domain.get_by_name(domain)['default_timezone'],
                                    get_timezone_difference(domain)[:3] + ':' + get_timezone_difference(domain)[3:])


    if request.method == "POST" and form.is_valid():
        for k, v in form.cleaned_data.items():
            setattr(instance, k, v)

        time_difference = get_timezone_difference(domain)
        (instance.hour, day_change) = calculate_hour(instance.hour, int(time_difference[:3]), int(time_difference[3:]))
        instance.minute = int(time_difference[3:])
        if day_change:
            instance.day = calculate_day(instance.interval, instance.day, day_change)

        instance.save()
        ReportsTab.clear_dropdown_cache(request, domain)
        if is_new:
            messages.success(request, "Scheduled report added!")
        else:
            messages.success(request, "Scheduled report updated!")

        touch_saved_reports_views(request.couch_user, domain)
        return HttpResponseRedirect(reverse('reports_home', args=(domain,)))

    context['form'] = form
    context['day_value'] = getattr(instance, "day", 1)
    context['weekly_day_options'] = ReportNotification.day_choices()
    context['monthly_day_options'] = [(i, i) for i in range(1, 32)]
    if is_new:
        context['form_action'] = _("Create a new")
        context['report']['title'] = _("New Scheduled Report")
    else:
        context['form_action'] = _("Edit")
        context['report']['title'] = _("Edit Scheduled Report")
    context['is_configurable_map'] = is_configurable_map
    context['languages_map'] = languages_map
    context['languages_for_select'] = languages_for_select

    return render(request, template, context)

@login_and_domain_required
@require_POST
def delete_scheduled_report(request, domain, scheduled_report_id):
    user_id = request.couch_user._id
    try:
        rep = ReportNotification.get(scheduled_report_id)
    except ResourceNotFound:
        # was probably already deleted by a fast-clicker.
        pass
    else:
        if user_id != rep.owner._id:
            return HttpResponseBadRequest()

        rep.delete()
        messages.success(request, "Scheduled report deleted!")
    return HttpResponseRedirect(reverse("reports_home", args=(domain,)))

@login_and_domain_required
def send_test_scheduled_report(request, domain, scheduled_report_id):

    user_id = request.couch_user._id

    notification = ReportNotification.get(scheduled_report_id)
    try:
        user = WebUser.get_by_user_id(user_id, domain)
    except CouchUser.AccountTypeError:
        user = CommCareUser.get_by_user_id(user_id, domain)

    try:
        send_delayed_report(notification)
    except Exception, e:
        import logging
        logging.exception(e)
        messages.error(request, "An error occured, message unable to send")
    else:
        messages.success(request, "Test message sent to %s" % user.get_email())

    return HttpResponseRedirect(reverse("reports_home", args=(domain,)))


def get_scheduled_report_response(couch_user, domain, scheduled_report_id,
                                  email=True, attach_excel=False):
    """
    This function somewhat confusingly returns a tuple of: (response, excel_files)
    If attach_excel is false, excel_files will always be an empty list.
    """
    # todo: clean up this API?
    from django.http import HttpRequest

    request = HttpRequest()
    request.couch_user = couch_user
    request.user = couch_user.get_django_user()
    request.domain = domain
    request.couch_user.current_domain = domain

    notification = ReportNotification.get(scheduled_report_id)
    return _render_report_configs(
        request,
        notification.configs,
        notification.domain,
        notification.owner_id,
        couch_user,
        email,
        attach_excel=attach_excel,
        lang=notification.language
    )


def _render_report_configs(request, configs, domain, owner_id, couch_user, email,
                           notes=None, attach_excel=False, once=False, lang=None):
    from dimagi.utils.web import get_url_base

    report_outputs = []
    excel_attachments = []
    format = Format.from_format(request.GET.get('format') or Format.XLS_2007)
    for config in configs:
        content, excel_file = config.get_report_content(lang, attach_excel=attach_excel)
        if excel_file:
            excel_attachments.append({
                'title': config.full_name + "." + format.extension,
                'file_obj': excel_file,
                'mimetype': format.mimetype
            })
        report_outputs.append({
            'title': config.full_name,
            'url': config.url,
            'content': content,
            'description': config.description,
        })

    date_range = config.get_date_range()
    return render(request, "reports/report_email.html", {
        "reports": report_outputs,
        "domain": domain,
        "couch_user": owner_id,
        "DNS_name": get_url_base(),
        "owner_name": couch_user.full_name or couch_user.get_email(),
        "email": email,
        "notes": notes,
        "startdate": date_range.get("startdate") if date_range else "",
        "enddate": date_range.get("enddate") if date_range else "",
        "report_type": _("once off report") if once else _("scheduled report"),
    }), excel_attachments

@login_and_domain_required
@permission_required("is_superuser")
def view_scheduled_report(request, domain, scheduled_report_id):
    return get_scheduled_report_response(
        request.couch_user, domain, scheduled_report_id, email=False
    )[0]


@require_case_view_permission
@login_and_domain_required
@require_GET
def case_details(request, domain, case_id):
    try:
        case = get_document_or_404(CommCareCase, domain, case_id)
    except Http404:
        messages.info(request, "Sorry, we couldn't find that case. If you think this is a mistake please report an issue.")
        return HttpResponseRedirect(CaseListReport.get_url(domain=domain))

    create_actions = filter(lambda a: a.action_type == CASE_ACTION_CREATE, case.actions)
    if not create_actions:
        messages.error(request, _(
            "The case creation form could not be found. "
            "Usually this happens if the form that created the case is archived "
            "but there are other forms that updated the case. "
            "To fix this you can archive the other forms listed here."
        ))

    return render(request, "reports/reportdata/case_details.html", {
        "domain": domain,
        "case_id": case_id,
        "case": case,
        "report": dict(
            name=case_inline_display(case),
            slug=CaseListReport.slug,
            is_async=False,
        ),
        "case_display_options": {
            "display": request.project.get_case_display(case),
            "timezone": get_timezone_for_user(request.couch_user, domain),
            "get_case_url": lambda case_id: absolute_reverse(case_details, args=[domain, case_id]),
            "show_transaction_export": toggles.STOCK_TRANSACTION_EXPORT.enabled(request.user.username),
        },
        "show_case_rebuild": toggles.SUPPORT.enabled(request.user.username),
        'is_usercase': case.type == USERCASE_TYPE,
    })


@require_case_view_permission
@login_and_domain_required
@require_GET
def case_forms(request, domain, case_id):
    case = get_document_or_404(CommCareCase, domain, case_id)
    try:
        start_range = int(request.GET['start_range'])
        end_range = int(request.GET['end_range'])
    except (KeyError, ValueError):
        raise HttpResponseBadRequest()

    def form_to_json(form):
        return {
            'id': form._id,
            'received_on': json_format_datetime(form.received_on),
            'user': {
                "id": form.metadata.userID if form.metadata else '',
                "username": form.metadata.username if form.metadata else '',
            },
            'readable_name': form.form.get('@name') or _('unknown'),
        }

    slice = list(reversed(case.xform_ids))[start_range:end_range]
    return json_response([
        form_to_json(XFormInstance.get(form_id)) for form_id in slice
    ])


@login_and_domain_required
@require_GET
def case_attachments(request, domain, case_id):
    if not can_view_attachments(request):
        return HttpResponseForbidden(_("You don't have permission to access this page."))

    case = get_document_or_404(CommCareCase, domain, case_id)
    return render(request, 'reports/reportdata/case_attachments.html',
                  {'domain': domain, 'case': case})


@require_case_view_permission
@login_and_domain_required
@require_GET
def case_xml(request, domain, case_id):
    case = get_document_or_404(CommCareCase, domain, case_id)
    version = request.GET.get('version', V2)
    return HttpResponse(case.to_xml(version), content_type='text/xml')


@require_case_view_permission
@require_permission(Permissions.edit_data)
@require_POST
def rebuild_case_view(request, domain, case_id):
    case = get_document_or_404(CommCareCase, domain, case_id)
    rebuild_case_from_forms(case_id)
    messages.success(request, _(u'Case %s was rebuilt from its forms.' % case.name))
    return HttpResponseRedirect(reverse('case_details', args=[domain, case_id]))


@require_case_view_permission
@require_permission(Permissions.edit_data)
@require_POST
def resave_case(request, domain, case_id):
    """Re-save the case to have it re-processed by pillows
    """
    case = get_document_or_404(CommCareCase, domain, case_id)
    CommCareCase.get_db().save_doc(case._doc)  # don't just call save to avoid signals
    messages.success(
        request,
        _(u'Case %s was successfully saved. Hopefully it will show up in all reports momentarily.' % case.name),
    )
    return HttpResponseRedirect(reverse('case_details', args=[domain, case_id]))


@require_case_view_permission
@require_permission(Permissions.edit_data)
@require_POST
def bootstrap_ledgers(request, domain, case_id):
    # todo: this is just to fix a mobile issue that requires ledgers to be initialized
    # this view and code can be removed when that bug is released (likely anytime after
    # october 2015 if you are reading this after then)
    case = get_document_or_404(CommCareCase, domain, case_id)
    if (not StockTransaction.objects.filter(case_id=case_id).exists() and
            SQLProduct.objects.filter(domain=domain).exists()):
        submit_case_blocks([
            '''<balance xmlns="http://commcarehq.org/ledger/v1" entity-id="{case_id}" date="{date}" section-id="stock">
           <entry id="{product_id}" quantity="0" />
        </balance>'''.format(
            date=json_format_datetime(datetime.utcnow()),
            case_id=case_id,
            product_id=SQLProduct.objects.filter(domain=domain).values_list('product_id', flat=True)[0]
        )], domain=domain)
        messages.success(request, _(u'An empty ledger was added to Case %s.' % case.name),)
    return HttpResponseRedirect(reverse('case_details', args=[domain, case_id]))


@require_case_view_permission
@require_permission(Permissions.edit_data)
@require_POST
def close_case_view(request, domain, case_id):
    case = get_document_or_404(CommCareCase, domain, case_id)
    if case.closed:
        messages.info(request, u'Case {} is already closed.'.format(case.name))
    else:
        form_id = close_case(case_id, domain, request.couch_user)
        msg = _(u'''Case {name} has been closed.
            <a href="javascript:document.getElementById('{html_form_id}').submit();">Undo</a>.
            You can also reopen the case in the future by archiving the last form in the case history.
            <form id="{html_form_id}" action="{url}" method="POST">
                <input type="hidden" name="closing_form" value="{xform_id}" />
            </form>
        '''.format(
            name=case.name,
            html_form_id='undo-close-case',
            xform_id=form_id,
            url=reverse('undo_close_case', args=[domain, case_id]),
        ))
        messages.success(request, mark_safe(msg), extra_tags='html')
    return HttpResponseRedirect(reverse('case_details', args=[domain, case_id]))


@require_case_view_permission
@require_permission(Permissions.edit_data)
@require_POST
def undo_close_case_view(request, domain, case_id):
    case = get_document_or_404(CommCareCase, domain, case_id)
    if not case.closed:
        messages.info(request, u'Case {} is not closed.'.format(case.name))
    else:
        closing_form_id = request.POST['closing_form']
        assert closing_form_id in case.xform_ids
        form = XFormInstance.get(closing_form_id)
        form.archive(user=request.couch_user._id)
        messages.success(request, u'Case {} has been reopened.'.format(case.name))
    return HttpResponseRedirect(reverse('case_details', args=[domain, case_id]))


@require_case_view_permission
@login_and_domain_required
@require_GET
def export_case_transactions(request, domain, case_id):
    case = get_document_or_404(CommCareCase, domain, case_id)
    products_by_id = dict(SQLProduct.objects.filter(domain=domain).values_list('product_id', 'name'))

    headers = [
        _('case id'),
        _('case name'),
        _('section'),
        _('date'),
        _('product_id'),
        _('product_name'),
        _('transaction amount'),
        _('type'),
        _('ending balance'),
    ]

    def _make_row(transaction):
        return [
            transaction.case_id,
            case.name,
            transaction.section_id,
            transaction.report.date if transaction.report_id else '',
            transaction.product_id,
            products_by_id.get(transaction.product_id, _('unknown product')),
            transaction.quantity,
            transaction.type,
            transaction.stock_on_hand,
        ]

    query_set = StockTransaction.objects.select_related('report')\
        .filter(case_id=case_id).order_by('section_id', 'report__date')

    formatted_table = [
        [
            'stock transactions',
            [headers] + [_make_row(txn) for txn in query_set]
        ]
    ]
    tmp = StringIO()
    export_from_tables(formatted_table, tmp, 'xlsx')
    return export_response(tmp, 'xlsx', '{}-stock-transactions'.format(case.name))


def generate_case_export_payload(domain, include_closed, format, group, user_filter, process=None):
    """
    Returns a FileWrapper object, which only the file backend in django-soil supports

    """
    status = 'all' if include_closed else 'open'
    if include_closed:
        case_ids = get_case_ids_in_domain(domain)
    else:
        case_ids = get_open_case_ids_in_domain(domain)

    class stream_cases(object):
        def __init__(self, all_case_ids):
            self.all_case_ids = all_case_ids

        def __iter__(self):
            for case_ids in chunked(self.all_case_ids, 500):
                for case in wrapped_docs(CommCareCase, case_ids):
                    yield case

        def __len__(self):
            return len(self.all_case_ids)

    # todo deal with cached user dict here
    group = Group.get(group) if group else None
    users = get_all_users_by_domain(
        domain,
        group=group,
        user_filter=user_filter,
        include_inactive=True
    )
    groups = Group.get_case_sharing_groups(domain)

    fd, path = tempfile.mkstemp()
    with os.fdopen(fd, 'wb') as file:
        workbook = WorkBook(file, format)
        export_cases(
            domain,
            stream_cases(case_ids),
            workbook,
            filter_group=group,
            users=users,
            all_groups=groups,
            process=process
        )
        export_users(users, workbook)
        workbook.close()
    return FileWrapper(open(path))

@login_or_digest
@require_case_export_permission
@require_GET
def download_cases(request, domain):
    include_closed = json.loads(request.GET.get('include_closed', 'false'))
    try:
        format = Format.from_format(request.GET.get('format') or Format.XLS_2007)
    except URLError as e:
        return HttpResponseBadRequest(e.reason)
    group = request.GET.get('group', None)
    user_filter, _ = UserTypeFilter.get_user_filter(request)

    async = request.GET.get('async') == 'true'

    kwargs = {
        'domain': domain,
        'include_closed': include_closed,
        'format': format,
        'group': group,
        'user_filter': user_filter,
    }
    payload_func = SerializableFunction(generate_case_export_payload, **kwargs)
    content_disposition = 'attachment; filename="{domain}_data.{ext}"'.format(domain=domain, ext=format.extension)
    content_type = "%s" % format.mimetype

    def generate_payload(payload_func):
        if async:
            download = DownloadBase()
            a_task = prepare_download.delay(download.download_id, payload_func,
                                            content_disposition, content_type)
            download.set_task(a_task)
            return download.get_start_response()
        else:
            payload = payload_func()
            response = HttpResponse(payload)
            response['Content-Type'] = content_type
            response['Content-Disposition'] = content_disposition
            return response

    return generate_payload(payload_func)


def _get_form_context(request, domain, instance):
    timezone = get_timezone_for_user(request.couch_user, domain)
    try:
        assert domain == instance.domain
    except AssertionError:
        raise Http404()

    display = request.project.get_form_display(instance)
    context = {
        "domain": domain,
        "display": display,
        "timezone": timezone,
        "instance": instance,
        "user": request.couch_user,
        "request": request,
    }
    context['form_render_options'] = context
    return context


def _get_form_or_404(id):
    # maybe this should be a more general utility a-la-django's get_object_or_404
    try:
        xform_json = XFormInstance.get_db().get(id)
    except ResourceNotFound:
        raise Http404()

    doc_type = doc_types().get(xform_json.get('doc_type'))
    if not doc_type:
        raise Http404()

    return doc_type.wrap(xform_json)


def _get_form_to_edit(domain, user, instance_id):
    form = _get_form_or_404(instance_id)
    if not can_edit_form_location(domain, user, form):
        raise PermissionDenied()
    return form


@require_form_view_permission
@login_and_domain_required
@require_GET
def form_data(request, domain, instance_id):
    instance = _get_form_or_404(instance_id)
    context = _get_form_context(request, domain, instance)
    try:
        form_name = instance.form["@name"]
    except KeyError:
        form_name = "Untitled Form"

    context.update({
        "slug": inspect.SubmitHistory.slug,
        "form_name": form_name,
        "form_received_on": instance.received_on
    })

    return render(request, "reports/reportdata/form_data.html", context)


@require_form_view_permission
@login_and_domain_required
@require_GET
def case_form_data(request, domain, case_id, xform_id):
    instance = _get_form_or_404(xform_id)
    context = _get_form_context(request, domain, instance)
    context['case_id'] = case_id
    context['side_pane'] = True
    return HttpResponse(render_form(instance, domain, options=context))


@require_form_view_permission
@login_and_domain_required
@require_GET
def download_form(request, domain, instance_id):
    instance = _get_form_or_404(instance_id)
    assert(domain == instance.domain)
    return couchforms_views.download_form(request, instance_id)


def _form_instance_to_context_url(domain, instance):
    try:
        build = Application.get(instance.build_id)
    except ResourceNotFound:
        raise Http404(_('Application not found.'))

    form = build.get_form_by_xmlns(instance.xmlns)
    if not form:
        raise Http404(_('Missing module or form information!'))

    return reverse(
        'cloudcare_form_context',
        args=[domain, instance.build_id, form.get_module().id, form.id],
        params={'instance_id': instance._id}
    )


class EditFormInstance(View):

    @use_bootstrap3
    @use_knockout_js
    @method_decorator(require_form_view_permission)
    @method_decorator(require_permission(Permissions.edit_data))
    def dispatch(self, request, *args, **kwargs):
        return super(EditFormInstance, self).dispatch(request, args, kwargs)

    def get(self, request, *args, **kwargs):
        domain = request.domain
        instance_id = self.kwargs.get('instance_id', None)
        if not (has_privilege(request, privileges.DATA_CLEANUP)) or not instance_id:
            raise Http404()

        instance = _get_form_to_edit(domain, request.couch_user, instance_id)
        context = _get_form_context(request, domain, instance)
        if not instance.app_id or not instance.build_id:
            messages.error(request, _('Could not detect the application/form for this submission.'))
            return HttpResponseRedirect(reverse('render_form_data', args=[domain, instance_id]))

        user = get_document_or_404(CommCareUser, domain, instance.metadata.userID)
        edit_session_data = get_user_contributions_to_touchforms_session(user)

        case_blocks = extract_case_blocks(instance, include_path=True)
        # a bit hacky - the app manager puts the main case directly in the form, so it won't have
        # any other path associated with it. This allows us to differentiat from parent cases.
        # One thing this definitely does not do is support advanced modules or forms with case-management
        # done by hand.
        # You might think that you need to populate other session variables like parent_id, but those
        # are never actually used in the form.
        non_parents = filter(lambda cb: cb.path == [], case_blocks)
        if len(non_parents) == 1:
            edit_session_data['case_id'] = non_parents[0].caseblock.get(const.CASE_ATTR_ID)

        edit_session_data['function_context'] = {
            'static-date': [
                {'name': 'now', 'value': instance.metadata.timeEnd},
                {'name': 'today', 'value': instance.metadata.timeEnd.date()},
            ]
        }

        context.update({
            'domain': domain,
            'maps_api_key': settings.GMAPS_API_KEY,  # used by cloudcare
            'form_name': _('Edit Submission'),  # used in breadcrumbs
            'edit_context': {
                'formUrl': _form_instance_to_context_url(domain, instance),
                'submitUrl': reverse('receiver_secure_post_with_app_id', args=[domain, instance.build_id]),
                'sessionData': edit_session_data,
                'returnUrl': reverse('render_form_data', args=[domain, instance_id]),
            }
        })
        return render(request, 'reports/form/edit_submission.html', context)


@require_form_view_permission
@require_permission(Permissions.edit_data)
@require_POST
def restore_edit(request, domain, instance_id):
    if not (has_privilege(request, privileges.DATA_CLEANUP)):
        raise Http404()

    instance = _get_form_to_edit(domain, request.couch_user, instance_id)
    if isinstance(instance, XFormDeprecated):
        submit_form_locally(instance.get_xml(), domain, app_id=instance.app_id, build_id=instance.build_id)
        messages.success(request, _(u'Form was restored from a previous version.'))
        return HttpResponseRedirect(reverse('render_form_data', args=[domain, instance.orig_id]))
    else:
        messages.warning(request, _(u'Sorry, that form cannot be edited.'))
        return HttpResponseRedirect(reverse('render_form_data', args=[domain, instance_id]))


@login_or_digest
@require_form_view_permission
@require_GET
def download_attachment(request, domain, instance_id):
    attachment = request.GET.get('attachment', False)
    if not attachment:
        return HttpResponseBadRequest("Invalid attachment.")
    instance = _get_form_or_404(instance_id)
    assert(domain == instance.domain)
    return couchforms_views.download_attachment(request, instance_id, attachment)


@require_form_view_permission
@require_permission(Permissions.edit_data)
@require_POST
def archive_form(request, domain, instance_id):
    instance = _get_form_to_edit(domain, request.couch_user, instance_id)
    assert instance.domain == domain
    if instance.doc_type == "XFormInstance":
        instance.archive(user=request.couch_user._id)
        notif_msg = _("Form was successfully archived.")
    elif instance.doc_type == "XFormArchived":
        notif_msg = _("Form was already archived.")
    else:
        notif_msg = _("Can't archive documents of type %s. How did you get here??") % instance.doc_type

    params = {
        "notif": notif_msg,
        "undo": _("Undo"),
        "url": reverse('unarchive_form', args=[domain, instance_id]),
        "id": "restore-%s" % instance_id
    }
    msg_template = u"""{notif} <a href="javascript:document.getElementById('{id}').submit();">{undo}</a>
        <form id="{id}" action="{url}" method="POST"></form>""" if instance.doc_type == "XFormArchived" \
        else u'{notif}'
    msg = msg_template.format(**params)
    messages.success(request, mark_safe(msg), extra_tags='html')

    redirect = request.META.get('HTTP_REFERER')
    if not redirect:
        redirect = inspect.SubmitHistory.get_url(domain)

    # check if referring URL was a case detail view, then make sure
    # the case still exists before redirecting.
    template = reverse('case_details', args=[domain, 'fake_case_id'])
    template = template.replace('fake_case_id', '([^/]*)')
    case_id = re.findall(template, redirect)
    if case_id:
        try:
            case = CommCareCase.get(case_id[0])
            if case._doc['doc_type'] == 'CommCareCase-Deleted':
                raise ResourceNotFound
        except ResourceNotFound:
            redirect = reverse('project_report_dispatcher', args=[domain, 'case_list'])

    return HttpResponseRedirect(redirect)


@require_form_view_permission
@require_permission(Permissions.edit_data)
def unarchive_form(request, domain, instance_id):
    instance = _get_form_to_edit(domain, request.couch_user, instance_id)
    assert instance.domain == domain
    if instance.doc_type == "XFormArchived":
        instance.unarchive(user=request.couch_user._id)
    else:
        assert instance.doc_type == "XFormInstance"
    messages.success(request, _("Form was successfully restored."))

    redirect = request.META.get('HTTP_REFERER')
    if not redirect:
        redirect = reverse('render_form_data', args=[domain, instance_id])
    return HttpResponseRedirect(redirect)


@require_form_view_permission
@require_permission(Permissions.edit_data)
@require_POST
def resave_form(request, domain, instance_id):
    """Re-save the form to have it re-processed by pillows
    """
    instance = _get_form_to_edit(domain, request.couch_user, instance_id)
    assert instance.domain == domain
    XFormInstance.get_db().save_doc(instance.to_json())
    messages.success(request, _("Form was successfully resaved. It should reappear in reports shortly."))
    return HttpResponseRedirect(reverse('render_form_data', args=[domain, instance_id]))


# Weekly submissions by xmlns
def mk_date_range(start=None, end=None, ago=timedelta(days=7), iso=False):
    if isinstance(end, basestring):
        end = parse_date(end)
    if isinstance(start, basestring):
        start = parse_date(start)
    if not end:
        end = datetime.utcnow()
    if not start:
        start = end - ago
    if iso:
        return json_format_datetime(start), json_format_datetime(end)
    else:
        return start, end


@login_and_domain_required
@permission_required("is_superuser")
def clear_report_caches(request, domain):
    print "CLEARING CACHE FOR DOMAIN", domain
    print "ALL CACHES", cache.all()
    return HttpResponse("TESTING")


@require_case_view_permission
@login_and_domain_required
@require_GET
def export_report(request, domain, export_hash, format):
    cache = get_redis_client()

    content = cache.get(export_hash)
    if content is not None:
        if format in Format.VALID_FORMATS:
            file = ContentFile(content)
            response = HttpResponse(file, Format.FORMAT_DICT[format])
            response['Content-Length'] = file.size
            response['Content-Disposition'] = 'attachment; filename="{filename}.{extension}"'.format(
                filename=export_hash,
                extension=Format.FORMAT_DICT[format]['extension']
            )
            return response
        else:
            return HttpResponseNotFound(_("We don't support this format"))
    else:
        return HttpResponseNotFound(_("That report was not found. Please remember"
                                      " that download links expire after 24 hours."))


@login_or_digest
@require_form_view_permission
@require_GET
def form_multimedia_export(request, domain):
    task_kwargs = {'domain': domain}
    try:
        task_kwargs['xmlns'] = request.GET["xmlns"]
        task_kwargs['startdate'] = request.GET["startdate"]
        task_kwargs['enddate'] = request.GET["enddate"]
        task_kwargs['enddate'] = json_format_date(string_to_datetime(task_kwargs['enddate']) + timedelta(days=1))
        task_kwargs['app_id'] = request.GET.get("app_id", None)
        task_kwargs['export_id'] = request.GET.get("export_id", None)
        task_kwargs['zip_name'] = request.GET.get("name", None)
    except (KeyError, ValueError):
        return HttpResponseBadRequest()

    download = DownloadBase()
    task_kwargs['download_id'] = download.download_id
    download.set_task(build_form_multimedia_zip.delay(**task_kwargs))

    return download.get_start_response()<|MERGE_RESOLUTION|>--- conflicted
+++ resolved
@@ -128,16 +128,10 @@
     DefaultFormExportSchema,
     HQGroupExportConfiguration
 )
-<<<<<<< HEAD
 from corehq.apps.style.decorators import use_knockout_js, use_bootstrap3
+from corehq.apps.reports.standard import inspect, export, ProjectReport
 from corehq.apps.reports.standard.cases.basic import CaseListReport
 from corehq.apps.reports.tasks import (
-=======
-from .standard import inspect, export, ProjectReport
-from .standard.cases.basic import CaseListReport
-from .tasks import (
-    build_form_multimedia_zip,
->>>>>>> a91ae7ca
     create_metadata_export,
     rebuild_export_async,
     rebuild_export_task,
