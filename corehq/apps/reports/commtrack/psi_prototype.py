--- conflicted
+++ resolved
@@ -15,12 +15,8 @@
 from dimagi.utils import parsing as dateparse
 import itertools
 from datetime import date, timedelta
-<<<<<<< HEAD
-from corehq.apps.commtrack.models import CommtrackConfig, Product
+from corehq.apps.commtrack.models import CommtrackConfig, Product, StockReport
 from corehq.apps.commtrack.util import *
-=======
-from corehq.apps.commtrack.models import CommtrackConfig, Product, StockReport
->>>>>>> 7eac8c85
 from dimagi.utils.decorators.memoized import memoized
 from corehq.apps.reports.cache import request_cache
 import json
@@ -321,13 +317,8 @@
         cols = [
             DataTablesColumn('Location'),
             DataTablesColumn('Location Type'),
-<<<<<<< HEAD
         ]
         for p in self.active_products:
-=======
-            ]
-        for p in self.ordered_products(PRODUCT_ORDERING):
->>>>>>> 7eac8c85
             cols.append(DataTablesColumn('Total Stock on Hand (%s)' % p['name']))
             cols.append(DataTablesColumn('Total Sales (%s)' % p['name']))
             cols.append(DataTablesColumn('Total Consumption (%s)' % p['name']))
@@ -337,9 +328,7 @@
     @property
     def rows(self):
         if not self.children:
-            return [[
-                        'The location you\'ve chosen has no member locations. Choose an administrative location higher up in the hierarchy.'
-                    ]]
+            return [['The location you\'ve chosen has no member locations. Choose an administrative location higher up in the hierarchy.']]
 
         products = self.active_products
         locs = self.children
@@ -364,7 +353,7 @@
                 'startdate': self.datespan.startdate_display,
                 'enddate': self.datespan.enddate_display,
                 'location_id': site._id,
-                }))
+            }))
             site_link = '<a href="%s">%s</a>' % (site_url, site.name)
             data = [site_link, site.location_type]
             for p in products:
@@ -379,8 +368,8 @@
             return data
 
         return [summary_row(site,
-            reports_by_loc.get(site._id, []),
-            product_cases_by_parent.get(site._id, [])) for site in locs]
+                            reports_by_loc.get(site._id, []),
+                            product_cases_by_parent.get(site._id, [])) for site in locs]
 
 class StockOutReport(GenericTabularReport, CommtrackReportMixin, DatespanMixin):
     name = 'Stock-out Report'
@@ -413,11 +402,10 @@
     @property
     def rows(self):
         if len(self.outlets) > OUTLETS_LIMIT:
-            return [[
-                        'This report is limited to <b>%(max)d</b> outlets. Your location filter includes <b>%(count)d</b> outlets. Please make your location filter more specific.' % {
-                            'count': len(self.outlets),
-                            'max': OUTLETS_LIMIT,
-                            }]]
+            return [['This report is limited to <b>%(max)d</b> outlets. Your location filter includes <b>%(count)d</b> outlets. Please make your location filter more specific.' % {
+                        'count': len(self.outlets),
+                        'max': OUTLETS_LIMIT,
+                    }]]
 
         products = self.active_products
         def row(site):
