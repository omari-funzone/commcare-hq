--- conflicted
+++ resolved
@@ -23,14 +23,10 @@
     buttonGroup,
     scheduleInstanceFilter,
     locationDrilldown,
-<<<<<<< HEAD
     advancedFormsOptions,
     drilldownOptions,
-    choiceListUtils
-=======
     choiceListUtils,
     caseListExplorer
->>>>>>> 79466464
 ) {
     var init = function() {
         // Datespans
