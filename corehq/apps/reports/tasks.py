--- conflicted
+++ resolved
@@ -38,7 +38,7 @@
 from corehq.elastic import (
     stream_es_query,
     send_to_elasticsearch,
-    get_es_new, ES_META, ESError)
+    get_es_new, ES_META)
 from corehq.pillows.mappings.app_mapping import APP_INDEX
 from corehq.util.view_utils import absolute_reverse
 
@@ -116,106 +116,6 @@
         es.update(APP_INDEX, ES_META['apps'].type, r["_id"], body={"doc": props})
 
 
-<<<<<<< HEAD
-@task(serializer='pickle', bind=True, default_retry_delay=15 * 60, max_retries=10, acks_late=True)
-def send_email_report(self, recipient_emails, domain, report_slug, report_type,
-                      request_data, once, cleaned_data):
-    """
-    Function invokes send_HTML_email to email the html text report.
-    If the report is too large to fit into email then a download link is
-    sent via email to download report
-    :Parameter recipient_list:
-            list of recipient to whom email is to be sent
-    :Parameter domain:
-            domain name
-    :Parameter report_slug:
-            report slug
-    :Parameter report_type:
-            type of the report
-    :Parameter request_data:
-            Dict containing request data
-    :Parameter once
-            boolean argument specifying whether the report is once off report
-            or scheduled report
-    :Parameter cleaned_data:
-            Dict containing cleaned data from the submitted form
-    """
-    from corehq.apps.reports.views import _render_report_configs, render_full_report_notification
-
-    user_id = request_data['couch_user']
-    couch_user = CouchUser.get_by_user_id(user_id)
-    mock_request = HttpRequest()
-
-    mock_request.method = 'GET'
-    mock_request.GET = request_data['GET']
-
-    config = ReportConfig()
-
-    # see ReportConfig.query_string()
-    object.__setattr__(config, '_id', 'dummy')
-    config.name = _("Emailed report")
-    config.report_type = report_type
-    config.report_slug = report_slug
-    config.owner_id = user_id
-    config.domain = domain
-
-    config.start_date = request_data['datespan'].startdate.date()
-    if request_data['datespan'].enddate:
-        config.date_range = 'range'
-        config.end_date = request_data['datespan'].enddate.date()
-    else:
-        config.date_range = 'since'
-
-    GET = dict(six.iterlists(request_data['GET']))
-    exclude = ['startdate', 'enddate', 'subject', 'send_to_owner', 'notes', 'recipient_emails']
-    filters = {}
-    for field in GET:
-        if field not in exclude:
-            filters[field] = GET.get(field)
-
-    config.filters = filters
-
-    subject = cleaned_data['subject'] or _("Email report from CommCare HQ")
-
-    try:
-        content = _render_report_configs(
-            mock_request, [config], domain, user_id, couch_user, True, lang=couch_user.language,
-            notes=cleaned_data['notes'], once=once
-        )[0]
-        body = render_full_report_notification(None, content).content
-
-        for recipient in recipient_emails:
-            send_HTML_email(subject, recipient,
-                            body, email_from=settings.DEFAULT_FROM_EMAIL,
-                            smtp_exception_skip_list=[LARGE_FILE_SIZE_ERROR_CODE])
-
-    except Exception as er:
-        from corehq.util.python_compatibility import soft_assert_type_text
-        notify_exception(
-            None,
-            message="Encountered error while sending email",
-            details={
-                'subject': subject,
-                'recipients': str(recipient_emails),
-                'error': er,
-            }
-        )
-        if getattr(er, 'smtp_code', None) == LARGE_FILE_SIZE_ERROR_CODE or type(er) == ESError:
-            # If the smtp server rejects the email because of its large size.
-            # Then sends the report download link in the email.
-            report_state = {
-                'request': request_data,
-                'request_params': json_request(request_data['GET']),
-                'domain': domain,
-                'context': {},
-            }
-            export_all_rows_task(config.report, report_state, recipient_list=recipient_emails)
-        else:
-            self.retry(exc=er)
-
-
-=======
->>>>>>> 2c754330
 @task(serializer='pickle', ignore_result=True)
 def export_all_rows_task(ReportClass, report_state, recipient_list=None):
     report = object.__new__(ReportClass)
