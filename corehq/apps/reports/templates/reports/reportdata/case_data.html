--- conflicted
+++ resolved
@@ -19,13 +19,10 @@
     <script src="{% static "hqwebapp/js/lib/jquery.cachedAjax.js" %}"></script>
     <script src="{% static "reports/js/data_corrections.js" %}"></script>
     <script src="{% static "reports/js/case_details.js" %}"></script>
-<<<<<<< HEAD
     <script src="{% static "case/js/case_property_modal.js" %}"></script>
     <script src="{% static "reports/js/single_form.js" %}"></script>
-=======
     <script src="{% static "jquery-treetable/jquery.treetable.js" %}"></script>
     <script src="{% static "case/js/case_hierarchy.js" %}"></script>
->>>>>>> 9bb6585f
 {% endblock %}
 
 {% block page_content %}
