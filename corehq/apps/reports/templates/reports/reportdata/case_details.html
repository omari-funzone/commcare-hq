--- conflicted
+++ resolved
@@ -22,7 +22,7 @@
 
 {% block page_content %}
 
-<<<<<<< HEAD
+
 {% initial_page_data 'dynamic_properties' dynamic_properties %}
 {% initial_page_data 'timezone_offset' timezone_offset %}
 {% initial_page_data 'xform_api_url' xform_api_url %}
@@ -30,10 +30,9 @@
 {% registerurl "case_form_data" case.domain case.case_id '---' %}
 {% registerurl "case_property_names" case.domain case.case_id %}
 {% registerurl "edit_case" case.domain case.case_id %}
-=======
+
 {# This is used in case/partials/repeat_records.html #}
 {% registerurl 'requeue_repeat_record' case.domain %}
->>>>>>> da5db011
 
 <div class="hq-generic-report">
     <div id="report-content">
