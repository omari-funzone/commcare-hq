--- conflicted
+++ resolved
@@ -51,21 +51,19 @@
 {% endblock %}
 
 {% block page_content %}
-<<<<<<< HEAD
+    {% initial_page_data 'edit_context' edit_context %}
+    {% initial_page_data 'edit_formplayer' edit_formplayer %}
+    {% initial_page_data 'maps_api_key' maps_api_key %}
+    {% initial_page_data 'use_sqlite_backend' use_sqlite_backend %}
+    {% initial_page_data 'username' username %}
+
     <div class='alert alert-info'>
         {% blocktrans %}
             This page will be removed in June 2018. Use the "Data Corrections" button on the form submission page
             to edit this form.
         {% endblocktrans %}
     </div>
-=======
-    {% initial_page_data 'edit_context' edit_context %}
-    {% initial_page_data 'edit_formplayer' edit_formplayer %}
-    {% initial_page_data 'maps_api_key' maps_api_key %}
-    {% initial_page_data 'use_sqlite_backend' use_sqlite_backend %}
-    {% initial_page_data 'username' username %}
 
->>>>>>> 913ab2bf
     <div class="inline-touchforms" data-bind="template: { name: 'form-fullform-ko-template' }" id="edit-container"></div>
     <div id="loading" class="hq-loading" style="display: none;">
         <img width="32" height="32" alt="Loading" src="{% static 'formplayer/img/loading_transparent.gif' %}" />
