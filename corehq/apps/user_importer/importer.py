import logging
from collections import defaultdict, namedtuple
from datetime import datetime

from django.db import DEFAULT_DB_ALIAS
from django.utils.translation import ugettext as _

from couchdbkit.exceptions import (
    BulkSaveError,
    MultipleResultsFound,
    ResourceNotFound,
)

from dimagi.utils.parsing import string_to_boolean

from corehq import privileges
from corehq.apps.accounting.utils import domain_has_privilege
from corehq.apps.commtrack.util import get_supply_point_and_location
from corehq.apps.custom_data_fields.models import (
    CustomDataFieldsDefinition,
    PROFILE_SLUG,
)
from corehq.apps.domain.models import Domain
from corehq.apps.groups.models import Group
from corehq.apps.locations.models import SQLLocation
from corehq.apps.user_importer.exceptions import UserUploadError
from corehq.apps.user_importer.helpers import spec_value_to_boolean_or_none
from corehq.apps.user_importer.validation import (
    get_user_import_validators,
    is_password,
)
from corehq.apps.users.account_confirmation import (
    send_account_confirmation_if_necessary,
)
from corehq.apps.users.models import (
    CommCareUser,
    CouchUser,
    Invitation,
    UserRole,
)
from corehq.apps.users.util import normalize_username
from corehq.const import USER_CHANGE_VIA_BULK_IMPORTER

required_headers = set(['username'])
allowed_headers = set([
    'data', 'email', 'group', 'language', 'name', 'password', 'phone-number',
    'uncategorized_data', 'user_id', 'is_active', 'is_account_confirmed', 'send_confirmation_email',
    'location_code', 'role', 'user_profile',
    'User IMEIs (read only)', 'registered_on (read only)', 'last_submission (read only)',
    'last_sync (read only)', 'web_user', 'remove_web_user', 'domain'
]) | required_headers
old_headers = {
    # 'old_header_name': 'new_header_name'
    'location-sms-code': 'location_code'
}


def check_headers(user_specs):
    messages = []
    headers = set(user_specs.fieldnames)

    # Backwards warnings
    for (old_name, new_name) in old_headers.items():
        if old_name in headers:
            messages.append(
                _("'The column header '{old_name}' is deprecated, please use '{new_name}' instead.").format(
                    old_name=old_name, new_name=new_name
                ))
            headers.discard(old_name)

    illegal_headers = headers - allowed_headers
    missing_headers = required_headers - headers

    for header_set, label in (missing_headers, 'required'), (illegal_headers, 'illegal'):
        if header_set:
            messages.append(_('The following are {label} column headers: {headers}.').format(
                label=label, headers=', '.join(header_set)))
    if messages:
        raise UserUploadError('\n'.join(messages))


class GroupMemoizer(object):
    """

    If you use this to get a group, do not set group.name directly;
    use group_memoizer.rename_group(group, name) instead.
    """

    def __init__(self, domain):
        self.groups_by_name = {}
        self.groups_by_id = {}
        self.groups = set()
        self.domain = domain
        self.groups_by_user_id = defaultdict(set)
        self.loaded = False

    def load_all(self):
        if not self.loaded:
            for group in Group.by_domain(self.domain):
                self.add_group(group)
            self.loaded = True

    def add_group(self, new_group):
        # todo
        # this has the possibility of missing two rows one with id one with name
        # that actually refer to the same group
        # and overwriting one with the other
        assert new_group.name
        if new_group.get_id:
            self.groups_by_id[new_group.get_id] = new_group
            for user_id in new_group.users:
                self.groups_by_user_id[user_id].add(new_group.get_id)
        self.groups_by_name[new_group.name] = new_group
        self.groups.add(new_group)

    def by_name(self, group_name):
        if group_name not in self.groups_by_name:
            group = Group.by_name(self.domain, group_name)
            if not group:
                self.groups_by_name[group_name] = None
                return None
            self.add_group(group)
        return self.groups_by_name[group_name]

    def by_user_id(self, user_id):
        group_ids = self.groups_by_user_id.get(user_id)
        if not group_ids:
            return []
        return [
            self.get(group_id) for group_id in group_ids
        ]

    def get(self, group_id):
        if group_id not in self.groups_by_id:
            group = Group.get(group_id)
            if group.domain != self.domain:
                raise ResourceNotFound()
            self.add_group(group)
        return self.groups_by_id[group_id]

    def create(self, domain, name):
        group = Group(domain=domain, name=name)
        self.add_group(group)
        return group

    def rename_group(self, group, name):
        # This isn't always true, you can rename A => B and then B => C,
        # and what was A will now be called B when you try to change
        # what was B to be called C. That's fine, but you don't want to
        # delete someone else's entry
        if self.groups_by_name.get(group.name) is group:
            del self.groups_by_name[group.name]
        group.name = name
        self.add_group(group)

    def save_all(self):
        Group.bulk_save(self.groups)


def _fmt_phone(phone_number):
    if phone_number and not isinstance(phone_number, str):
        phone_number = str(int(phone_number))
    return phone_number.lstrip("+")


class BulkCacheBase(object):

    def __init__(self, domain):
        self.domain = domain
        self.cache = {}

    def get(self, key):
        if not key:
            return None
        if key not in self.cache:
            self.cache[key] = self.lookup(key)
        return self.cache[key]

    def lookup(self, key):
        # base classes must implement this themselves
        raise NotImplementedError


class SiteCodeToSupplyPointCache(BulkCacheBase):
    """
    Cache the lookup of a supply point object from
    the site code used in upload.
    """

    def lookup(self, site_code):
        case_location = get_supply_point_and_location(
            self.domain,
            site_code
        )
        return case_location.case


class SiteCodeToLocationCache(BulkCacheBase):

    def __init__(self, domain):
        self.non_admin_types = [
            loc_type.name for loc_type in Domain.get_by_name(domain).location_types
            if not loc_type.administrative
        ]
        super(SiteCodeToLocationCache, self).__init__(domain)

    def lookup(self, site_code):
        """
        Note that this can raise SQLLocation.DoesNotExist if the location with the
        given site code is not found.
        """
        return SQLLocation.objects.using(DEFAULT_DB_ALIAS).get(
            domain=self.domain,
            site_code__iexact=site_code
        )


def create_or_update_groups(domain, group_specs):
    log = {"errors": []}
    group_memoizer = GroupMemoizer(domain)
    group_memoizer.load_all()
    group_names = set()
    for row in group_specs:
        group_id = row.get('id')
        group_name = str(row.get('name') or '')
        case_sharing = row.get('case-sharing')
        reporting = row.get('reporting')
        data = row.get('data')

        # check that group_names are unique
        if group_name in group_names:
            log['errors'].append('Your spreadsheet has multiple groups called "%s" and only the first was processed' % group_name)
            continue
        else:
            group_names.add(group_name)

        # check that there's a group_id or a group_name
        if not group_id and not group_name:
            log['errors'].append('Your spreadsheet has a group with no name or id and it has been ignored')
            continue

        try:
            if group_id:
                group = group_memoizer.get(group_id)
            else:
                group = group_memoizer.by_name(group_name)
                if not group:
                    group = group_memoizer.create(domain=domain, name=group_name)
        except ResourceNotFound:
            log["errors"].append('There are no groups on CommCare HQ with id "%s"' % group_id)
        except MultipleResultsFound:
            log["errors"].append("There are multiple groups on CommCare HQ named: %s" % group_name)
        else:
            if group_name:
                group_memoizer.rename_group(group, group_name)
            group.case_sharing = case_sharing
            group.reporting = reporting
            group.metadata = data
    return group_memoizer, log


def get_location_from_site_code(site_code, location_cache):
    if isinstance(site_code, str):
        site_code = site_code.lower()
    elif isinstance(site_code, int):
        site_code = str(site_code)
    else:
        raise UserUploadError(
            _("Unexpected format received for site code '%(site_code)s'") %
            {'site_code': site_code}
        )

    try:
        return location_cache.get(site_code)
    except SQLLocation.DoesNotExist:
        raise UserUploadError(
            _("Could not find organization with site code '%(site_code)s'") %
            {'site_code': site_code}
        )


DomainInfo = namedtuple('DomainInfo', [
    'validators', 'can_assign_locations', 'location_cache',
    'roles_by_name', 'profiles_by_name', 'group_memoizer'
])


def create_or_update_users_and_groups(upload_domain, user_specs, upload_user, group_memoizer=None, update_progress=None):
    from corehq.apps.users.views.mobile.custom_data_fields import UserFieldsView
    domain_info_by_domain = {}

    def _get_domain_info(domain):
        domain_info = domain_info_by_domain.get(domain)
        if domain_info:
            return domain_info
        if domain == upload_domain:
            domain_group_memoizer = group_memoizer or GroupMemoizer(domain)
        else:
            domain_group_memoizer = GroupMemoizer(domain)
        domain_group_memoizer.load_all()
        can_assign_locations = domain_has_privilege(domain, privileges.LOCATIONS)
        location_cache = None
        if can_assign_locations:
            location_cache = SiteCodeToLocationCache(domain)

        domain_obj = Domain.get_by_name(domain)
        allowed_group_names = [group.name for group in domain_group_memoizer.groups]
        roles_by_name = {role.name: role for role in UserRole.by_domain(domain)}
        profiles_by_name = {}
        definition = CustomDataFieldsDefinition.get(domain, UserFieldsView.field_type)
        if definition:
            profiles_by_name = {
                profile.name: profile
                for profile in definition.get_profiles()
            }
        domain_user_specs = [spec for spec in user_specs if spec.get('domain', upload_domain) == domain]
        validators = get_user_import_validators(
            domain_obj,
            domain_user_specs,
            allowed_group_names,
            list(roles_by_name),
            list(profiles_by_name),
            upload_domain
        )

        domain_info = DomainInfo(
            validators,
            can_assign_locations,
            location_cache,
            roles_by_name,
            profiles_by_name,
            domain_group_memoizer
        )
        domain_info_by_domain[domain] = domain_info
        return domain_info

    ret = {"errors": [], "rows": []}

    current = 0

    try:
        for row in user_specs:
            if update_progress:
                update_progress(current)
                current += 1

            username = row.get('username')
            domain = row.get('domain') or upload_domain
            username = normalize_username(str(username), domain) if username else None
            status_row = {
                'username': username,
                'row': row,
            }

            domain_info = _get_domain_info(domain)

            try:
                for validator in domain_info.validators:
                    validator(row)
            except UserUploadError as e:
                status_row['flag'] = str(e)
                ret['rows'].append(status_row)
                continue

            data = row.get('data', {})
            email = row.get('email')
            group_names = list(map(str, row.get('group') or []))
            language = row.get('language')
            name = row.get('name')
            password = row.get('password')
            phone_number = row.get('phone-number')
            uncategorized_data = row.get('uncategorized_data', {})
            user_id = row.get('user_id')
            location_codes = row.get('location_code') or []
            if location_codes and not isinstance(location_codes, list):
                location_codes = [location_codes]
            # ignore empty
            location_codes = [code for code in location_codes if code]
            role = row.get('role', None)
            profile = row.get('user_profile', None)
            web_user = row.get('web_user')

            try:
                password = str(password) if password else None

                is_active = spec_value_to_boolean_or_none(row, 'is_active')
                is_account_confirmed = spec_value_to_boolean_or_none(row, 'is_account_confirmed')
                send_account_confirmation_email = spec_value_to_boolean_or_none(row, 'send_confirmation_email')
                remove_web_user = spec_value_to_boolean_or_none(row, 'remove_web_user')

                if user_id:
                    user = CommCareUser.get_by_user_id(user_id, domain)
                    if not user:
                        raise UserUploadError(_(
                            "User with ID '{user_id}' not found"
                        ).format(user_id=user_id, domain=domain))

                    if username and user.username != username:
                        raise UserUploadError(_(
                            'Changing usernames is not supported: %(username)r to %(new_username)r'
                        ) % {'username': user.username, 'new_username': username})

                    # note: explicitly not including "None" here because that's the default value if not set.
                    # False means it was set explicitly to that value
                    if is_account_confirmed is False and not web_user:
                        raise UserUploadError(_(
                            "You can only set 'Is Account Confirmed' to 'False' on a new User."
                        ))

                    if is_password(password):
                        user.set_password(password)
                        # overwrite password in results so we do not save it to the db
                        status_row['row']['password'] = 'REDACTED'
                    status_row['flag'] = 'updated'
                else:
                    kwargs = {}
                    if is_account_confirmed is not None and not web_user:
                        kwargs['is_account_confirmed'] = is_account_confirmed
                    user = CommCareUser.create(domain, username, password, created_by=upload_user,
                                               created_via=USER_CHANGE_VIA_BULK_IMPORTER, commit=False, **kwargs)
                    status_row['flag'] = 'created'

                if phone_number:
                    user.add_phone_number(_fmt_phone(phone_number), default=True)
                if name:
                    user.set_full_name(str(name))

                # Add in existing data. Don't use metadata - we don't want to add profile-controlled fields.
                for key, value in user.user_data.items():
                    if key not in data:
                        data[key] = value
                if profile:
                    profile_obj = domain_info.profiles_by_name[profile]
                    data[PROFILE_SLUG] = profile_obj.id
                    for key in profile_obj.fields.keys():
                        user.pop_metadata(key)
                try:
                    user.update_metadata(data)
                except ValueError as e:
                    raise UserUploadError(str(e))
                if uncategorized_data:
                    user.update_metadata(uncategorized_data)

<<<<<<< HEAD
=======
                # Clear blank user data so that it can be purged by remove_unused_custom_fields_from_users_task
                for key in dict(data, **uncategorized_data):
                    value = user.metadata[key]
                    if value is None or value == '':
                        user.pop_metadata(key)

>>>>>>> b866c0a8
                if language:
                    user.language = language
                if email:
                    user.email = email.lower()
                if is_active is not None:
                    user.is_active = is_active

                if domain_info.can_assign_locations:
                    # Do this here so that we validate the location code before we
                    # save any other information to the user, this way either all of
                    # the user's information is updated, or none of it
                    location_ids = []
                    for code in location_codes:
                        loc = get_location_from_site_code(code, domain_info.location_cache)
                        location_ids.append(loc.location_id)

                    locations_updated = set(user.assigned_location_ids) != set(location_ids)
                    primary_location_removed = (user.location_id and not location_ids or
                                                user.location_id not in location_ids)

                    if primary_location_removed:
                        user.unset_location(commit=False)
                    if locations_updated:
                        user.reset_locations(location_ids, commit=False)

                if role:
                    role_qualified_id = domain_info.roles_by_name[role].get_qualified_id()
                    user.set_role(domain, role_qualified_id)

                if web_user:
                    user.update_metadata({'login_as_user': web_user})

                user.save()
                if web_user:
                    if not upload_user.can_edit_web_users():
                        raise UserUploadError(_(
                            "Only users with the edit web users permission can upload web users"
                        ))
                    current_user = CouchUser.get_by_username(web_user)
                    if remove_web_user:
                        if not current_user or not current_user.is_member_of(domain):
                            raise UserUploadError(_(
                                "You cannot remove a web user that is not a member of this project. {web_user} is not a member.").format(web_user=web_user)
                            )
                        else:
                            current_user.delete_domain_membership(domain)
                            current_user.save()
                    else:
                        if not role:
                            raise UserUploadError(_(
                                "You cannot upload a web user without a role. {web_user} does not have a role").format(web_user=web_user)
                            )
                        if not current_user and is_account_confirmed:
                            raise UserUploadError(_(
                                "You can only set 'Is Account Confirmed' to 'True' on an existing Web User. {web_user} is a new username.").format(web_user=web_user)
                            )
                        if current_user and not current_user.is_member_of(domain) and is_account_confirmed:
                            current_user.add_as_web_user(domain, role=role_qualified_id, location_id=user.location_id)

                        elif not current_user or not current_user.is_member_of(domain):
                            invite, invite_created = Invitation.objects.update_or_create(
                                email=web_user,
                                domain=domain,
                                defaults={
                                    'invited_by': upload_user.user_id,
                                    'invited_on': datetime.utcnow(),
                                    'supply_point': user.location_id,
                                    'role': role_qualified_id
                                },
                            )
                            if invite_created:
                                invite.send_activation_email()

                        elif current_user.is_member_of(domain):
                            # edit existing user in the domain
                            current_user.set_role(domain, role_qualified_id)
                            if user.location_id:
                                current_user.set_location(domain, user.location_id)
                            else:
                                current_user.unset_location(domain)
                            current_user.save()

                if send_account_confirmation_email and not web_user:
                    send_account_confirmation_if_necessary(user)

                if is_password(password):
                    # Without this line, digest auth doesn't work.
                    # With this line, digest auth works.
                    # Other than that, I'm not sure what's going on
                    # Passing use_primary_db=True because of https://dimagi-dev.atlassian.net/browse/ICDS-465
                    user.get_django_user(use_primary_db=True).check_password(password)

                for group in domain_info.group_memoizer.by_user_id(user.user_id):
                    if group.name not in group_names:
                        group.remove_user(user)

                for group_name in group_names:
                    domain_info.group_memoizer.by_name(group_name).add_user(user, save=False)

            except (UserUploadError, CouchUser.Inconsistent) as e:
                status_row['flag'] = str(e)

            ret["rows"].append(status_row)
    finally:
        try:
            for domain_info in domain_info_by_domain.values():
                domain_info.group_memoizer.save_all()
        except BulkSaveError as e:
            _error_message = (
                "Oops! We were not able to save some of your group changes. "
                "Please make sure no one else is editing your groups "
                "and try again."
            )
            logging.exception((
                'BulkSaveError saving groups. '
                'User saw error message "%s". Errors: %s'
            ) % (_error_message, e.errors))
            ret['errors'].append(_error_message)

    return ret<|MERGE_RESOLUTION|>--- conflicted
+++ resolved
@@ -441,15 +441,12 @@
                 if uncategorized_data:
                     user.update_metadata(uncategorized_data)
 
-<<<<<<< HEAD
-=======
                 # Clear blank user data so that it can be purged by remove_unused_custom_fields_from_users_task
                 for key in dict(data, **uncategorized_data):
                     value = user.metadata[key]
                     if value is None or value == '':
                         user.pop_metadata(key)
 
->>>>>>> b866c0a8
                 if language:
                     user.language = language
                 if email:
