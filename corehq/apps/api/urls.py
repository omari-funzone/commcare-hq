from __future__ import absolute_import, unicode_literals

from django.conf.urls import include, url
from django.http import HttpResponseNotFound

from tastypie.api import Api

from corehq.apps.api import accounting
from corehq.apps.api.domain_metadata import (
    DomainMetadataResource,
    GIRResource,
    MaltResource,
)
from corehq.apps.api.domainapi import DomainAPI
from corehq.apps.api.object_fetch_api import (
    CaseAttachmentAPI,
    FormAttachmentAPI,
)
from corehq.apps.api.odata.views import (
<<<<<<< HEAD
    ODataCaseMetadataView,
=======
    ODataCaseMetadataFromExportInstanceView,
    ODataCaseMetadataView,
    ODataCaseServiceFromExportInstanceView,
>>>>>>> 4bfef56a
    ODataCaseServiceView,
    ODataFormMetadataView,
    ODataFormServiceView,
)
from corehq.apps.api.resources import v0_1, v0_3, v0_4, v0_5
from corehq.apps.api.resources.v0_5 import (
    DomainCases,
    DomainForms,
    DomainUsernames,
    UserDomainsResource,
)
from corehq.apps.commtrack.resources.v0_1 import ProductResource
from corehq.apps.fixtures.resources.v0_1 import (
    FixtureResource,
    InternalFixtureResource,
    LookupTableResource,
    LookupTableItemResource,
)
from corehq.apps.locations import resources as locations
from corehq.apps.sms.resources import v0_5 as sms_v0_5

API_LIST = (
    ((0, 3), (
        v0_3.CommCareCaseResource,
        ProductResource,
    )),
    ((0, 4), (
        v0_1.CommCareUserResource,
        v0_1.WebUserResource,
        v0_4.ApplicationResource,
        v0_4.CommCareCaseResource,
        v0_4.GroupResource,
        v0_4.XFormInstanceResource,
        v0_4.RepeaterResource,
        v0_4.SingleSignOnResource,
        v0_4.HOPECaseResource,
        FixtureResource,
        DomainMetadataResource,
    )),
    ((0, 5), (
        v0_4.ApplicationResource,
        v0_4.CommCareCaseResource,
        v0_4.XFormInstanceResource,
        v0_4.RepeaterResource,
        v0_4.SingleSignOnResource,
        v0_4.HOPECaseResource,
        v0_5.CommCareUserResource,
        v0_5.WebUserResource,
        v0_5.GroupResource,
        v0_5.BulkUserResource,
        v0_5.StockTransactionResource,
        InternalFixtureResource,
        FixtureResource,
        v0_5.DeviceReportResource,
        DomainMetadataResource,
        locations.v0_5.LocationResource,
        locations.v0_5.LocationTypeResource,
        v0_5.SimpleReportConfigurationResource,
        v0_5.ConfigurableReportDataResource,
        DomainForms,
        DomainCases,
        DomainUsernames,
        sms_v0_5.UserSelfRegistrationResource,
        sms_v0_5.UserSelfRegistrationReinstallResource,
        locations.v0_1.InternalLocationResource,
        v0_5.ODataCommCareCaseResource,
        v0_5.ODataXFormInstanceResource,
<<<<<<< HEAD
=======
        v0_5.ODataCaseFromExportInstanceResource,
>>>>>>> 4bfef56a
        LookupTableResource,
        LookupTableItemResource,
    )),
)


class CommCareHqApi(Api):

    def top_level(self, request, api_name=None, **kwargs):
        return HttpResponseNotFound()


def api_url_patterns():
    # todo: these have to come first to short-circuit tastypie's matching
    yield url(r'v0.5/odata/Cases/$', ODataCaseServiceView.as_view(), name=ODataCaseServiceView.urlname)
    yield url(r'v0.5/odata/Cases/\$metadata$', ODataCaseMetadataView.as_view(), name=ODataCaseMetadataView.urlname)
    yield url(r'v0.5/odata/Forms/(?P<app_id>[\w\-:]+)/$', ODataFormServiceView.as_view(), name=ODataFormServiceView.urlname)
    yield url(r'v0.5/odata/Forms/(?P<app_id>[\w\-:]+)/\$metadata$', ODataFormMetadataView.as_view(), name=ODataFormMetadataView.urlname)
<<<<<<< HEAD
=======
    yield url(r'v0.5/odata/cases/$', ODataCaseServiceFromExportInstanceView.as_view(), name=ODataCaseServiceFromExportInstanceView.urlname)
    yield url(r'v0.5/odata/cases/\$metadata$', ODataCaseMetadataFromExportInstanceView.as_view(), name=ODataCaseMetadataFromExportInstanceView.urlname)
>>>>>>> 4bfef56a
    for version, resources in API_LIST:
        api = CommCareHqApi(api_name='v%d.%d' % version)
        for R in resources:
            api.register(R())
        yield url(r'^', include(api.urls))
    # HACK: fix circular import here, to fix later
    try:
        from pact.api import PactAPI
    except ImportError:
        pass # maybe pact isn't installed
    for view_class in DomainAPI.__subclasses__():
        yield url(r'^custom/%s/v%s/$' % (view_class.api_name(), view_class.api_version()), view_class.as_view(), name="%s_%s" % (view_class.api_name(), view_class.api_version()))
    yield url(r'^case/attachment/(?P<case_id>[\w\-:]+)/(?P<attachment_id>.*)$', CaseAttachmentAPI.as_view(), name="api_case_attachment")
    yield url(r'^form/attachment/(?P<form_id>[\w\-:]+)/(?P<attachment_id>.*)$', FormAttachmentAPI.as_view(), name="api_form_attachment")


urlpatterns = list(api_url_patterns())

ADMIN_API_LIST = (
    v0_5.AdminWebUserResource,
    DomainMetadataResource,
    accounting.FeatureResource,
    accounting.FeatureRateResource,
    accounting.RoleResource,
    accounting.AccountingCurrencyResource,
    accounting.SoftwarePlanResource,
    accounting.DefaultProductPlanResource,
    accounting.SoftwareProductRateResource,
    accounting.SoftwarePlanVersionResource,
    accounting.SubscriberResource,
    accounting.BillingAccountResource,
    accounting.SubscriptionResource,
    accounting.InvoiceResource,
    accounting.CustomerInvoiceResource,
    accounting.LineItemResource,
    accounting.PaymentMethodResource,
    accounting.BillingContactInfoResource,
    accounting.PaymentRecordResource,
    accounting.CreditLineResource,
    accounting.CreditAdjustmentResource,
    accounting.SubscriptionAndAdjustmentResource,
    accounting.BillingRecordResource,
    MaltResource,
    GIRResource,
)


USER_API_LIST = (
    UserDomainsResource,
)


def api_url_patterns():
    api = CommCareHqApi(api_name='global')
    for resource in ADMIN_API_LIST + USER_API_LIST:
        api.register(resource())
        yield url(r'^', include(api.urls))


admin_urlpatterns = list(api_url_patterns())<|MERGE_RESOLUTION|>--- conflicted
+++ resolved
@@ -17,13 +17,9 @@
     FormAttachmentAPI,
 )
 from corehq.apps.api.odata.views import (
-<<<<<<< HEAD
-    ODataCaseMetadataView,
-=======
     ODataCaseMetadataFromExportInstanceView,
     ODataCaseMetadataView,
     ODataCaseServiceFromExportInstanceView,
->>>>>>> 4bfef56a
     ODataCaseServiceView,
     ODataFormMetadataView,
     ODataFormServiceView,
@@ -91,10 +87,7 @@
         locations.v0_1.InternalLocationResource,
         v0_5.ODataCommCareCaseResource,
         v0_5.ODataXFormInstanceResource,
-<<<<<<< HEAD
-=======
         v0_5.ODataCaseFromExportInstanceResource,
->>>>>>> 4bfef56a
         LookupTableResource,
         LookupTableItemResource,
     )),
@@ -113,11 +106,8 @@
     yield url(r'v0.5/odata/Cases/\$metadata$', ODataCaseMetadataView.as_view(), name=ODataCaseMetadataView.urlname)
     yield url(r'v0.5/odata/Forms/(?P<app_id>[\w\-:]+)/$', ODataFormServiceView.as_view(), name=ODataFormServiceView.urlname)
     yield url(r'v0.5/odata/Forms/(?P<app_id>[\w\-:]+)/\$metadata$', ODataFormMetadataView.as_view(), name=ODataFormMetadataView.urlname)
-<<<<<<< HEAD
-=======
     yield url(r'v0.5/odata/cases/$', ODataCaseServiceFromExportInstanceView.as_view(), name=ODataCaseServiceFromExportInstanceView.urlname)
     yield url(r'v0.5/odata/cases/\$metadata$', ODataCaseMetadataFromExportInstanceView.as_view(), name=ODataCaseMetadataFromExportInstanceView.urlname)
->>>>>>> 4bfef56a
     for version, resources in API_LIST:
         api = CommCareHqApi(api_name='v%d.%d' % version)
         for R in resources:
