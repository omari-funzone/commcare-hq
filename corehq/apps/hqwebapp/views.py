--- conflicted
+++ resolved
@@ -590,7 +590,7 @@
         if req.POST.get('five-hundred-report'):
             messages.success(
                 req,
-                "Your CommCare HQ Issue Report has been sent. We are working quickly to resolve this problem."
+                _("Your CommCare HQ Issue Report has been sent. We are working quickly to resolve this problem.")
             )
             return HttpResponseRedirect(reverse('homepage'))
 
@@ -719,20 +719,7 @@
         else:
             email.from_email = settings.SUPPORT_EMAIL
 
-<<<<<<< HEAD
-        email.send(fail_silently=False)
-
-        if req.POST.get('five-hundred-report'):
-            messages.success(
-                req,
-                _("Your CommCare HQ Issue Report has been sent. We are working quickly to resolve this problem.")
-            )
-            return HttpResponseRedirect(reverse('homepage'))
-
-        return HttpResponse()
-=======
         return email
->>>>>>> 301a00d6
 
 
 def render_static(request, template, page_name):
