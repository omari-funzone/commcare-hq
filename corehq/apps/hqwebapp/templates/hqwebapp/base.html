{% load menu_tags %}{% load i18n %}{% load hq_shared_tags %}{% load cache %}{% load compress %}{% load statici18n %}<!DOCTYPE html>
{% get_current_language as LANGUAGE_CODE %}
{% requirejs_main %}
<html lang="{{ LANGUAGE_CODE }}">
    <head>
        {% if ANALYTICS_IDS.GTM_ID %}
            {# This is fine as an inline script; it's independent of all HQ code and all third-party libraries #}
            <!-- Google Tag Manager -->
            <script>(function(w,d,s,l,i){w[l]=w[l]||[];w[l].push({'gtm.start':
            new Date().getTime(),event:'gtm.js'});var f=d.getElementsByTagName(s)[0],
            j=d.createElement(s),dl=l!='dataLayer'?'&l='+l:'';j.async=true;j.src=
            'https://www.googletagmanager.com/gtm.js?id='+i+dl;f.parentNode.insertBefore(j,f);
            })(window,document,'script','dataLayer','{{ ANALYTICS_IDS.GTM_ID }}');</script>
            <!-- End Google Tag Manager -->
        {% endif %}

        {% captureas title_block %}{% block title %}{% endblock title %}{% endcaptureas %}
        {% captureas title_context_block %}{% block title_context %}{% endblock title_context %}{% endcaptureas %}
        <title>
            {% if title_block %}{{ title_block }}{% endif %}
            {% if title_block %}{% if title_context_block.strip or not title_context_block %}- {{ title_context_block }}{% endif %}{% endif %}
            {% if not title_context_block %}CommCare HQ{% endif %}
        </title>

        <meta charset="utf-8">
        <meta name="viewport" content="width=device-width, initial-scale=1">
        <meta http-equiv="content-language" content="{{ LANGUAGE_CODE }}">

        {# link tags #}
        <link rel="shortcut icon" href="{% static 'hqwebapp/images/favicon.png' %}" />
        <link type="application/opensearchdescription+xml"
              rel="search"
              href="{% url 'osdd' %}"
              title="CommCare HQ{% if env %} - {{env}}{% endif %}" />

        {% if less_debug %}
            <link type="text/less"
                  rel="stylesheet"
                  media="all"
                  href="{% static 'hqwebapp/less/bootstrap.debug.less' %}" />
            <link type="text/less"
                  rel="stylesheet"
                  media="all"
                  href="{% static 'font-awesome/less/font-awesome.less' %}" />
            <link type="text/less"
                  rel="stylesheet"
                  media="all"
                  href="{% static 'hqwebapp/less/font-commcare.less' %}" />
            <link type="text/less"
                  rel="stylesheet"
                  media="all"
                  href="{% static 'hqwebapp/less/style.debug.less' %}" />
        {% else %}
        {% compress css %}
            <link type="text/less"
                  rel="stylesheet"
                  media="all"
                  href="{% static 'hqwebapp/less/bootstrap.less' %}" />
            <link type="text/less"
                  rel="stylesheet"
                  media="all"
                  href="{% static 'font-awesome/less/font-awesome.less' %}" />
            <link type="text/less"
                  rel="stylesheet"
                  media="all"
                  href="{% static 'hqwebapp/less/font-commcare.less' %}" />
            <link type="text/less"
                  rel="stylesheet"
                  media="all"
                  href="{% static 'hqwebapp/less/style.less' %}" />
        {% endcompress %}
        {% endif %}

        {% block stylesheets %}{% endblock stylesheets %}
        {% block csrf_token_block %}
          <input id="csrfTokenContainer" type="hidden" value="{{ csrf_token }}">
        {% endblock %}
        {% if request.use_select2 %}
        {% compress css %}
            <link type="text/css"
                   rel="stylesheet"
                   media="all"
                   href="{% static 'select2-3.5.2-legacy/select2.css' %}" />
            <link type="text/css"
                   rel="stylesheet"
                   media="all"
                   href="{% static 'select2-3.5.2-legacy/select2-bootstrap.css' %}" />
        {% endcompress %}
        {% endif %}

        {% if request.use_select2_v4 %}
        {% compress css %}
            <link type="text/css"
                  rel="stylesheet"
                  media="all"
                  href="{% static 'select2/dist/css/select2.min.css' %}" />
        {% endcompress %}
        {% endif %}

        {% if request.use_nvd3 or request.use_nvd3_v3 %}
        {% compress css %}
            <link type="text/css"
                  rel="stylesheet"
                  media="all"
                  href="{% static 'nvd3/src/nv.d3.css' %}" />
        {% endcompress %}
        {% endif %}

        {% if request.use_daterangepicker %}
        {% compress css %}
            <link type="text/css"
                  rel="stylesheet"
                  media="screen"
                  href="{% static "bootstrap-daterangepicker/daterangepicker.css" %}" />
        {% endcompress %}
        {% endif %}

        {% if request.use_timepicker %}
        {% compress css %}
            <link type="text/less"
                  rel="stylesheet"
                  media="screen"
                  href="{% static "bootstrap-timepicker/less/timepicker.less" %}" />
        {% endcompress %}
        {% endif %}

        {% if request.use_jquery_ui %}
        {% compress css %}
            <link type="text/css"
                  rel="stylesheet"
                  media="screen"
                  href="{% static "jquery-ui/themes/redmond/jquery-ui.min.css" %}" />
        {% endcompress %}
        {% endif %}

        {% if request.use_datatables %}
        {% compress css %}
            <link type="text/css"
                  rel="stylesheet"
                  media="all"
                  href="{% static 'datatables-bootstrap3/BS3/assets/css/datatables.css' %}" />
        {% endcompress %}
        {% endif %}

        {% if request.use_multiselect %}
        {% compress css %}
            <link type="text/css"
                  rel="stylesheet"
                  media="screen"
                  href="{% static "multiselect/css/multi-select.css" %}" />
            <link type="text/less"
                  rel="stylesheet"
                  media="screen"
                  href="{% static "hqwebapp/less/components/multiselect/multiselect.less" %}" />
        {% endcompress %}
        {% endif %}


        {% if request.use_maps or request.use_maps_async %}
        {% compress css %}
        <link rel="stylesheet" href="{% static 'leaflet/dist/leaflet.css' %}" />
        <link rel="stylesheet" href="{% static 'reports/css/maps.css' %}" />
        {% endcompress %}
        {% endif %}

        {% if request.guided_tour %}
            <link type="text/css"
                  rel="stylesheet"
                  media="screen"
                  href="{% static 'bootstrap-tour/build/css/bootstrap-tour.min.css' %}" />
        {% endif %}

        {% if not requirejs_main %}
            {% javascript_libraries underscore=True jquery_ui=request.use_jquery_ui ko=True hq=True analytics=True %}
        {% endif %}

        {# Up here because if daterangepicker is called from within a form widget, #}
        {# the javascript requiring the config file is run before js-inline #}
        {% if request.use_daterangepicker and not requirejs_main %}
        {% compress js %}
        <script src="{% static 'moment/moment.js' %}"></script>
        <script src="{% static 'bootstrap-daterangepicker/daterangepicker.js' %}"></script>
        <script src="{% static 'hqwebapp/js/daterangepicker.config.js' %}"></script>
        {% endcompress %}
        {% endif %}

        {% block head %}
        {% endblock %}

        {# This is fine as an inline script; it'll be removed once form designer is migrated to RequireJS #}
        <script>
            // hqModules.js uses `typeof define` and `define.amd` to determine whether or not to use RequireJS, but
            // this fails for form designer, which currently uses RequireJS for vellum but not for the surrounding page.
            window.USE_REQUIREJS = {{ requirejs_main|BOOL }};
        </script>

        {% if less_debug %}
            {# This is fine as an inline script; it's independent of all HQ code and all third-party libraries #}
            <script>
                less = {
                    env: "development",
                    useFileCache: true,
                    logLevel: 2,
                    errorReporting: 'console',
                    async: false,
                    fileAsync: false,
                    poll: 1000,
                    functions: {},
                    dumpLineNumbers: "comments",
                    relativeUrls: false
                };
            </script>
            <script src="{% static 'less/dist/less-1.7.3.min.js' %}"></script>
        {% endif %}
    </head>
    <body>
        {% if ANALYTICS_IDS.GTM_ID %}
        <!-- Google Tag Manager (noscript) -->
        <noscript><iframe src="https://www.googletagmanager.com/ns.html?id={{ ANALYTICS_IDS.GTM_ID }}"
        height="0" width="0" style="display:none;visibility:hidden"></iframe></noscript>
        <!-- End Google Tag Manager (noscript) -->
        {% endif %}
        {% block background_content %}{% endblock %}
        {% maintenance_alert %}
        <!-- .hide used for A/B test of account creation page -->
        <div class="hq-container{% if is_register_user %} molly{% endif %}">
            {% block navigation %}
            <div id="hq-navigation"
                 class="navbar navbar-default navbar-static-top navbar-hq-main-menu">
                <div class="container-fluid">

                    {% if not request|toggle_enabled:"USER_TESTING_SIMPLIFY" %}
                    <ul class="nav navbar-nav collapse-fullmenu-toggle" id="hq-fullmenu-responsive" role="menu">
                        <li>
                            <a href="#hq-full-menu" data-toggle="collapse">
                                <i class="fa fa-bars"></i>
                                {% trans "Menu" %}
                            </a>
                        </li>
                    </ul>
                    {% endif %}

                    <div class="navbar-header hq-header">
                        <a href="{% if request|toggle_enabled:"USER_TESTING_SIMPLIFY" %}#{% else %}{% url "homepage" %}{% endif %}" class="navbar-brand">
                            {% if CUSTOM_LOGO_URL %}
                                <img src="{{ CUSTOM_LOGO_URL }}" alt="CommCare HQ Logo" />
                            {% else %}
                                <!-- navbar.less supplies the default logo -->
                                <div></div>
                            {% endif %}
                        </a>
                    </div>

                    {% if not request|toggle_enabled:"USER_TESTING_SIMPLIFY" %}

                    <ul class="nav navbar-nav collapse-mainmenu-toggle" id="hq-mainmenu-responsive" role="menu">
                        <li>
                            <a href="#hq-main-tabs" data-toggle="collapse">
                                <i class="fa fa-bars"></i>
                                {% trans "Menu" %}
                            </a>
                        </li>
                    </ul>

                    <nav class="navbar-menus fullmenu collapse" id="hq-full-menu" role="navigation">
                        <div class="nav-settings-bar pull-right">
                        {% if request.user.is_authenticated %}
                            {% include 'hqwebapp/includes/global_navigation_bar.html' %}
                        {% else %}
                            <a href="{% url "login" %}" class="btn btn-primary navbar-btn">{% trans 'Sign In' %}</a>
                        {% endif %}
                        </div>
                        {% block tabs %}
                            {% format_main_menu %}
                        {% endblock %}
                    </nav>
                    {% endif %}

                </div>
            </div>
            {% endblock navigation %}
            {% if request.project.is_snapshot %}
                <div class="alert alert-info">
                    {% trans "This is a snapshot of " %}{{ request.project.copied_from.display_name }}
                </div>
            {% endif %}

            <!--[if IE]>
                <div id="unsupported-browser" class="alert alert-danger alert-block alert-full">
                    <p><i class="fa fa-warning-sign"></i><strong>{% trans 'CommCare HQ does not work well with Internet Explorer.'%}</strong></p>
                    <p>
                        {% blocktrans %}
                        We recommend
                        <a href="https://www.google.com/chrome">Chrome</a>
                        or <a href="http://www.mozilla.org/">Firefox</a>.
                        {% endblocktrans %}
                    </p>
                </div>
            <![endif]-->
            {% block messages %}
            <div id="hq-messages-container" class="container-fluid messages-container">
                <div class="row">
                    <div class="col-sm-12">
                       {% if messages %}
                            {% for message in messages %}
                                <div class="alert alert-margin-top fade in alert-block alert-full page-level-alert{% if message.tags %} {{ message.tags }}{% endif %}">
                                    <a class="close" data-dismiss="alert" href="#">&times;</a>
                                    {% if 'html' in message.tags %}{{ message|safe }}{% else %}{{ message }}{% endif %}
                                </div>
                            {% endfor %}
                        {% endif %}
                        <div id="message-alerts" class="ko-template" data-bind="foreach: alerts">
                            <div data-bind="attr: {'class': alert_class}">
                                <a class="close" data-dismiss="alert" href="#">&times;</a>
                                <span data-bind="html: message"></span>
                            </div>
                        </div>
                    </div>
                </div>
            </div>
            {% endblock messages %}
            {% block content %}{% endblock content %}
        </div>
        {% if not enterprise_mode %}
        {% block footer %}
        <footer>
            <nav id="hq-footer"
                 role="navigation"
                 class="navbar navbar-inverse navbar-hq-footer">
                <div class="container-fluid">
                    <div class="row">
                        <div class="col-xs-12">
                            <a href="http://www.commcarehq.org/" class="footer-link-img">
                                <img src="{% static 'hqwebapp/images/commcare-flower-footer.png' %}"
                                     alt="CommCare"
                                     height="30"  />
                            </a>
                            <a href="http://www.dimagi.com/" class="footer-link-img">
                                <img src="{% static 'hqwebapp/images/dimagi-footer.png' %}"
                                     alt="Powered by Dimagi, Inc."
                                     height="20"/>
                            </a>
                        &nbsp;
                            {% blocktrans %}
                                <a href="http://www.commcarehq.org/">CommCare HQ</a>
                                is copyright &copy;
                            {% endblocktrans %}{% now "Y" %}
                            <a href="http://www.dimagi.com/">Dimagi, Inc.</a>
                            {% if request.user.is_authenticated %}
                                &nbsp;|&nbsp;
                                <a href="{% trans 'http://www.commcarehq.org/home' %}">{% trans 'Learn more about CommCare HQ' %}</a>
                            {% endif %}
                            &nbsp;|&nbsp;
                            <a href="http://www.dimagi.com/terms/" target="_blank">
                                {% trans "Read CommCare HQ's Terms of Service and Business Agreement" %}
                            </a>
                        </div>
                    </div>
                </div>
            </nav>
        </footer>
        {% endblock %}
        {% endif %}
        {# modals #}
        {% block modals %}{% endblock modals %}

        {% block additional_initial_page_data %}
            {% comment %}
                fallback place to put initial page data for templates where it's
                awkward or impossible to include it in another block
            {% endcomment %}
        {% endblock %}
        <div class="initial-page-data" class="hide">
        {% block initial_page_data %}
            {# do not override this block, use initial_page_data template tag to populate #}
        {% endblock %}
        </div>
        {% registerurl 'notifications_service' %}   {# used by notifications_service.js below #}
        <div class="commcarehq-urls" class="hide">
        {% block registered_urls %}
            {# do not override this block, use registerurl template tag to populate #}
        {% endblock %}
        </div>
        {% include 'analytics/initial/all.html' %}
        {% include 'analytics/initial/drift.html' %}
        <div class="initial-analytics-data hide">
        {% block initial_analytics_data %}
            {# do not override this block, use initial_analytics_data template tag to populate #}
        {% endblock %}
        </div>
        <div class="analytics-ab-tests hide">
        {% block analytics_ab_test %}
            {# do not override this block, use analytics_ab_test template tag to populate #}
        {% endblock %}
        </div>

        {# javascript below this line #}

        {% if requirejs_main %}
            <script src="{% statici18n LANGUAGE_CODE %}"></script> {# DO NOT COMPRESS #}
            <script src="{% static 'requirejs/require.js' %}"></script>
            <script src="{% static 'hqwebapp/js/hqModules.js' %}"></script>
            <script src="{% static 'hqwebapp/js/requirejs_config.js' %}"></script>
            <script src="{% static 'hqwebapp/js/resource_versions.js' %}"></script>
            <script type="text/javascript">
                requirejs.config({
                    deps: ['knockout', 'ko.mapping'],
                    callback: function (ko, mapping) {
                        ko.mapping = mapping;
                    },
                });
                requirejs([
                    'hqwebapp/js/common',
                    'jquery.cookie/jquery.cookie',
                    'hqwebapp/js/layout',
                    'hqwebapp/js/hq-bug-report',
<<<<<<< HEAD
                    'hqwebapp/js/main',
                    'notifications/js/notifications_service',
=======
                    'notifications/js/notifications_service_main',
>>>>>>> 894a664e
                    'analytix/js/appcues',
                    'analytix/js/drift',
                    'analytix/js/google',
                    'analytix/js/hubspot',
                    'analytix/js/kissmetrix',
                ], function () {
                    requirejs(['{{ requirejs_main }}']);
                });
            </script>
        {% endif %}

        {# HQ Specific Libraries #}
        {% if not requirejs_main %}
            <script src="{% statici18n LANGUAGE_CODE %}"></script> {# DO NOT COMPRESS #}

            {% compress js %}
                <script src="{% static 'hqwebapp/js/hq_extensions.jquery.js' %}"></script>
                <script src="{% static 'hqwebapp/js/hq-bug-report.js' %}"></script>
                <script src="{% static 'hqwebapp/js/layout.js' %}"></script>
                <script src="{% static 'hqwebapp/js/toggles.js' %}"></script>
                <script src="{% static 'hqwebapp/js/alert_user.js' %}"></script>
                <script src="{% static 'hqwebapp/js/main.js' %}"></script>
            {% endcompress %}
        {% endif %}

        {# JavaScript Display Logic Libaries #}

        {% if request.couch_user and not requirejs_main %}
            <script src="{% static 'notifications/js/notifications_service.js' %}"></script>
            <script src="{% static 'notifications/js/notifications_service_main.js' %}"></script>
        {% endif %}

        {% if request.use_angular_js and not requirejs_main %}
        {% compress js %}
        {% include "hqwebapp/includes/angular.html" %}
        {% endcompress %}
        {% endif %}

        {% if request.use_select2 and not requirejs_main %}
        {% compress js %}
        <script src="{% static 'select2-3.5.2-legacy/select2.js' %}"></script>
        {% endcompress %}
        {% endif %}

        {% if request.use_select2_v4 and not requirejs_main %}
        {% compress js %}
        <script src="{% static 'select2/dist/js/select2.full.min.js' %}"></script>
        {% endcompress %}
        {% endif %}

        {% if request.use_nvd3 and not requirejs_main %}
        {% compress js %}
        <script src="{% static 'nvd3/lib/d3.v2.js' %}"></script>
        <script src="{% static 'nvd3/lib/fisheye.js' %}"></script>
        <script src="{% static 'd3/d3.min.js' %}"></script>
        <script src="{% static 'nvd3/nv.d3.min.js' %}"></script>
        {% endcompress %}
        {% endif %}

        {% if request.use_nvd3_v3 and not requirejs_main %}
        {% compress js %}
        <script src="{% static 'nvd3/lib/d3.v3.js' %}"></script>
        <script src="{% static 'd3/d3.min.js' %}"></script>
        <script src="{% static 'nvd3/nv.d3.min.js' %}"></script>
        {% endcompress %}
        {% endif %}

        {% if request.use_datatables and not requirejs_main %}
        {% compress js %}
        <script src="{% static 'datatables/media/js/jquery.dataTables.min.js' %}"></script>
        <script src="{% static 'datatables-fixedcolumns/js/dataTables.fixedColumns.js' %}"></script>
        <script src="{% static 'datatables-bootstrap3/BS3/assets/js/datatables.js' %}"></script>
        {% endcompress %}
        {% endif %}

        {% if request.use_typeahead and not requirejs_main %}
        {% compress js %}
        <script src="{% static 'bootstrap3-typeahead/bootstrap3-typeahead.min.js' %}"></script>
        <script src="{% static 'hqwebapp/js/bootstrap-multi-typeahead.js' %}"></script>
        {% endcompress %}
        {% endif %}

        {% if request.use_timepicker and not requirejs_main %}
        {% compress js %}
        <script src="{% static 'bootstrap-timepicker/js/bootstrap-timepicker.js' %}"></script>
        {% endcompress %}
        {% endif %}

        {% if request.guided_tour and not requirejs_main %}
        {% compress js %}
        <script src="{% static 'tour/js/tour.utils.js' %}"></script>
        <script src="{% static 'bootstrap-tour/build/js/bootstrap-tour.min.js' %}"></script>
        {% endcompress %}
        {% endif %}

        {% if not requirejs_main %}
        {% if request.use_maps or request.use_maps_async %}
        {% compress js %}
        <script src="{% static 'jquery-color/jquery.color.js' %}"></script>
        <script src="{% static 'leaflet/dist/leaflet.js' %}"></script>
        {% endcompress %}
        {% endif %}
        {% endif %}

        {% if request.maps_prefer_canvas and not requirejs_main %}
        {% addtoblock js-inline %}
        {# This is fine as an inline script; this flag is only used by custom reports which we're not currently externalizing #}
        <script>L_PREFER_CANVAS = true;</script>
        {% endaddtoblock %}
        {% endif %}

        {% if request.use_maps and not requirejs_main %}
        {% compress js %}
        <script src="{% static 'reports/js/maps.js' %}"></script>
        <script src="{% static 'reports/js/maps_utils.js' %}"></script>
        {% endcompress %}
        {% endif %}

        {% if request.use_maps_async and not requirejs_main %}
        {% compress js %}
        <script src="{% static 'reports/js/async_maps.js' %}"></script>
        <script src="{% static 'reports/js/maps_utils.js' %}"></script>
        {% endcompress %}
        {% endif %}

        {% if request.use_timeago and not requirejs_main %}
        <script src="{% static 'jquery-timeago/jquery.timeago.js' %}"></script>
        {% endif %}

        {% if request.use_multiselect and not requirejs_main %}
        {% compress js %}
        <script src="{% static 'multiselect/js/jquery.multi-select.js' %}"></script>
        <script src="{% static 'quicksearch/dist/jquery.quicksearch.min.js' %}"></script>
        <script src="{% static 'hqwebapp/js/multiselect_utils.js' %}"></script>
        {% endcompress %}
        {% endif %}

        {% if request.use_ko_validation and not requirejs_main %}
          <script src="{% static 'knockout-validation/dist/knockout.validation.min.js' %}"></script>
          <script src="{% static 'hqwebapp/js/validators.ko.js' %}"></script>
        {% endif %}

        {# This should be loaded relatively late, because as a non-static import it takes longer to load #}
        {# If it's loaded early, then execution of all following scripts block on it #}
        {% if request.domain and request.user.username and not requirejs_main %}
            <script src="{% toggle_js_url request.domain request.user.username %}"></script>
        {% endif %}
        {% block js %}{% endblock js %}

        {# Report Issue #}
        {% include 'hqwebapp/includes/modal_report_issue.html' %}

        {# EULA #}
        {% if request.couch_user and not request.couch_user.is_eula_signed and not request.couch_user.is_anonymous %}
            {% include 'hqwebapp/includes/modal_eula.html' %}
        {% endif %}

        {# 30 Day Trial #}
        {% include 'hqwebapp/includes/modal_30_day_trial.html' %}

        {% block js-inline %}{% endblock js-inline %}

    </body>
</html><|MERGE_RESOLUTION|>--- conflicted
+++ resolved
@@ -414,12 +414,8 @@
                     'jquery.cookie/jquery.cookie',
                     'hqwebapp/js/layout',
                     'hqwebapp/js/hq-bug-report',
-<<<<<<< HEAD
                     'hqwebapp/js/main',
-                    'notifications/js/notifications_service',
-=======
                     'notifications/js/notifications_service_main',
->>>>>>> 894a664e
                     'analytix/js/appcues',
                     'analytix/js/drift',
                     'analytix/js/google',
