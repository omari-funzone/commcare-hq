{% load menu_tags %}{% load i18n %}{% load hq_shared_tags %}{% load cache %}{% load compress %}{% load statici18n %}<!DOCTYPE html>
{% get_current_language as LANGUAGE_CODE %}
{% requirejs_main %}
<html lang="{{ LANGUAGE_CODE }}">
    <head>
        {% if ANALYTICS_IDS.GTM_ID %}
            <!-- Google Tag Manager -->
            <script>(function(w,d,s,l,i){w[l]=w[l]||[];w[l].push({'gtm.start':
            new Date().getTime(),event:'gtm.js'});var f=d.getElementsByTagName(s)[0],
            j=d.createElement(s),dl=l!='dataLayer'?'&l='+l:'';j.async=true;j.src=
            'https://www.googletagmanager.com/gtm.js?id='+i+dl;f.parentNode.insertBefore(j,f);
            })(window,document,'script','dataLayer','{{ ANALYTICS_IDS.GTM_ID }}');</script>
            <!-- End Google Tag Manager -->
        {% endif %}

        {% captureas title_block %}{% block title %}{% endblock title %}{% endcaptureas %}
        {% captureas title_context_block %}{% block title_context %}{% endblock title_context %}{% endcaptureas %}
        <title>
            {% if title_block %}{{ title_block }}{% endif %}
            {% if title_block %}{% if title_context_block.strip or not title_context_block %}- {{ title_context_block }}{% endif %}{% endif %}
            {% if not title_context_block %}CommCare HQ{% endif %}
        </title>

        <meta charset="utf-8">
        <meta name="viewport" content="width=device-width, initial-scale=1">
        <meta http-equiv="content-language" content="{{ LANGUAGE_CODE }}">

        {# link tags #}
        <link rel="shortcut icon" href="{% static 'hqwebapp/images/favicon.png' %}" />
        <link type="application/opensearchdescription+xml"
              rel="search"
              href="{% url 'osdd' %}"
              title="CommCare HQ{% if env %} - {{env}}{% endif %}" />

        {% if less_debug %}
            <link type="text/less"
                  rel="stylesheet"
                  media="all"
                  href="{% static 'hqwebapp/less/bootstrap.debug.less' %}" />
            <link type="text/less"
                  rel="stylesheet"
                  media="all"
                  href="{% static 'font-awesome/less/font-awesome.less' %}" />
            <link type="text/less"
                  rel="stylesheet"
                  media="all"
                  href="{% static 'hqwebapp/less/font-commcare.less' %}" />
            <link type="text/less"
                  rel="stylesheet"
                  media="all"
                  href="{% static 'hqwebapp/less/style.debug.less' %}" />
        {% else %}
        {% compress css %}
            <link type="text/less"
                  rel="stylesheet"
                  media="all"
                  href="{% static 'hqwebapp/less/bootstrap.less' %}" />
            <link type="text/less"
                  rel="stylesheet"
                  media="all"
                  href="{% static 'font-awesome/less/font-awesome.less' %}" />
            <link type="text/less"
                  rel="stylesheet"
                  media="all"
                  href="{% static 'hqwebapp/less/font-commcare.less' %}" />
            <link type="text/less"
                  rel="stylesheet"
                  media="all"
                  href="{% static 'hqwebapp/less/style.less' %}" />
        {% endcompress %}
        {% endif %}

        {% block stylesheets %}{% endblock stylesheets %}
        {% block csrf_token_block %}
          <input id="csrfTokenContainer" type="hidden" value="{{ csrf_token }}">
        {% endblock %}
        {% if request.use_select2 %}
        {% compress css %}
            <link type="text/css"
                   rel="stylesheet"
                   media="all"
                   href="{% static 'select2-3.5.2-legacy/select2.css' %}" />
            <link type="text/css"
                   rel="stylesheet"
                   media="all"
                   href="{% static 'select2-3.5.2-legacy/select2-bootstrap.css' %}" />
        {% endcompress %}
        {% endif %}

        {% if request.use_select2_v4 %}
        {% compress css %}
            <link type="text/css"
                  rel="stylesheet"
                  media="all"
                  href="{% static 'select2/dist/css/select2.min.css' %}" />
        {% endcompress %}
        {% endif %}

        {% if request.use_nvd3 or request.use_nvd3_v3 %}
        {% compress css %}
            <link type="text/css"
                  rel="stylesheet"
                  media="all"
                  href="{% static 'nvd3/src/nv.d3.css' %}" />
        {% endcompress %}
        {% endif %}

        {% if request.use_daterangepicker %}
        {% compress css %}
            <link type="text/css"
                  rel="stylesheet"
                  media="screen"
                  href="{% static "bootstrap-daterangepicker/daterangepicker.css" %}" />
        {% endcompress %}
        {% endif %}

        {% if request.use_timepicker %}
        {% compress css %}
            <link type="text/less"
                  rel="stylesheet"
                  media="screen"
                  href="{% static "bootstrap-timepicker/less/timepicker.less" %}" />
        {% endcompress %}
        {% endif %}

        {% if request.use_jquery_ui %}
        {% compress css %}
            <link type="text/css"
                  rel="stylesheet"
                  media="screen"
                  href="{% static "jquery-ui/themes/redmond/jquery-ui.min.css" %}" />
        {% endcompress %}
        {% endif %}

        {% if request.use_datatables %}
        {% compress css %}
            <link type="text/css"
                  rel="stylesheet"
                  media="all"
                  href="{% static 'datatables-bootstrap3/BS3/assets/css/datatables.css' %}" />
        {% endcompress %}
        {% endif %}

        {% if request.use_multiselect %}
        {% compress css %}
            <link type="text/css"
                  rel="stylesheet"
                  media="screen"
                  href="{% static "multiselect/css/multi-select.css" %}" />
            <link type="text/less"
                  rel="stylesheet"
                  media="screen"
                  href="{% static "hqwebapp/less/components/multiselect/multiselect.less" %}" />
        {% endcompress %}
        {% endif %}


        {% if request.use_maps or request.use_maps_async %}
        {% compress css %}
        <link rel="stylesheet" href="{% static 'leaflet/dist/leaflet.css' %}" />
        <link rel="stylesheet" href="{% static 'reports/css/maps.css' %}" />
        {% endcompress %}
        {% endif %}

        {% if request.guided_tour %}
            <link type="text/css"
                  rel="stylesheet"
                  media="screen"
                  href="{% static 'bootstrap-tour/build/css/bootstrap-tour.min.css' %}" />
        {% endif %}

        {# Core Libraries #}
        {% if not requirejs_main %}
        {% include "hqwebapp/includes/jquery.html" %}
        {% compress js %}
        {% include "hqwebapp/includes/core_libraries.html" %}
        {% endcompress %}
        {% endif %}

        {% if request.use_jquery_ui and not requirejs_main %}
        {% compress js %}
            <!-- UI libraries needed for all other widgets and interactions -->
            <script src="{% static 'jquery-ui/ui/core.js' %}"></script>
            <script src="{% static 'jquery-ui/ui/widget.js' %}"></script>
            <script src="{% static 'jquery-ui/ui/mouse.js' %}"></script>
            <script src="{% static 'jquery-ui/ui/position.js' %}"></script>

            <!-- Individual widgets and interactions -->
            <script src="{% static 'jquery-ui/ui/button.js' %}"></script>
            <script src="{% static 'jquery-ui/ui/datepicker.js' %}"></script>
            <script src="{% static 'jquery-ui/ui/draggable.js' %}"></script>
            <script src="{% static 'jquery-ui/ui/resizable.js' %}"></script>
            <script src="{% static 'jquery-ui/ui/droppable.js' %}"></script>
            <script src="{% static 'jquery-ui/ui/sortable.js' %}"></script>
        {% endcompress %}
        {% endif %}

        {% if not requirejs_main %}
        <script src="{% static 'bootstrap/dist/js/bootstrap.min.js' %}"></script>
        {% endif %}

        {# Up here because if daterangepicker is called from within a form widget, #}
        {# the javascript requiring the config file is run before js-inline #}
        {% if request.use_daterangepicker and not requirejs_main %}
        {% compress js %}
        <script src="{% static 'moment/moment.js' %}"></script>
        <script src="{% static 'bootstrap-daterangepicker/daterangepicker.js' %}"></script>
        <script src="{% static 'hqwebapp/js/daterangepicker.config.js' %}"></script>
        {% endcompress %}
        {% endif %}

        {% block head %}
        {% endblock %}

<<<<<<< HEAD
        {% include 'hqwebapp/includes/analytics_all.html' %}

        {% if is_saas_environment and not request|toggle_enabled:"USER_TESTING_SIMPLIFY" and not requirejs_main %}
        {% if not request.user.is_authenticated or request.couch_user.days_since_created < 31 %}
        {% compress js %}
        <script src="{% static 'hqwebapp/js/drift.js' %}"></script>
        <script src="{% static 'hqwebapp/js/hubspot_drift.js' %}"></script>
        {% endcompress %}
        {% endif %}
=======
        {% if not USE_NEW_ANALYTICS and not request|toggle_enabled:"ANALYTICS_NEW" %}
          {% include 'hqwebapp/includes/analytics_all.html' %}
          {% if is_saas_environment and not request|toggle_enabled:"USER_TESTING_SIMPLIFY" %}
            {% if not request.user.is_authenticated or request.couch_user.days_since_created < 31 %}
              {% compress js %}
              <script src="{% static 'hqwebapp/js/drift.js' %}"></script>
              <script src="{% static 'hqwebapp/js/hubspot_drift.js' %}"></script>
              {% endcompress %}
            {% endif %}
          {% endif %}
>>>>>>> f514913e
        {% endif %}

        <script>
            // hqModules.js uses `typeof define` and `define.amd` to determine whether or not to use RequireJS, but
            // this fails for form designer, which currently uses RequireJS for vellum but not for the surrounding page.
            window.USE_REQUIREJS = {{ requirejs_main|BOOL }};
        </script>

        {% if less_debug %}
            <!--
                This is not inside RequireJS because it has no dependencies
                and ought to happen immediately on page load.
            -->
            <script>
                less = {
                    env: "development",
                    useFileCache: true,
                    logLevel: 2,
                    errorReporting: 'console',
                    async: false,
                    fileAsync: false,
                    poll: 1000,
                    functions: {},
                    dumpLineNumbers: "comments",
                    relativeUrls: false
                };
            </script>
            <script src="{% static 'less/dist/less-1.7.3.min.js' %}"></script>
        {% endif %}
    </head>
    <body>
        {% if ANALYTICS_IDS.GTM_ID %}
        <!-- Google Tag Manager (noscript) -->
        <noscript><iframe src="https://www.googletagmanager.com/ns.html?id={{ ANALYTICS_IDS.GTM_ID }}"
        height="0" width="0" style="display:none;visibility:hidden"></iframe></noscript>
        <!-- End Google Tag Manager (noscript) -->
        {% endif %}
        {% block background_content %}{% endblock %}
        {% maintenance_alert %}
        <!-- .hide used for A/B test of account creation page -->
        <div class="hq-container{% if is_register_user %} molly{% endif %}">
            {% block navigation %}
            <div id="hq-navigation"
                 class="navbar navbar-default navbar-static-top navbar-hq-main-menu">
                <div class="container-fluid">

                    {% if not request|toggle_enabled:"USER_TESTING_SIMPLIFY" %}
                    <ul class="nav navbar-nav collapse-fullmenu-toggle" id="hq-fullmenu-responsive" role="menu">
                        <li>
                            <a href="#hq-full-menu" data-toggle="collapse">
                                <i class="fa fa-bars"></i>
                                {% trans "Menu" %}
                            </a>
                        </li>
                    </ul>
                    {% endif %}

                    <div class="navbar-header hq-header">
                        <a href="{% if request|toggle_enabled:"USER_TESTING_SIMPLIFY" %}#{% else %}{% url "homepage" %}{% endif %}" class="navbar-brand">
                            {% if CUSTOM_LOGO_URL %}
                                <img src="{{ CUSTOM_LOGO_URL }}" alt="CommCare HQ Logo" />
                            {% else %}
                                <!-- navbar.less supplies the default logo -->
                                <div></div>
                            {% endif %}
                        </a>
                    </div>

                    {% if not request|toggle_enabled:"USER_TESTING_SIMPLIFY" %}

                    <ul class="nav navbar-nav collapse-mainmenu-toggle" id="hq-mainmenu-responsive" role="menu">
                        <li>
                            <a href="#hq-main-tabs" data-toggle="collapse">
                                <i class="fa fa-bars"></i>
                                {% trans "Menu" %}
                            </a>
                        </li>
                    </ul>

                    <nav class="navbar-menus fullmenu collapse" id="hq-full-menu" role="navigation">
                        <div class="nav-settings-bar pull-right">
                        {% if request.user.is_authenticated %}
                            {% include 'hqwebapp/includes/global_navigation_bar.html' %}
                        {% else %}
                            <a href="{% url "login" %}" class="btn btn-primary navbar-btn">{% trans 'Sign In' %}</a>
                        {% endif %}
                        </div>
                        {% block tabs %}
                            {% format_main_menu %}
                        {% endblock %}
                    </nav>
                    {% endif %}

                </div>
            </div>
            {% endblock navigation %}
            {% if request.project.is_snapshot %}
                <div class="alert alert-info">
                    {% trans "This is a snapshot of " %}{{ request.project.copied_from.display_name }}
                </div>
            {% endif %}

            <!--[if IE]>
                <div id="unsupported-browser" class="alert alert-error alert-block alert-full">
                    <p><i class="fa fa-warning-sign"></i><strong>{% trans 'CommCare HQ does not work well with Internet Explorer.'%}</strong></p>
                    <p>
                        {% blocktrans %}
                        We recommend
                        <a href="https://www.google.com/chrome">Chrome</a>
                        or <a href="http://www.mozilla.org/">Firefox</a>.
                        {% endblocktrans %}
                    </p>
                </div>
            <![endif]-->
            {% block messages %}
            <div id="hq-messages-container" class="container-fluid messages-container">
                <div class="row">
                    <div class="col-sm-12">
                       {% if messages %}
                            {% for message in messages %}
                                <div class="alert alert-margin-top fade in alert-block alert-full page-level-alert{% if message.tags %} {{ message.tags }}{% endif %}">
                                    <a class="close" data-dismiss="alert" href="#">&times;</a>
                                    {% if 'html' in message.tags %}{{ message|safe }}{% else %}{{ message }}{% endif %}
                                </div>
                            {% endfor %}
                        {% endif %}
                        <div id="message-alerts" class="ko-template" data-bind="foreach: alerts">
                            <div data-bind="attr: {'class': alert_class}">
                                <a class="close" data-dismiss="alert" href="#">&times;</a>
                                <span data-bind="html: message"></span>
                            </div>
                        </div>
                    </div>
                </div>
            </div>
            {% endblock messages %}
            {% block content %}{% endblock content %}
        </div>
        {% if not enterprise_mode %}
        {% block footer %}
        <footer>
            <nav id="hq-footer"
                 role="navigation"
                 class="navbar navbar-inverse navbar-hq-footer">
                <div class="container-fluid">
                    <div class="row">
                        <div class="col-xs-12">
                            <a href="http://www.commcarehq.org/" class="footer-link-img">
                                <img src="{% static 'hqwebapp/images/commcare-flower-footer.png' %}"
                                     alt="CommCare"
                                     height="30"  />
                            </a>
                            <a href="http://www.dimagi.com/" class="footer-link-img">
                                <img src="{% static 'hqwebapp/images/dimagi-footer.png' %}"
                                     alt="Powered by Dimagi, Inc."
                                     height="20"/>
                            </a>
                        &nbsp;
                            {% blocktrans %}
                                <a href="http://www.commcarehq.org/">CommCare HQ</a>
                                is copyright &copy;
                            {% endblocktrans %}{% now "Y" %}
                            <a href="http://www.dimagi.com/">Dimagi, Inc.</a>
                            {% if request.user.is_authenticated %}
                                &nbsp;|&nbsp;
                                <a href="{% trans 'http://www.commcarehq.org/home' %}">{% trans 'Learn more about CommCare HQ' %}</a>
                            {% endif %}
                            &nbsp;|&nbsp;
                            <a href="{% url "eula" %}">{% trans "Read CommCare HQ's End User License Agreement" %}</a>
                            &nbsp;|&nbsp;
                            <a href="{% trans 'http://www.dimagi.com/policy' %}">{% trans 'Privacy' %}</a>
                            &nbsp;|&nbsp;
                            <a href="{% url 'product_agreement' %}">{% trans 'Product Subscription Agreement' %}</a>
                        </div>
                    </div>
                </div>
            </nav>
        </footer>
        {% endblock %}
        {% endif %}
        {# modals #}
        {% block modals %}{% endblock modals %}

        {% block additional_initial_page_data %}
            {% comment %}
                fallback place to put initial page data for templates where it's
                awkward or impossible to include it in another block
            {% endcomment %}
        {% endblock %}
        <div class="initial-page-data" class="hide">
        {% block initial_page_data %}
            {# do not override this block, use initial_page_data template tag to populate #}
        {% endblock %}
        </div>
        {% registerurl 'notifications_service' %}   {# used by notifications_service.js below #}
        <div class="commcarehq-urls" class="hide">
        {% block registered_urls %}
            {# do not override this block, use registerurl template tag to populate #}
        {% endblock %}
        </div>
        {% if request|toggle_enabled:"ANALYTICS_NEW" or USE_NEW_ANALYTICS %}
        {% include 'analytics/initial/all.html' %}
        <div class="initial-analytics-data hide">
        {% block initial_analytics_data %}
            {# do not override this block, use initial_analytics_data template tag to populate #}
        {% endblock %}
        </div>
        <div class="analytics-ab-tests hide">
        {% block analytics_ab_test %}
            {# do not override this block, use analytics_ab_test template tag to populate #}
        {% endblock %}
        </div>
        {% endif %}

        {# javascript below this line #}

        {% if requirejs_main %}
            <script src="{% statici18n LANGUAGE_CODE %}"></script> {# DO NOT COMPRESS #}
            {% compress js %}
                <script src="{% static 'requirejs/require.js' %}"></script>
                <script src="{% static 'hqwebapp/js/hqModules.js' %}"></script>
                <script src="{% static 'hqwebapp/js/requirejs_config.js' %}"></script>
                <script src="{% static 'hqwebapp/js/resource_versions.js' %}"></script>
            {% endcompress %}
            <script type="text/javascript">
                requirejs.config({
                    deps: ['knockout', 'ko.mapping'],
                    callback: function (ko, mapping) {
                        ko.mapping = mapping;
                    },
                });
                requirejs(['hqwebapp/js/common'], function (common) {
                    requirejs(['{{ requirejs_main }}']);
                });
            </script>
        {% endif %}

        {# HQ Specific Libraries #}
        {% if not requirejs_main %}
        <script src="{% statici18n LANGUAGE_CODE %}"></script> {# DO NOT COMPRESS #}

        {# Core dependencies for analytics & HQ's libraries #}
        {% compress js %}
        <script src="{% static 'hqwebapp/js/hqModules.js' %}"></script>
        <script src="{% static 'hqwebapp/js/initial_page_data.js' %}"></script>
        {% endcompress %}

        {% if request|toggle_enabled:"ANALYTICS_NEW" or USE_NEW_ANALYTICS %}
        {% include 'analytics/analytics_js.html' %}
        {% endif %}

        {% compress js %}
        <script src="{% static 'hqwebapp/js/hq-bug-report.js' %}"></script>
        <script src="{% static 'hqwebapp/js/layout.js' %}"></script>
<<<<<<< HEAD
        <script src="{% static 'hqwebapp/js/hqModules.js' %}"></script>
=======
        <script src="{% static 'hqwebapp/js/hq.helpers.js' %}"></script>
>>>>>>> f514913e
        <script src="{% static 'hqwebapp/js/toggles.js' %}"></script>
        <script src="{% static 'hqwebapp/js/main.js' %}"></script>
        {% endcompress %}
        {% endif %}

        {# JavaScript Display Logic Libaries #}

        {% if request.couch_user and not requirejs_main %}
        <script src="{% static 'notifications/js/notifications_service.js' %}"></script>
        {% endif %}

        {% if not requirejs_main %}
        {% include "hqwebapp/includes/ko.html" %}
        <!-- koApplyBindings in hq.helpers depends on knockout -->
        <script src="{% static 'hqwebapp/js/hq.helpers.js' %}"></script>
        {% compress js %}
        <script src="{% static 'hqwebapp/js/alert_user.js' %}"></script>
        {% endcompress %}
        {% endif %}

        {% if request.use_angular_js and not requirejs_main %}
        {% compress js %}
        {% include "hqwebapp/includes/angular.html" %}
        {% endcompress %}
        {% endif %}

        {% if request.use_select2 and not requirejs_main %}
        {% compress js %}
        <script src="{% static 'select2-3.5.2-legacy/select2.js' %}"></script>
        {% endcompress %}
        {% endif %}

        {% if request.use_select2_v4 and not requirejs_main %}
        {% compress js %}
        <script src="{% static 'select2/dist/js/select2.full.min.js' %}"></script>
        {% endcompress %}
        {% endif %}

        {% if request.use_nvd3 and not requirejs_main %}
        {% compress js %}
        <script src="{% static 'nvd3/lib/d3.v2.js' %}"></script>
        <script src="{% static 'nvd3/lib/fisheye.js' %}"></script>
        <script src="{% static 'd3/d3.min.js' %}"></script>
        <script src="{% static 'nvd3/nv.d3.min.js' %}"></script>
        {% endcompress %}
        {% endif %}

        {% if request.use_nvd3_v3 and not requirejs_main %}
        {% compress js %}
        <script src="{% static 'nvd3/lib/d3.v3.js' %}"></script>
        <script src="{% static 'd3/d3.min.js' %}"></script>
        <script src="{% static 'nvd3/nv.d3.min.js' %}"></script>
        {% endcompress %}
        {% endif %}

        {% if request.use_datatables and not requirejs_main %}
        {% compress js %}
        <script src="{% static 'datatables/media/js/jquery.dataTables.min.js' %}"></script>
        <script src="{% static 'datatables-fixedcolumns/js/dataTables.fixedColumns.js' %}"></script>
        <script src="{% static 'datatables-bootstrap3/BS3/assets/js/datatables.js' %}"></script>
        {% endcompress %}
        {% endif %}

        {% if request.use_typeahead and not requirejs_main %}
        {% compress js %}
        <script src="{% static 'bootstrap3-typeahead/bootstrap3-typeahead.min.js' %}"></script>
        <script src="{% static 'hqwebapp/js/bootstrap-multi-typeahead.js' %}"></script>
        {% endcompress %}
        {% endif %}

        {% if request.use_timepicker and not requirejs_main %}
        {% compress js %}
        <script src="{% static 'bootstrap-timepicker/js/bootstrap-timepicker.js' %}"></script>
        {% endcompress %}
        {% endif %}

        {% if request.guided_tour and not requirejs_main %}
        {% compress js %}
        <script src="{% static 'tour/js/tour.utils.js' %}"></script>
        <script src="{% static 'bootstrap-tour/build/js/bootstrap-tour.min.js' %}"></script>
        {% endcompress %}
        {% endif %}

        {% if not requirejs_main %}
        {% if request.use_maps or request.use_maps_async %}
        {% compress js %}
        <script src="{% static 'jquery-color/jquery.color.js' %}"></script>
        <script src="{% static 'leaflet/dist/leaflet.js' %}"></script>
        {% endcompress %}
        {% endif %}
        {% endif %}

        {% if request.maps_prefer_canvas and not requirejs_main %}
        {% addtoblock js-inline %}
        <script>L_PREFER_CANVAS = true;</script>
        {% endaddtoblock %}
        {% endif %}

        {% if request.use_maps and not requirejs_main %}
        {% compress js %}
        <script src="{% static 'reports/js/maps.js' %}"></script>
        <script src="{% static 'reports/js/maps_utils.js' %}"></script>
        {% endcompress %}
        {% endif %}

        {% if request.use_maps_async and not requirejs_main %}
        {% compress js %}
        <script src="{% static 'reports/js/async_maps.js' %}"></script>
        <script src="{% static 'reports/js/maps_utils.js' %}"></script>
        {% endcompress %}
        {% endif %}

        {% if request.use_timeago and not requirejs_main %}
        <script src="{% static 'jquery-timeago/jquery.timeago.js' %}"></script>
        {% endif %}

        {% if request.use_multiselect and not requirejs_main %}
        {% compress js %}
        <script src="{% static 'multiselect/js/jquery.multi-select.js' %}"></script>
        <script src="{% static 'quicksearch/dist/jquery.quicksearch.min.js' %}"></script>
        <script src="{% static 'hqwebapp/js/multiselect_utils.js' %}"></script>
        {% endcompress %}
        {% endif %}

        {% if request.use_ko_validation and not requirejs_main %}
          <script src="{% static 'knockout-validation/dist/knockout.validation.min.js' %}"></script>
          <script src="{% static 'hqwebapp/js/validators.ko.js' %}"></script>
        {% endif %}

        {# This should be loaded relatively late, because as a non-static import it takes longer to load #}
        {# If it's loaded early, then execution of all following scripts block on it #}
        {% if request.domain and request.user.username and not requirejs_main %}
            <script src="{% toggle_js_url request.domain request.user.username %}"></script>
        {% endif %}
        {% block js %}{% endblock js %}

        {# Report Issue #}
        {% include 'hqwebapp/includes/modal_report_issue.html' %}

        {# Remote modals (EULA and CDA) #}
        {% if not requirejs_main %}
        {% compress js %}
            <script src="{% static 'hqwebapp/js/remote-modals.js' %}"></script>
        {% endcompress %}
        {% endif %}

        {# EULA #}
        {% if request.couch_user and not request.couch_user.is_eula_signed and not request.couch_user.is_anonymous %}
            {% include 'hqwebapp/includes/modal_eula.html' with needs_agreement=True %}
        {% endif %}

        {# 30 Day Trial #}
        {% include 'hqwebapp/includes/modal_30_day_trial.html' %}

        {% block js-inline %}{% endblock js-inline %}

    </body>
</html><|MERGE_RESOLUTION|>--- conflicted
+++ resolved
@@ -212,18 +212,7 @@
         {% block head %}
         {% endblock %}
 
-<<<<<<< HEAD
-        {% include 'hqwebapp/includes/analytics_all.html' %}
-
-        {% if is_saas_environment and not request|toggle_enabled:"USER_TESTING_SIMPLIFY" and not requirejs_main %}
-        {% if not request.user.is_authenticated or request.couch_user.days_since_created < 31 %}
-        {% compress js %}
-        <script src="{% static 'hqwebapp/js/drift.js' %}"></script>
-        <script src="{% static 'hqwebapp/js/hubspot_drift.js' %}"></script>
-        {% endcompress %}
-        {% endif %}
-=======
-        {% if not USE_NEW_ANALYTICS and not request|toggle_enabled:"ANALYTICS_NEW" %}
+        {% if not USE_NEW_ANALYTICS and not request|toggle_enabled:"ANALYTICS_NEW" and not requirejs_main %}
           {% include 'hqwebapp/includes/analytics_all.html' %}
           {% if is_saas_environment and not request|toggle_enabled:"USER_TESTING_SIMPLIFY" %}
             {% if not request.user.is_authenticated or request.couch_user.days_since_created < 31 %}
@@ -233,7 +222,6 @@
               {% endcompress %}
             {% endif %}
           {% endif %}
->>>>>>> f514913e
         {% endif %}
 
         <script>
@@ -488,11 +476,6 @@
         {% compress js %}
         <script src="{% static 'hqwebapp/js/hq-bug-report.js' %}"></script>
         <script src="{% static 'hqwebapp/js/layout.js' %}"></script>
-<<<<<<< HEAD
-        <script src="{% static 'hqwebapp/js/hqModules.js' %}"></script>
-=======
-        <script src="{% static 'hqwebapp/js/hq.helpers.js' %}"></script>
->>>>>>> f514913e
         <script src="{% static 'hqwebapp/js/toggles.js' %}"></script>
         <script src="{% static 'hqwebapp/js/main.js' %}"></script>
         {% endcompress %}
