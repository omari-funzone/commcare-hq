{% load menu_tags %}{% load i18n %}{% load hq_shared_tags %}{% load cache %}<!DOCTYPE html>
<html lang="en">
    <head>
        <meta charset="utf-8"/>
        <title>{% block title %}{% endblock %} - {{ SITE_NAME }}</title>
        <meta name="application-name" content="{{ SITE_NAME }}">
        <meta http-equiv="content-language" content="en">
        <link type="application/opensearchdescription+xml" rel="search" href="{% url 'osdd' %}" title="CommCare HQ"/>
        <link rel="shortcut icon" href="{% static 'hqwebapp/img/favicon2.png' %}" />

<<<<<<< HEAD
        <link rel="stylesheet" media="screen,print" href="{% static 'hqstyle/css/core/hqstyle-core.css' %}"/>
=======
        <link rel="stylesheet" media="screen,print" href="{% static 'hqstyle/css/hqstyle-core.css' %}"/>
>>>>>>> 423cbd21

        {# this should eventually be moved to the end of the page #}
        <script src="{% static 'hqstyle/js/jquery/jquery-1.7.1.min.js' %}"></script>
        <script type="text/javascript" src="{% static 'hqwebapp/js/lib/knockout-2.3.0.js' %}"></script>
        <script type="text/javascript" src="{% static 'hqwebapp/js/lib/underscore-1.4.4.js' %}"></script>
        <script type="text/javascript" src="{% static 'hqwebapp/ko/global.handlers.js' %}"></script>

        {% block oldstyle_imports %}
            <link rel="stylesheet" href="{% static 'hqwebapp/js/lib/jquery-ui/jquery-ui-redmond-1.8.16.css' %}"/>
            <link rel="stylesheet" href="{% static 'hqstyle/css/legacy/core.css' %}"/>
            {% include "imports/hq-oldstyle-js.html" %}
        {% endblock %}

        {% block head %}
        {% endblock %}
    
        {% block page_imports %}
        {% endblock %}
        <script type="text/javascript">
            var _gaq = _gaq || [];
        </script>

        {% if GOOGLE_ANALYTICS_ID %}
        <script type="text/javascript">
            _gaq.push(['_setAccount', '{{ GOOGLE_ANALYTICS_ID }}']);
            _gaq.push(['_setDomainName', 'none']);
            _gaq.push(['_trackPageview']);
            {% if domain %}_gaq.push(['_setCustomVar', 1, 'domain', '{{ domain }}', 3]);{% endif %}
            {% if request.user.is_authenticated %}_gaq.push(['_setCustomVar', 1, 'uuid', '{{ request.user.id }}', 3]);{% endif %}
            _gaq.push(['_setCustomVar', 1, 'is_dimagi', '{% if request.couch_user and request.couch_user.is_dimagi %}yes{% else %}no{% endif %}', 3]);
            {% get_report_analytics_tag request %}

            (function() {
                var ga = document.createElement('script'); ga.type = 'text/javascript'; ga.async = true;
                ga.src = ('https:' == document.location.protocol ? 'https://ssl' : 'http://www') + '.google-analytics.com/ga.js';
                var s = document.getElementsByTagName('script')[0]; s.parentNode.insertBefore(ga, s);
            })();
        </script>
        {% endif %}
        {% if PINGDOM_ID %}
        <script>
            var _prum = [['id', '{{ PINGDOM_ID }}'],
                ['mark', 'firstbyte', (new Date()).getTime()]];
            (function() {
                var s = document.getElementsByTagName('script')[0]
                        , p = document.createElement('script');
                p.async = 'async';
                p.src = '//rum-static.pingdom.net/prum.min.js';
                s.parentNode.insertBefore(p, s);
            })();
        </script>
        {% endif %}
    </head>
    <body>
        <div class="hq-container-fluid {% block layout_style %}{% endblock %}{% block oldstyle_tag %} old-style{% endblock %}">
            {% with c_username=user.username c_org=request.project.organization c_domain=domain %}
            <header>
                {% block header-section %}
                <div class="navbar">
                    <div class="navbar-inner">
                        <hgroup class="brand">
                            <h1><a href="{% url "homepage" %}"><img src="{{ LOGO_URL }}" alt="{{ SITE_NAME }} Logo" /></a></h1>
                        </hgroup>
                    {% if request.user.is_authenticated %}
                        <nav id="hq-navigation-bar">
                            {% block tabs %}
                                {% format_main_menu %}
                            {% endblock %}
                            {% include 'hqwebapp/partials/global_navigation_bar.html' %}
                        </nav>
                    {% else %}
                        {% block extra_tabs %}
                        {% endblock %}
                        <nav>
                            <div class="btn-toolbar pull-right">
                                <a href="{% url "login" %}" class="btn btn-primary">{% trans 'Sign In' %}</a>
                            </div>
                        </nav>
                    {% endif %}
                    </div>
                </div>
                {% format_subtab_menu %}
                {% endblock header-section %}
            </header>
            {% endwith %}

            {% if request.project.is_snapshot %}
                <div class="alert alert-info snapshot-alert">
                    {% trans "This is a snapshot of " %}{{ request.project.copied_from.display_name }}
                    {% if request.project.copied_from.organization %}
                        by <a href="{% url "orgs_landing" request.project.copied_from.organization %}">{{ request.project.copied_from.get_organization.title }}</a>
                    {% endif %}
                </div>
            {% endif %}

            {% if not no_header %}
            <div class="hq-page-header-container">
                <div id="unsupported-browser" class="alert alert-error alert-block alert-full" style="display: none">
                    <p><i class="icon icon-warning-sign"></i><strong>CommCare HQ does not work well with Internet Explorer.</strong></p>
                    <p>We recommend
                        <a href="https://www.google.com/chrome">Chrome</a> or <a href="http://www.mozilla.org/">Firefox</a>.
                    </p>
                </div>
                {% block messages %}
                {% if messages %}
                    {% for message in messages %}
                        <div class="alert fade in alert-block alert-full page-level-alert{% if message.tags %} {{ message.tags }}{% endif %}">
                            <a class="close" data-dismiss="alert" href="#">&times;</a>
                            {% if 'html' in message.tags %}{{ message|safe }}{% else %}{{ message }}{% endif %}
                        </div>
                    {% endfor %}
                {% endif %}

                {% endblock %}
                <h1 class="page-header">
                    {% block page-title %}
                    {% endblock %}
                </h1>
            </div>
            {% endif %}
            {% block oldstyle_hack_start %}<div class="hq-oldstyle">{% endblock %}
            {% block content %}
            {% endblock %}
            {% block oldstyle_hack_end %}</div>{% endblock %}
        </div>

        <footer>
            <div class="row-fluid">
                <div class="span12">
                    <div class="pull-left" style="margin-right: 20px;">
                        <a href="http://www.commcarehq.org/"><img src="{% static 'hqwebapp/img/commcare-flower-footer.png' %}" class="powered-by"  alt="CommCare" /></a>
                        <a href="http://www.dimagi.com/"><img src="{% static 'hqwebapp/img/dimagi-footer.png' %}" class="powered-by"  alt="Powered by Dimagi, Inc." /></a>
                    </div>
                    {% if user.is_authenticated %}
                    <div class="btn-toolbar pull-right">
                        <a data-toggle="modal" data-target="#reportIssueModal" href="#reportIssueModal" class="btn btn-footer-highlight"><i class="icon-comment"></i> {% trans 'Report an Issue' %}</a>
                        <a href="{% trans 'https://wiki.commcarehq.org/display/commcarepublic/Home' %}" target="_blank" class="btn btn-footer"><i class="icon-info-sign"></i> {% trans 'CommCare Help Site' %}</a>
                        <a href="{% trans 'http://groups.google.com/group/commcare-users/subscribe' %}" target="_blank" class="btn btn-footer"><i class="icon-envelope"></i> {% trans 'commcare-users mailing list' %}</a>
                    </div>
                    {% endif %}
                    <div>
                        <p style="padding-top: 7px;">
                            <a href="http://www.commcarehq.org/">CommCare HQ</a> {% trans 'is copyright' %} &copy; {% now "Y" %} <a href="http://www.dimagi.com/">Dimagi, Inc.</a>
                            {% if user.is_authenticated %}
                                &nbsp;|&nbsp;
                                <a href="{% trans 'http://www.commcarehq.org/home' %}">{% trans 'Learn more about CommCare HQ' %}</a>.
                            {% endif %}
                            <br />
                            <a href="{% url "eula" %}">{% trans "Read CommCare HQ's End User License Agreement" %}</a>
                            &nbsp;|&nbsp;
                            <a href="{% trans 'http://www.dimagi.com/policy' %}">{% trans 'Privacy' %}</a>
                        </p>
                    </div>
                </div>
            </div>
        </footer>
        <div id="hq-modal-home">
            {% if user.is_authenticated %}
            <div class="modal hide fade" id="reportIssueModal">
                <div class="modal-header">
                    <a class="close" data-dismiss="modal">&times;</a>
                    <h3>{% trans "Report an Issue with CommCare HQ" %}</h3>
                </div>
                <form id="hqwebapp-bugReportForm" class="form-horizontal" action="{% url "bug_report" %}" method="post" enctype="multipart/form-data">
                    <input type="hidden" id="bug-report-url" name="url"/>
                    <input type="hidden" id="bug-report-username" name="username" value="{{ user.username }}"/>
                    <input type="hidden" id="bug-report-domain" name="domain" value="{{ domain }}"/>
                    <input type="hidden" id="bug-report-app_id" name="app_id" value="{{ app.id }}"/>
                    <div class="modal-body">
                        <fieldset>
                            <div class="control-group">
                                <label class="control-label" for="bug-report-subject">{% trans "Short Description" %}</label>
                                <div class="controls">
                                    <input type="text" class="input-xlarge" name="subject" id="bug-report-subject">
                                    <p class="help-block">{% trans "Please summarize the issue in one sentence&mdash;the message field below should contain more detail." %}</p>
                                </div>
                            </div>
                            <div class="control-group">
                                <label class="control-label" for="bug-report-message">{% trans "Full Description" %}</label>
                                <div class="controls">
                                    <textarea class="input-xlarge" name="message" id="bug-report-message" rows="3"></textarea>
                                    <p class="help-block">{% trans "Please try to include as much information as possible." %}</p>
                                </div>
                            </div>
                            <div class="control-group">
                                <label class="control-label" for="bug-report-cc">{% trans "Other recipients (optional)" %}
                                </label>
                                <div class="controls">
                                    <input type="text" class="input-xlarge" name="cc" id="bug-report-cc" rows="1">
                                    <p class="help-block">{% trans "Comma-separated email addresses of others you want to notify about this issue" %}
                                    </p>
                                    <div class="alert fade in page-level-alert alert-error">
                                        <a class="close" data-dismiss="alert" href="#">×</a>{% trans "Please enter valid comma-separated email-list." %}
                                    </div>
                                </div>
                            </div>
                            <div class="control-group">
                                <label for="file" class="control-label">{% trans 'Upload file' %}</label>
                                <div class="controls">
                                    <input type="file" name="report_issue"/>
                                    <p class="help-block"><i class="icon-warning-sign"></i> {% trans "Do not upload a file containing individually identifiable data." %}
                                    </p>
                                </div>
                            </div>
                        </fieldset>
                    </div>
                    <div class="modal-footer">
                        <button type="submit" class="btn btn-primary"
                                data-loading-text="{% trans "Submitting Report..." %}"
                                data-complete-text="{% trans "Report Submitted, Close Window" %}">
                            {% trans "Submit Report" %}
                        </button>
                        <button id="bug-report-cancel" class="btn" data-dismiss="modal"
                                data-loading-text="{% trans "Cancel" %}">
                            {% trans "Cancel" %}
                        </button>
                    </div>
                </form>
            </div>
            {% endif %}
        {% block modals %}
            {% if request.couch_user and not request.couch_user.is_eula_signed %}
                <div class="modal hide fade" id="eulaModal">
                    <div class="modal-header">
                        <a class="close" data-dismiss="modal">&times;</a>
                        <h4>{% trans "CommCare HQ End User License Agreement" %}</h4>
                    </div>
                    <div class="modal-body" style="max-height: 20em;">
                        {% trans "Loading Terms of Service..." %}
                    </div>
                    <div class="modal-footer">
                        <div style="text-align: left; line-height: 2em;">
                            {% trans "To continue using Commcare HQ, please agree to our new End User License Agreement" %}
                        </div>
                        <form id="eula-agree" action="{% url "agree_to_eula" %}" method="POST">
                            <input name="next" type="hidden" value="{{ request.path }}" />
                            <button type="submit" class="btn btn-primary">Agree</button>
                            <a href="#" data-dismiss="modal" class="btn">Disagree</a>
                        </form>
                    </div>
                </div>
            {% endif %}
            <div class="modal hide fade" id="keyboard-shortcuts-config">
                <div class="modal-header">
                    <a class="close" data-dismiss="modal">&times;</a>
                    <h4>{% trans "Keyboard Shortcuts Configuration" %}</h4>
                </div>
                <div class="modal-body">
                    <form id="keyboard-shortcuts-config-form" method="POST" action="{% url "keyboard_config" %}?next={{ request.get_full_path|urlencode }}">
                        <div class="control-group">
                            <div class="controls">
                                <label class="checkbox">
                                    <input data-bind="checked: $data.enabled" name="enable" type="checkbox"> {% trans "Enable Keyboard Shortcuts" %}
                                </label>
                            </div>
                        </div>
                        <div data-bind="visible: $data.enabled" class="control-group">
                            <label class="control-label" for="main-key">{% trans "Choose Shortcut Key" %}</label>
                            <div class="controls">
                                <select name="main-key">
                                    <option value="option" {% if request.couch_user.keyboard_shortcuts.main_key == 'option' %} selected{% endif %}>option / alt</option>
                                    <option {% if request.couch_user.keyboard_shortcuts.main_key == 'ctrl' %} selected{% endif %}>ctrl</option>
                                    <option {% if request.couch_user.keyboard_shortcuts.main_key == 'command' %} selected{% endif %}>command</option>
                                    <option {% if request.couch_user.keyboard_shortcuts.main_key == 'shift' %} selected{% endif %}>shift</option>
                                </select>
                            </div>
                        </div>
                        <div class="control-group">
                            <div class="controls"><button class="btn btn-primary" type="submit">Update</button></div>
                        </div>
                    </form>
                    <hr />
                    <div>
                        {% trans "For more information visit: " %}
                        <a href="https://help.commcarehq.org/display/commcarepublic/CommCareHQ+Keyboard+Shortcuts">{% trans "CommCare HQ Keyboard Shortcuts Wiki" %}</a>
                    </div>
                    <hr />
                    <ul class="unstyled" id="keyboard-shortcuts-lookup"></ul>
                    <strong>{% trans "While navigating menus or the sidebar" %}:</strong>
                    <ul class="unstyled">
                        <li>{% trans "Move up" %}: <code>{{ request.couch_user.keyboard_shortcuts.main_key|default:"*shortcut key*" }}+k</code> {% trans "or" %} <code>{{ request.couch_user.keyboard_shortcuts.main_key|default:"*shortcut key*" }}+up</code></li>
                        <li>{% trans "Move down" %}: <code>{{ request.couch_user.keyboard_shortcuts.main_key|default:"*shortcut key*" }}+j</code> {% trans "or" %} <code>{{ request.couch_user.keyboard_shortcuts.main_key|default:"*shortcut key*" }}+down</code></li>
                        <li>{% trans "Do action (e.g. browsing to a page)" %}: <code>{{ request.couch_user.keyboard_shortcuts.main_key|default:"*shortcut key*" }}+enter</code> {% trans "or" %} <code>{{ request.couch_user.keyboard_shortcuts.main_key|default:"*shortcut key*" }}+spacebar</code></li>
                    </ul>
                </div>
            </div>
            {% if request.show_trial_notice %}
            <div class="modal hide fade" id="trial-notice">
                <div class="modal-header">
                    <a class="close" data-dismiss="modal">&times;</a>
                    <h3>{% trans 'Important Message' %}</h3>
                </div>
                <div class="modal-body">
                    {% with request.trial_info.feature_name as feat_name %}
                    {% with request.trial_info.required_plan as req_plan %}
                    {% with request.trial_info.current_plan as current_plan %}
                    {% with request.trial_info.date_end as date_end %}
                        <p class="lead">
                        {% blocktrans %}
                            <strong>{{ feat_name }}</strong> is only available for the {{ req_plan }}
                            Plan and higher. You are currently on a trial version
                            of the {{ current_plan }} Plan.
                        {% endblocktrans %}
                        </p>
                        <p>
                        {% blocktrans %}
                            We want you to have a chance to use and evaluate our
                            pay-only features before deciding which plan to subscribe to.
                            You will have access to <strong>{{ feat_name }}</strong> for a
                            30 day trial period. <strong>This period is ending on {{ date_end }}.</strong>
                            After {{ date_end }}, you will no longer have access to {{ feat_name }}.
                        {% endblocktrans %}
                        </p>
                        <p>
                        {% blocktrans %}
                            To continue accessing {{ feat_name }} after the trial period,
                            subscribe to the {{ req_plan }} Plan.
                        {% endblocktrans %}
                        </p>
                    {% endwith %}
                    {% endwith %}
                    {% endwith %}
                    {% endwith %}
                    {% if request.is_billing_admin %}
                        <p>
                            <a class="btn btn-primary" href="{% url 'domain_select_plan' request.domain %}">
                                {% blocktrans %}
                                    Change my project's plan
                                {% endblocktrans %}
                            </a>
                        </p>
                    {% endif %}
                </div>
                <div class="modal-footer">
                    <button class="btn"
                            data-dismiss="modal">
                        {% trans "Close" %}
                    </button>
                </div>
            </div>
            {% endif %}
        {% endblock %}
        </div>
        <!--Begin javascript -->
        <script src="{% static 'hqstyle/js/core/bootstrap.min.js' %}"></script>
        <script src="{% static 'hqstyle/js/jquery/plugins/jquery.form.js' %}"></script>

        {% block js %}
        <script src="{% static 'hqwebapp/js-custom/hqhandler.form.bugReport.js' %}"></script>
        <script src="{% static 'hqwebapp/js-custom/hq.helpers.js' %}"></script>
        <script src="{% static 'hqwebapp/js/lib/jquery.cookie.js' %}"></script>
        <script src="{% static 'hqwebapp/js/lib/jquery.timeago.js' %}"></script>

        <script src="{% static 'hqwebapp/js/lib/keymaster.min.js' %}"></script>
        <script>
            var KEY = key.noConflict();  // Make global key function capital to adhere to globals convention
                                         // and to avoid conflicts in other places where "key" is used as variable name
        </script>
        {% if request.couch_user.keyboard_shortcuts.enabled %}
            <script src="{% static 'hqwebapp/js/keyboard_navigator.js' %}"></script>
        {% endif %}
        {% endblock %}

        {% block js-inline %}
        <script>
            $(function () {
                $.timeago.settings.allowFuture = true;
                $(".timeago").timeago();
            });
        </script>

            {% if request.couch_user and not request.couch_user.is_eula_signed %}
                {% url "eula_basic" as eula_url %}
                {% include 'hqstyle/partials/load_into_modal.html' with modal_id="eulaModal" load_from=eula_url %}
                <script type="text/javascript">
                    $(window).load(function(){
                        $('#eulaModal').modal('show');
                    });
                </script>
            {% endif %}

        <script>
            var KS = {
                gen_click_fn: function(selector) {
                    return function() {
                        $(selector).click();
                        return false;
                    };
                }
            };

            function configure_keyboard_shortcuts() {
                $('#keyboard-shortcuts-config').modal('toggle');
            }

            var KEYBOARD_SHORTCUTS = [
                {
                    shortcut: "option+space, ctrl+space, command+space",
                    handler: configure_keyboard_shortcuts,
                    desc: "Open Keyboard Configuration"
                }
            ];

            function KBConfigFormModel() {
                this.enabled = ko.observable({{ request.couch_user.keyboard_shortcuts.enabled|JSON }});
            }

            $(function() {
                var $lookup = $('#keyboard-shortcuts-lookup');
                _(KEYBOARD_SHORTCUTS).each(function(s) {
                    KEY(s.shortcut, s.handler);
                    var $shortcut = $('<li>').append($('<span>').text(s.desc), ': ', $('<code>').text(s.shortcut));
                    $lookup.append($shortcut);
                });
                var element = $('#keyboard-shortcuts-config-form').get(0);
                ko.cleanNode(element);
                ko.applyBindings(new KBConfigFormModel(), element);
            });
        </script>

        {% if request.couch_user.keyboard_shortcuts.enabled %}
        <script>
            var nav_key = {{ request.couch_user.keyboard_shortcuts.main_key|JSON }};

            function gen_apps_menu_elements() {
                return $("#mainmenu-ApplicationsTab li a[data-id]");
            }
            var apps_menu_navigator = new KeyboardNavigator();
            apps_menu_navigator.init({
                name: 'apps menu',
                ready_scope: 'am-ready',
                nav_key: nav_key,
                action_key: 'enter',
                forward_keys: ['j', 'down'],
                back_keys: ['k', 'up'],
                element_list_generator: gen_apps_menu_elements,
                focus_in_fn: function($ele) {
                    $("#mainmenu-ApplicationsTab").addClass('open');
                    keyboard_navigator_utils.focus_in_fn($ele);
                },
                stop_fn: function() { $("#mainmenu-ApplicationsTab").removeClass('open') },
                reset_index: true,
                regen_list_on_leave: true
            });

            function gen_admin_menu_elements() {
                return $("#mainmenu-AdminTab li a");
            }
            var admin_menu_navigator = new KeyboardNavigator();
            admin_menu_navigator.init({
                name: 'admin menu',
                ready_scope: 'adm-ready',
                nav_key: nav_key,
                action_key: 'enter',
                forward_keys: ['j', 'down'],
                back_keys: ['k', 'up'],
                element_list_generator: gen_admin_menu_elements,
                focus_in_fn: function($ele) {
                    $("#mainmenu-AdminTab").addClass('open');
                    keyboard_navigator_utils.focus_in_fn($ele);
                },
                stop_fn: function() { $("#mainmenu-AdminTab").removeClass('open') },
                reset_index: true,
                regen_list_on_leave: true
            });

            function gen_projects_menu_elements() {
                return $("#nav-projects-menu li a");
            }
            var projects_menu_navigator = new KeyboardNavigator();
            projects_menu_navigator.init({
                name: 'projects menu',
                ready_scope: 'pm-ready',
                nav_key: nav_key,
                action_key: 'enter',
                forward_keys: ['j', 'down'],
                back_keys: ['k', 'up'],
                element_list_generator: gen_projects_menu_elements,
                start_fn: function() { $('#nav-projects-menu').addClass('open') },
                stop_fn: function() { $('#nav-projects-menu').removeClass('open') },
                reset_index: true,
                regen_list_on_leave: true
            });

            function gen_user_menu_elements() {
                return $("#nav-user-menu li a");
            }
            var user_menu_navigator = new KeyboardNavigator();
            user_menu_navigator.init({
                name: 'user menu',
                ready_scope: 'um-ready',
                nav_key: nav_key,
                action_key: 'enter',
                forward_keys: ['j', 'down'],
                back_keys: ['k', 'up'],
                element_list_generator: gen_user_menu_elements,
                start_fn: function() { $('#nav-user-menu').addClass('open') },
                stop_fn: function() { $('#nav-user-menu').removeClass('open') },
                reset_index: true,
                regen_list_on_leave: true
            });

            KEYBOARD_SHORTCUTS = KEYBOARD_SHORTCUTS.concat([
                {
                    shortcut: nav_key + "+a",
                    handler: apps_menu_navigator.activate,
                    desc: "Access Applications Menu"
                },
                {
                    shortcut: nav_key + "+p",
                    handler: projects_menu_navigator.activate,
                    desc: "Access Projects Menu"
                },
                {
                    shortcut: nav_key + "+u",
                    handler: user_menu_navigator.activate,
                    desc: "Access Web User Settings Menu"
                }
            ]);
            {% if request.couch_user.is_superuser %}
                KEYBOARD_SHORTCUTS.push({
                    shortcut: nav_key + "+o",
                    handler: admin_menu_navigator.activate,
                    desc: "Access Admin Menu"
                });
            {% endif %}
        </script>
        {% block keyboard_shortcuts %}
        {% endblock %}
        {% endif %}
        {% endblock %}

        {% if request.show_trial_notice %}
        <script>
            $(function () {
                $('#trial-notice').modal('show');
            });
        </script>
        {% endif %}

        <script>
            $(function () {
                if ($.browser.msie) {
                    $('#unsupported-browser').show();
                }
                var $alertBox = $("#hqwebapp-bugReportForm .alert");
                $alertBox.hide();
                $("#hqwebapp-bugReportForm input[name='cc']").focus(
                    function(){
                        $alertBox.hide();
                    }
                );
            });
        </script>
    </body>
</html><|MERGE_RESOLUTION|>--- conflicted
+++ resolved
@@ -8,11 +8,7 @@
         <link type="application/opensearchdescription+xml" rel="search" href="{% url 'osdd' %}" title="CommCare HQ"/>
         <link rel="shortcut icon" href="{% static 'hqwebapp/img/favicon2.png' %}" />
 
-<<<<<<< HEAD
-        <link rel="stylesheet" media="screen,print" href="{% static 'hqstyle/css/core/hqstyle-core.css' %}"/>
-=======
         <link rel="stylesheet" media="screen,print" href="{% static 'hqstyle/css/hqstyle-core.css' %}"/>
->>>>>>> 423cbd21
 
         {# this should eventually be moved to the end of the page #}
         <script src="{% static 'hqstyle/js/jquery/jquery-1.7.1.min.js' %}"></script>
