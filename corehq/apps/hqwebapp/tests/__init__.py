<<<<<<< HEAD
from .test_hq_shared_tags import TestCaseTag
from .test_csrf_middleware import *
from .test_password_lockout import *
=======
from .test_hq_shared_tags import TestCaseTag, TestJsonTag
from .test_csrf_middleware import *
>>>>>>> b0d464d4
<|MERGE_RESOLUTION|>--- conflicted
+++ resolved
@@ -1,8 +1,3 @@
-<<<<<<< HEAD
-from .test_hq_shared_tags import TestCaseTag
-from .test_csrf_middleware import *
-from .test_password_lockout import *
-=======
 from .test_hq_shared_tags import TestCaseTag, TestJsonTag
 from .test_csrf_middleware import *
->>>>>>> b0d464d4
+from .test_password_lockout import *