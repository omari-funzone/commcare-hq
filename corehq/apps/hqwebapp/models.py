from collections import namedtuple
from urllib import urlencode
from corehq.toggles import OPENLMIS

from django.template.loader import render_to_string
from django.utils.safestring import mark_safe, mark_for_escaping
from django.core.urlresolvers import reverse
from django.utils.translation import ugettext as _, get_language
from django.utils.translation import ugettext_noop, ugettext_lazy
from django.core.cache import cache

from corehq import toggles, privileges, Domain
from corehq.apps.accounting.dispatcher import AccountingAdminInterfaceDispatcher
from corehq.apps.accounting.models import BillingAccountAdmin, Invoice
from corehq.apps.accounting.utils import (
    domain_has_privilege,
    is_accounting_admin
)
from corehq.apps.domain.utils import user_has_custom_top_menu
from corehq.apps.hqadmin.reports import (
    RealProjectSpacesReport,
    CommConnectProjectSpacesReport,
    CommTrackProjectSpacesReport,
)
from corehq.apps.hqwebapp.templatetags.hq_shared_tags import toggle_enabled
from corehq.apps.hqwebapp.utils import (
    dropdown_dict,
    sidebar_to_dropdown
)
from corehq.apps.indicators.dispatcher import IndicatorAdminInterfaceDispatcher
from corehq.apps.indicators.utils import get_indicator_domains
from corehq.apps.reminders.util import can_use_survey_reminders
from corehq.apps.smsbillables.dispatcher import SMSAdminInterfaceDispatcher
from django_prbac.utils import has_privilege
from corehq.util.markup import mark_up_urls

from dimagi.utils.couch.database import get_db
from dimagi.utils.decorators.memoized import memoized
from dimagi.utils.django.cache import make_template_fragment_key

from corehq.apps.reports.dispatcher import (ProjectReportDispatcher,
                                            CustomProjectReportDispatcher)
from corehq.apps.reports.models import ReportConfig
<<<<<<< HEAD

from corehq.apps.announcements.dispatcher import (
    HQAnnouncementAdminInterfaceDispatcher)
=======
from corehq.apps.adm.dispatcher import (ADMAdminInterfaceDispatcher,
                                        ADMSectionDispatcher)
>>>>>>> 08f68a2a
from django.db import models


def format_submenu_context(title, url=None, html=None,
                           is_header=False, is_divider=False, data_id=None):
    return {
        'title': title,
        'url': url,
        'html': html,
        'is_header': is_header,
        'is_divider': is_divider,
        'data_id': data_id,
    }


def format_second_level_context(title, url, menu):
    return {
        'title': title,
        'url': url,
        'is_second_level': True,
        'submenu': menu,
    }


class GaTracker(namedtuple('GaTracking', 'category action label')):
    """
    Info for tracking clicks using Google Analytics
    see https://developers.google.com/analytics/devguides/collection/analyticsjs/events
    """
    def __new__(cls, category, action, label=None):
        return super(GaTracker, cls).__new__(cls, category, action, label)


class UITab(object):
    title = None
    view = None
    subtab_classes = None

    dispatcher = None

    # must be instance of GaTracker
    ga_tracker = None

    def __init__(self, request, current_url_name, domain=None, couch_user=None,
                 project=None, org=None):
        if self.subtab_classes:
            self.subtabs = [cls(request, current_url_name, domain=domain,
                                couch_user=couch_user, project=project,
                                org=org)
                            for cls in self.subtab_classes]
        else:
            self.subtabs = None

        self.domain = domain
        self.couch_user = couch_user
        self.project = project
        self.org = org

        # This should not be considered as part of the subclass API unless it
        # is necessary. Try to add new explicit parameters instead.
        self._request = request
        self._current_url_name = current_url_name

    @property
    def dropdown_items(self):
        # todo: add default implementation which looks at sidebar_items and
        # sees which ones have is_dropdown_visible or something like that.
        # Also make it work for tabs with subtabs.
        return sidebar_to_dropdown(sidebar_items=self.sidebar_items,
                                   domain=self.domain, current_url_name=self.url)

    @property
    @memoized
    def sidebar_items(self):
        if self.dispatcher:
            context = {
                'request': self._request,
                'domain': self.domain,
            }
            return self.dispatcher.navigation_sections(context)
        else:
            return []

    @property
    def is_viewable(self):
        """
        Whether the tab should be displayed.  Subclass implementations can skip
        checking whether domain, couch_user, or project is not None before
        accessing an attribute of them -- this property is accessed in
        real_is_viewable and wrapped in a try block that returns False in the
        case of an AttributeError for any of those variables.

        """
        raise NotImplementedError()

    @property
    @memoized
    def real_is_viewable(self):
        if self.subtabs:
            return any(st.real_is_viewable for st in self.subtabs)
        else:
            try:
                return self.is_viewable
            except AttributeError:
                return False

    @property
    @memoized
    def url(self):
        try:
            if self.domain:
                return reverse(self.view, args=[self.domain])
            if self.org:
                return reverse(self.view, args=[self.org.name])
        except Exception:
            pass

        try:
            return reverse(self.view)
        except Exception:
            return None

    @property
    def is_active_shortcircuit(self):
        return None

    @property
    def is_active_fast(self):
        shortcircuit = self.is_active_shortcircuit
        if shortcircuit is not None:
            return shortcircuit

        request_path = self._request.get_full_path()
        return self.url and request_path.startswith(self.url)

    @property
    @memoized
    def is_active(self):
        shortcircuit = self.is_active_shortcircuit
        if shortcircuit is not None:
            return shortcircuit

        request_path = self._request.get_full_path()

        if self.urls:
            if (any(request_path.startswith(url) for url in self.urls) or
                    self._current_url_name in self.subpage_url_names):
                return True
        elif self.subtabs and any(st.is_active for st in self.subtabs):
            return True

    @property
    @memoized
    def urls(self):
        urls = [self.url] if self.url else []
        if self.subtabs:
            for st in self.subtabs:
                urls.extend(st.urls)

        try:
            for name, section in self.sidebar_items:
                urls.extend(item['url'] for item in section)
        except Exception:
            # tried to get urls for another tab on a page that doesn't provide
            # the necessary couch_user, domain, project, etc. value
            pass

        return urls

    @property
    @memoized
    def subpage_url_names(self):
        """
        List of all url names of subpages of sidebar items that get
        displayed only when you're on that subpage.
        """
        names = []
        if self.subtabs:
            for st in self.subtabs:
                names.extend(st.subpage_url_names)

        try:
            for name, section in self.sidebar_items:
                names.extend(subpage['urlname']
                             for item in section
                             for subpage in item.get('subpages', []))
        except Exception:
            pass

        return names

    @classmethod
    def clear_dropdown_cache(cls, request, domain):
        for is_active in True, False:
            if hasattr(cls, 'get_view'):
                view = cls.get_view(domain)
            else:
                view = cls.view
            key = make_template_fragment_key('header_tab', [
                domain,
                None,  # tab.org should be None for any non org page
                view,
                is_active,
                request.couch_user.get_id,
                get_language(),
            ])
            cache.delete(key)


    @property
    def css_id(self):
        return self.__class__.__name__


class ProjectReportsTab(UITab):
    title = ugettext_noop("Project Reports")
    view = "corehq.apps.reports.views.default"

    @property
    def is_active_shortcircuit(self):
        # HACK. We need a more overarching way to avoid doing things this way
        if 'reports/adm' in self._request.get_full_path():
            return False

    @property
    def is_viewable(self):
        return (self.domain and self.project and
                not self.project.is_snapshot and
                (self.couch_user.can_view_reports() or
                 self.couch_user.get_viewable_reports()))

    @property
    def sidebar_items(self):
        context = {
            'request': self._request,
            'domain': self.domain,
        }

        tools = [(_("Tools"), [
            {'title': _('My Saved Reports'),
             'url': reverse('saved_reports', args=[self.domain]),
             'icon': 'icon-tasks',
             'show_in_dropdown': True}
        ])]

        user_reports = []
        if (toggle_enabled(self._request, toggles.USER_CONFIGURABLE_REPORTS)
                and has_privilege(self._request, privileges.REPORT_BUILDER)):
            user_reports = [(
                _("Create Reports"),
                [{
                    "title": _('Create new report'),
                    "url": reverse("report_builder_select_type", args=[self.domain]),
                    "icon": "icon-plus"
                }]
            )]

        project_reports = ProjectReportDispatcher.navigation_sections(context)
        custom_reports = CustomProjectReportDispatcher.navigation_sections(
            context)

        return tools + user_reports + project_reports + custom_reports


class IndicatorAdminTab(UITab):
    title = ugettext_noop("Administer Indicators")
    view = "corehq.apps.indicators.views.default_admin"
    dispatcher = IndicatorAdminInterfaceDispatcher

    @property
    def is_viewable(self):
        indicator_enabled_projects = get_indicator_domains()
        return (self.couch_user.can_edit_data() and
                self.domain in indicator_enabled_projects)

    @property
    def sidebar_items(self):
        items = super(IndicatorAdminTab, self).sidebar_items
        from corehq.apps.indicators.views import (
            BulkExportIndicatorsView,
            BulkImportIndicatorsView,
        )
        items.append([
            _("Other Actions"), [
                {
                    'title': BulkImportIndicatorsView.page_title,
                    'url': reverse(BulkImportIndicatorsView.urlname,
                                   args=[self.domain]),
                    'urlname': BulkImportIndicatorsView.urlname,
                },
                {
                    'title': _("Download Indicators Export"),
                    'url': reverse(BulkExportIndicatorsView.urlname,
                                   args=[self.domain]),
                }
            ]
        ])
        return items


class DashboardTab(UITab):
    title = ugettext_noop("Dashboard")
    view = 'corehq.apps.dashboard.views.dashboard_default'

    @property
    def is_viewable(self):
        return (self.domain and self.project and
                not self.project.is_snapshot and
                self.couch_user and
                # domain hides Dashboard tab if user is non-admin
                not user_has_custom_top_menu(self.domain, self.couch_user))


class ReportsTab(UITab):
    title = ugettext_noop("Reports")
    subtab_classes = (ProjectReportsTab, IndicatorAdminTab)

    @property
    def view(self):
        return self.get_view(self.domain)

    @staticmethod
    def get_view(domain):
        module = Domain.get_module_by_name(domain)
        if hasattr(module, 'DEFAULT_REPORT_CLASS'):
            return "corehq.apps.reports.views.default"
        return "corehq.apps.reports.views.saved_reports"

    @property
    def dropdown_items(self):
        saved_report_header = dropdown_dict(_('My Saved Reports'), is_header=True)
        saved_reports_list = list(ReportConfig.by_domain_and_owner(
                                  self.domain,
                                  self.couch_user._id))

        MAX_DISPLAYABLE_SAVED_REPORTS = 5
        first_five_items = [
            dropdown_dict(saved_report.name, url=saved_report.url)
            for counter, saved_report in enumerate(saved_reports_list)
            if counter < MAX_DISPLAYABLE_SAVED_REPORTS
        ]
        rest_as_second_level_items = [
            dropdown_dict("More Saved Reports", "#", second_level_dropdowns=[
                dropdown_dict(saved_report.name, url=saved_report.url)
                for counter, saved_report in enumerate(saved_reports_list)
                if counter >= MAX_DISPLAYABLE_SAVED_REPORTS
            ])
        ] if len(saved_reports_list) > MAX_DISPLAYABLE_SAVED_REPORTS else []

        if first_five_items:
            saved_reports_dropdown = ([saved_report_header] + first_five_items + rest_as_second_level_items)
        else:
            saved_reports_dropdown = []

        context = {
            'request': self._request,
            'domain': self.domain,
        }
        reports = sidebar_to_dropdown(
            ProjectReportDispatcher.navigation_sections(context),
            current_url_name=self.url)
        return saved_reports_dropdown + reports


class ProjectInfoTab(UITab):
    title = ugettext_noop("Project Info")
    view = "corehq.apps.appstore.views.project_info"

    @property
    def is_viewable(self):
        return self.project and self.project.is_snapshot


class SetupTab(UITab):
    title = ugettext_noop("Setup")
    view = "corehq.apps.commtrack.views.default"

    @property
    def dropdown_items(self):
        # circular import
        from corehq.apps.commtrack.views import (
            CommTrackSettingsView,
            DefaultConsumptionView,
            SMSSettingsView,
        )
        from corehq.apps.programs.views import ProgramListView
        from corehq.apps.products.views import ProductListView

        dropdown_items = []


        if self.project.commtrack_enabled:
            dropdown_items += [(_(view.page_title), view) for view in (
                ProductListView,
                ProgramListView,
                SMSSettingsView,
                DefaultConsumptionView,
                CommTrackSettingsView,
            )]

        return [
            dropdown_dict(
                item[0],
                url=reverse(item[1].urlname, args=[self.domain])
            ) for item in dropdown_items
        ]

    @property
    def is_viewable(self):
        return (self.couch_user.is_domain_admin() and
                self.project.commtrack_enabled)

    @property
    def sidebar_items(self):
        # circular import
        from corehq.apps.commtrack.views import (
            CommTrackSettingsView,
            DefaultConsumptionView,
            SMSSettingsView,
            StockLevelsView,
        )
        from corehq.apps.programs.views import (
            ProgramListView,
            NewProgramView,
            EditProgramView,
        )
        from corehq.apps.products.views import (
            ProductListView,
            NewProductView,
            EditProductView,
            ProductFieldsView,
        )
        from corehq.apps.locations.views import FacilitySyncView

        if self.project.commtrack_enabled:
            commcare_supply_setup = [
                # products
                {
                    'title': ProductListView.page_title,
                    'url': reverse(ProductListView.urlname, args=[self.domain]),
                    'subpages': [
                        {
                            'title': NewProductView.page_title,
                            'urlname': NewProductView.urlname,
                        },
                        {
                            'title': EditProductView.page_title,
                            'urlname': EditProductView.urlname,
                        },
                        {
                            'title': ProductFieldsView.page_name(),
                            'urlname': ProductFieldsView.urlname,
                        },
                    ]
                },
                # programs
                {
                    'title': ProgramListView.page_title,
                    'url': reverse(ProgramListView.urlname, args=[self.domain]),
                    'subpages': [
                        {
                            'title': NewProgramView.page_title,
                            'urlname': NewProgramView.urlname,
                        },
                        {
                            'title': EditProgramView.page_title,
                            'urlname': EditProgramView.urlname,
                        },
                    ]
                },
                # sms
                {
                    'title': SMSSettingsView.page_title,
                    'url': reverse(SMSSettingsView.urlname, args=[self.domain]),
                },
                # consumption
                {
                    'title': DefaultConsumptionView.page_title,
                    'url': reverse(DefaultConsumptionView.urlname, args=[self.domain]),
                },
                # settings
                {
                    'title': CommTrackSettingsView.page_title,
                    'url': reverse(CommTrackSettingsView.urlname, args=[self.domain]),
                },
                # stock levels
                {
                    'title': StockLevelsView.page_title,
                    'url': reverse(StockLevelsView.urlname, args=[self.domain]),
                },
            ]
            if OPENLMIS.enabled(self.domain):
                commcare_supply_setup.append(
                    # external sync
                    {
                        'title': FacilitySyncView.page_title,
                        'url': reverse(FacilitySyncView.urlname, args=[self.domain]),
                    })
            return [[_('CommCare Supply Setup'), commcare_supply_setup]]


class ProjectDataTab(UITab):
    title = ugettext_noop("Data")
    view = "corehq.apps.data_interfaces.views.default"

    @property
    @memoized
    def can_edit_commcare_data(self):
        return self.couch_user.can_edit_data()

    @property
    @memoized
    def can_export_data(self):
        return (self.project and not self.project.is_snapshot
                and self.couch_user.can_export_data())

    @property
    @memoized
    def can_use_lookup_tables(self):
        return domain_has_privilege(self.domain, privileges.LOOKUP_TABLES)

    @property
    def is_viewable(self):
        return self.domain and (self.can_edit_commcare_data or self.can_export_data)

    @property
    def sidebar_items(self):
        items = []

        context = {
            'request': self._request,
            'domain': self.domain,
        }

        if self.can_export_data:
            from corehq.apps.data_interfaces.dispatcher \
                import DataInterfaceDispatcher
            items.extend(DataInterfaceDispatcher.navigation_sections(context))

        if self.can_edit_commcare_data:
            from corehq.apps.data_interfaces.dispatcher \
                import EditDataInterfaceDispatcher
            edit_section = EditDataInterfaceDispatcher.navigation_sections(context)

            from corehq.apps.data_interfaces.views \
                import CaseGroupListView, CaseGroupCaseManagementView, ArchiveFormView
            edit_section[0][1].append({
                'title': CaseGroupListView.page_title,
                'url': reverse(CaseGroupListView.urlname, args=[self.domain]),
                'subpages': [
                    {
                        'title': CaseGroupCaseManagementView.page_title,
                        'urlname': CaseGroupCaseManagementView.urlname,
                    }
                ]
            })

            if toggles.BULK_ARCHIVE_FORMS.enabled(self._request.user.username):
                edit_section[0][1].append({
                    'title': ArchiveFormView.page_title,
                    'url': reverse(ArchiveFormView.urlname, args=[self.domain]),
                })
            items.extend(edit_section)

        if self.can_use_lookup_tables:
            from corehq.apps.fixtures.dispatcher import FixtureInterfaceDispatcher
            items.extend(FixtureInterfaceDispatcher.navigation_sections(context))

        if toggle_enabled(self._request, toggles.REVAMPED_EXPORTS):
            from corehq.apps.reports.dispatcher import DataExportInterfaceDispatcher
            items.extend(DataExportInterfaceDispatcher.navigation_sections(context))

        return items


class ApplicationsTab(UITab):
    view = "corehq.apps.app_manager.views.default"

    @property
    def title(self):
        return _("Applications")

    @classmethod
    def make_app_title(cls, app_name, doc_type):
        return mark_safe("%s%s" % (
            mark_for_escaping(app_name or '(Untitled)'),
            mark_for_escaping(' (Remote)' if doc_type == 'RemoteApp' else ''),
        ))

    @property
    def dropdown_items(self):
        # todo async refresh submenu when on the applications page and
        # you change the application name
        key = [self.domain]
        apps = get_db().view('app_manager/applications_brief',
                             reduce=False,
                             startkey=key,
                             endkey=key + [{}],).all()
        submenu_context = []
        if not apps:
            return submenu_context

        submenu_context.append(dropdown_dict(_('My Applications'),
                               is_header=True))
        for app in apps:
            app_info = app['value']
            if app_info:
                app_id = app_info['_id']
                app_name = app_info['name']
                app_doc_type = app_info['doc_type']

                url = reverse('view_app', args=[self.domain, app_id]) if self.couch_user.can_edit_apps() \
                    else reverse('release_manager', args=[self.domain, app_id])
                app_title = self.make_app_title(app_name, app_doc_type)

                submenu_context.append(dropdown_dict(
                    app_title,
                    url=url,
                    data_id=app_id,
                ))

        if self.couch_user.can_edit_apps():
            submenu_context.append(dropdown_dict(None, is_divider=True))
            newapp_options = [
                dropdown_dict(
                    None,
                    html=self._new_app_link(_('Blank Application'))
                ),
                dropdown_dict(
                    None,
                    html=self._new_app_link(_('RemoteApp (Advanced Users Only)'),
                                            is_remote=True)),
            ]
            newapp_options.append(dropdown_dict(
                _('Visit CommCare Exchange to copy existing app...'),
                url=reverse('appstore')))
            submenu_context.append(dropdown_dict(
                _('New Application...'),
                '#',
                second_level_dropdowns=newapp_options
            ))
        return submenu_context

    def _new_app_link(self, title, is_remote=False):
        template = "app_manager/partials/new_app_link.html"
        return mark_safe(render_to_string(template, {
            'domain': self.domain,
            'is_remote': is_remote,
            'action_text': title,
        }))

    @property
    def is_viewable(self):
        couch_user = self.couch_user
        return (self.domain and couch_user and
                (couch_user.is_web_user() or couch_user.can_edit_apps()) and
                (couch_user.is_member_of(self.domain) or couch_user.is_superuser) and
                # domain hides Applications tab if user is non-admin
                not user_has_custom_top_menu(self.domain, couch_user))


class CloudcareTab(UITab):
    title = ugettext_noop("CloudCare")
    view = "corehq.apps.cloudcare.views.default"

    ga_tracker = GaTracker('CloudCare', 'Click Cloud-Care top-level nav')

    @property
    def is_viewable(self):
        return (
            has_privilege(self._request, privileges.CLOUDCARE)
            and self.domain
            and (self.couch_user.can_edit_data() or self.couch_user.is_commcare_user())
        )


class MessagingTab(UITab):
    title = ugettext_noop("Messaging")
    view = "corehq.apps.sms.views.default"

    @property
    def is_viewable(self):
        return (self.can_access_reminders or self.can_access_sms) and (
            self.project and not (self.project.is_snapshot or
                                  self.couch_user.is_commcare_user())
        ) and self.couch_user.can_edit_data()

    @property
    @memoized
    def can_access_sms(self):
        return has_privilege(self._request, privileges.OUTBOUND_SMS)

    @property
    @memoized
    def can_access_reminders(self):
        return has_privilege(self._request, privileges.REMINDERS_FRAMEWORK)

    @property
    def sidebar_items(self):
        from corehq.apps.reports.standard.sms import MessageLogReport

        def reminder_subtitle(form=None, **context):
            return form['nickname'].value

        def keyword_subtitle(keyword=None, **context):
            return keyword.keyword

        reminders_urls = []
        if self.can_access_reminders:
            from corehq.apps.reminders.views import (
                EditScheduledReminderView,
                CreateScheduledReminderView,
                RemindersListView,
            )
            reminders_list_url = reverse(RemindersListView.urlname, args=[self.domain])
            edit_reminder_urlname = EditScheduledReminderView.urlname
            new_reminder_urlname = CreateScheduledReminderView.urlname
            reminders_urls.extend([
                {
                    'title': _("Reminders"),
                    'url': reminders_list_url,
                    'subpages': [
                        {
                            'title': reminder_subtitle,
                            'urlname': edit_reminder_urlname
                        },
                        {
                            'title': _("Schedule Reminder"),
                            'urlname': new_reminder_urlname,
                        },
                        {
                            'title': _("Schedule Multi Event Reminder"),
                            'urlname': 'create_complex_reminder_schedule',
                        },
                    ],
                    'show_in_dropdown': True,
                },
                {
                    'title': _("Reminder Calendar"),
                    'url': reverse('scheduled_reminders', args=[self.domain]),
                    'show_in_dropdown': True,
                },
            ])

        can_use_survey = can_use_survey_reminders(self._request)
        if can_use_survey:
            from corehq.apps.reminders.views import (
                KeywordsListView, AddNormalKeywordView,
                AddStructuredKeywordView, EditNormalKeywordView,
                EditStructuredKeywordView,
            )
            keyword_list_url = reverse(KeywordsListView.urlname, args=[self.domain])
            reminders_urls.append({
                'title': _("Keywords"),
                'url': keyword_list_url,
                'subpages': [
                    {
                        'title': AddNormalKeywordView.page_title,
                        'urlname': AddNormalKeywordView.urlname,
                    },
                    {
                        'title': AddStructuredKeywordView.page_title,
                        'urlname': AddStructuredKeywordView.urlname,
                    },
                    {
                        'title': EditNormalKeywordView.page_title,
                        'urlname': EditNormalKeywordView.urlname,
                    },
                    {
                        'title': EditStructuredKeywordView.page_title,
                        'urlname': EditStructuredKeywordView.urlname,
                    },
                ],
            })

        if self.can_access_reminders:
            reminders_urls.append({
                'title': _("Reminders in Error"),
                'url': reverse('reminders_in_error', args=[self.domain]),
                'show_in_dropdown': True,
            })
        items = []
        messages_urls = []
        if self.can_access_sms:
            messages_urls.extend([
                {
                    'title': _('Compose SMS Message'),
                    'url': reverse('sms_compose_message', args=[self.domain])
                },
            ])
        if self.can_access_reminders:
            messages_urls.extend([
                {
                    'title': _("Broadcast Messages"),
                    'url': reverse('one_time_reminders', args=[self.domain]),
                    'subpages': [
                        {
                            'title': _("Edit Broadcast"),
                            'urlname': 'edit_one_time_reminder'
                        },
                        {
                            'title': _("New Broadcast"),
                            'urlname': 'add_one_time_reminder'
                        },
                        {
                            'title': _("New Broadcast"),
                            'urlname': 'copy_one_time_reminder'
                        },
                    ],
                    'show_in_dropdown': True,
                },
            ])
        if self.can_access_sms:
            messages_urls.extend([
                {
                    'title': _('Message Log'),
                    'url': MessageLogReport.get_url(domain=self.domain),
                    'show_in_dropdown': True,
                },
            ])
        if messages_urls:
            items.append((_("Messages"), messages_urls))
        if reminders_urls:
            items.append((_("Data Collection and Reminders"), reminders_urls))

        if self.project.commtrack_enabled:
            from corehq.apps.sms.views import SubscribeSMSView
            items.append(
                (_("CommCare Supply"), [
                    {'title': ugettext_lazy("Subscribe to SMS Reports"),
                     'url': reverse(SubscribeSMSView.urlname, args=[self.domain])},
                ])
            )

        if self.couch_user.is_previewer():
            items[0][1].append(
                {'title': _('Chat'),
                 'url': reverse('chat_contacts', args=[self.domain])}
            )

        if self.project.survey_management_enabled and can_use_survey:
            def sample_title(form=None, **context):
                return form['name'].value

            def survey_title(form=None, **context):
                return form['name'].value

            items.append(
                (_("Survey Management"), [
                    {'title': _("Samples"),
                     'url': reverse('sample_list', args=[self.domain]),
                     'subpages': [
                         {'title': sample_title,
                          'urlname': 'edit_sample'},
                         {'title': _("New Sample"),
                          'urlname': 'add_sample'},
                    ]},
                    {'title': _("Surveys"),
                     'url': reverse('survey_list', args=[self.domain]),
                     'subpages': [
                         {'title': survey_title,
                          'urlname': 'edit_survey'},
                         {'title': _("New Survey"),
                          'urlname': 'add_survey'},
                    ]},
                ])
            )

        settings_pages = []
        if self.can_access_sms:
            from corehq.apps.sms.views import (
                DomainSmsGatewayListView, AddDomainGatewayView,
                EditDomainGatewayView,
            )
            sms_connectivity_url = reverse(
                DomainSmsGatewayListView.urlname, args=[self.domain]
            )
            settings_pages.append({
                'title': _('SMS Connectivity'),
                'url': sms_connectivity_url,
                'subpages': [
                    {
                        'title': _("Add Connection"),
                        'urlname': AddDomainGatewayView.urlname,
                    },
                    {
                        'title': _("Edit Connection"),
                        'urlname': EditDomainGatewayView.urlname,
                    },
                ],
            })
        if self.couch_user.is_superuser or self.couch_user.is_domain_admin(self.domain):
            settings_pages.append(
                {'title': ugettext_lazy("General Settings"),
                 'url': reverse('sms_settings', args=[self.domain])},
            )
            settings_pages.append(
                {'title': ugettext_lazy("Languages"),
                 'url': reverse('sms_languages', args=[self.domain])}
            )
        if settings_pages:
            items.append((_("Settings"), settings_pages))

        return items


class ProjectUsersTab(UITab):
    title = ugettext_noop("Users")
    view = "users_default"

    @property
    def is_viewable(self):
        return self.domain and (self.couch_user.can_edit_commcare_users() or
                                self.couch_user.can_edit_web_users())

    @property
    def is_active_shortcircuit(self):
        if not self.domain:
            return False

    @property
    @memoized
    def is_active(self):
        if super(ProjectUsersTab, self).is_active:
            return True

        if not self.domain:
            return False

        cloudcare_settings_url = reverse('cloudcare_app_settings',
                                         args=[self.domain])
        full_path = self._request.get_full_path()
        return full_path.startswith(cloudcare_settings_url)

    @property
    def can_view_cloudcare(self):
        return has_privilege(self._request, privileges.CLOUDCARE) and self.couch_user.is_domain_admin()

    @property
    def sidebar_items(self):
        items = []

        if self.couch_user.can_edit_commcare_users():
            def commcare_username(request=None, couch_user=None, **context):
                if (couch_user.user_id != request.couch_user.user_id or
                        couch_user.is_commcare_user()):
                    username = couch_user.username_in_report
                    if couch_user.is_deleted():
                        username += " (%s)" % _("Deleted")
                    return mark_safe(username)
                else:
                    return None

            from corehq.apps.users.views.mobile import \
                EditCommCareUserView, ConfirmBillingAccountForExtraUsersView
            mobile_users_menu = [
                {
                    'title': _('Mobile Workers'),
                    'url': reverse('commcare_users', args=[self.domain]),
                    'description': _(
                        "Create and manage users for CommCare and CloudCare."),
                    'subpages': [
                        {'title': commcare_username,
                         'urlname': EditCommCareUserView.urlname},
                        {'title': _('New Mobile Worker'),
                         'urlname': 'add_commcare_account',
                         'show_in_dropdown': True,
                         'show_in_first_level': True},
                        {'title': _('Bulk Upload'),
                         'urlname': 'upload_commcare_users'},
                        {'title': ConfirmBillingAccountForExtraUsersView.page_title,
                         'urlname': ConfirmBillingAccountForExtraUsersView.urlname},
                    ],
                    'show_in_dropdown': True,
                },
                {
                    'title': _('Groups'),
                    'url': reverse('all_groups', args=[self.domain]),
                    'description': _("""Create and manage
                        reporting and case sharing groups
                        for Mobile Workers."""),
                    'subpages': [
                        {'title': lambda **context: (
                            "%s %s" % (_("Editing"), context['group'].name)),
                         'urlname': 'group_members'},
                        {'title': _('Membership Info'),
                         'urlname': 'group_membership'}
                    ],
                    'show_in_dropdown': True,
                }
            ]

            if self.can_view_cloudcare:
                mobile_users_menu.append({
                    'title': _('CloudCare Permissions'),
                    'url': reverse('cloudcare_app_settings',
                                   args=[self.domain])
                })

            items.append((_('Application Users'), mobile_users_menu))

        if self.couch_user.can_edit_web_users():
            def web_username(request=None, couch_user=None, **context):
                if (couch_user.user_id != request.couch_user.user_id or
                        not couch_user.is_commcare_user()):
                    username = couch_user.human_friendly_name
                    if couch_user.is_deleted():
                        username += " (%s)" % _("Deleted")
                    return mark_safe(username)
                else:
                    return None

            from corehq.apps.users.views import (
                EditWebUserView,
                EditMyAccountDomainView,
                get_web_user_list_view,
            )
            items.append((_('Project Users'), [
                {
                    'title': get_web_user_list_view(self._request).page_title,
                    'url': reverse(get_web_user_list_view(self._request).urlname, args=[self.domain]),
                    'description': _("Grant other CommCare HQ users access to your project and manage user roles."),
                    'subpages': [
                        {
                            'title': _("Invite Web User"),
                            'urlname': 'invite_web_user'
                        },
                        {
                            'title': web_username,
                            'urlname': EditWebUserView.urlname
                        },
                        {
                            'title': _('My Information'),
                            'urlname': EditMyAccountDomainView.urlname
                        }
                    ],
                    'show_in_dropdown': True,
                }
            ]))

        if self.project.locations_enabled:
            from corehq.apps.locations.views import (
                LocationsListView,
                NewLocationView,
                EditLocationView,
                LocationImportView,
                LocationImportStatusView,
                LocationFieldsView,
                LocationTypesView,
            )
            from corehq.apps.locations.permissions import (
                user_can_edit_location_types
            )

            locations_config = [{
                'title': LocationsListView.page_title,
                'url': reverse(LocationsListView.urlname, args=[self.domain]),
                'show_in_dropdown': True,
                'subpages': [
                    {
                        'title': NewLocationView.page_title,
                        'urlname': NewLocationView.urlname,
                    },
                    {
                        'title': EditLocationView.page_title,
                        'urlname': EditLocationView.urlname,
                    },
                    {
                        'title': LocationImportView.page_title,
                        'urlname': LocationImportView.urlname,
                    },
                    {
                        'title': LocationImportStatusView.page_title,
                        'urlname': LocationImportStatusView.urlname,
                    },
                    {
                        'title': LocationFieldsView.page_name(),
                        'urlname': LocationFieldsView.urlname,
                    },
                ]
            }]

            if user_can_edit_location_types(self.couch_user, self.project):
                locations_config.append({
                    'title': LocationTypesView.page_title,
                    'url': reverse(LocationTypesView.urlname, args=[self.domain]),
                    'show_in_dropdown': True,
                })
            items.append((_('Locations'), locations_config))

        return items


class ProjectSettingsTab(UITab):
    title = ugettext_noop("Project Settings")
    view = 'domain_settings_default'

    @property
    def is_viewable(self):
        return (self.domain and self.couch_user and
                self.couch_user.is_domain_admin(self.domain))

    @property
    def sidebar_items(self):
        from corehq.apps.domain.views import (FeatureFlagsView,
                                              FeaturePreviewsView,
                                              TransferDomainView)

        items = []
        user_is_admin = self.couch_user.is_domain_admin(self.domain)

        project_info = []

        if user_is_admin:
            from corehq.apps.domain.views import EditBasicProjectInfoView, EditPrivacySecurityView

            project_info.extend([
                {
                    'title': _(EditBasicProjectInfoView.page_title),
                    'url': reverse(EditBasicProjectInfoView.urlname, args=[self.domain])
                },
                {
                    'title': _(EditPrivacySecurityView.page_title),
                    'url': reverse(EditPrivacySecurityView.urlname, args=[self.domain])
                }
            ])

        from corehq.apps.domain.views import EditMyProjectSettingsView
        project_info.append({
            'title': _(EditMyProjectSettingsView.page_title),
            'url': reverse(EditMyProjectSettingsView.urlname, args=[self.domain])
        })

        if toggles.DHIS2_DOMAIN.enabled(self.domain):
            from corehq.apps.domain.views import EditDhis2SettingsView
            project_info.append({
                'title': _(EditDhis2SettingsView.page_title),
                'url': reverse(EditDhis2SettingsView.urlname, args=[self.domain])
            })

        can_view_orgs = (user_is_admin
                         and self.project and self.project.organization
                         and has_privilege(self._request, privileges.CROSS_PROJECT_REPORTS))

        if can_view_orgs:
            from corehq.apps.domain.views import OrgSettingsView
            project_info.append({
                'title': _(OrgSettingsView.page_title),
                'url': reverse(OrgSettingsView.urlname, args=[self.domain])
            })

        items.append((_('Project Information'), project_info))

        if user_is_admin:
            administration = [
                {
                    'title': _('CommCare Exchange'),
                    'url': reverse('domain_snapshot_settings', args=[self.domain])
                },
                {
                    'title': _('Multimedia Sharing'),
                    'url': reverse('domain_manage_multimedia', args=[self.domain])
                }
            ]

            def forward_name(repeater_type=None, **context):
                if repeater_type == 'FormRepeater':
                    return _("Forward Forms")
                elif repeater_type == 'ShortFormRepeater':
                    return _("Forward Form Stubs")
                elif repeater_type == 'CaseRepeater':
                    return _("Forward Cases")

            administration.extend([
                {'title': _('Data Forwarding'),
                 'url': reverse('domain_forwarding', args=[self.domain]),
                 'subpages': [
                     {
                         'title': forward_name,
                         'urlname': 'add_repeater',
                     },
                     {
                         'title': forward_name,
                         'urlname': 'add_form_repeater',
                     },
                ]}
            ])

            administration.append({
                'title': _(FeaturePreviewsView.page_title),
                'url': reverse(FeaturePreviewsView.urlname, args=[self.domain])
            })

            if toggles.TRANSFER_DOMAIN.enabled(self.domain):
                administration.append({
                    'title': _(TransferDomainView.page_title),
                    'url': reverse(TransferDomainView.urlname, args=[self.domain])
                })
            items.append((_('Project Administration'), administration))

        from corehq.apps.users.models import WebUser
        if isinstance(self.couch_user, WebUser):
            user_is_billing_admin, billing_account =\
                BillingAccountAdmin.get_admin_status_and_account(
                    self.couch_user, self.domain)
            if user_is_billing_admin or self.couch_user.is_superuser:
                from corehq.apps.domain.views import (
                    DomainSubscriptionView, EditExistingBillingAccountView,
                    DomainBillingStatementsView, ConfirmSubscriptionRenewalView,
                    InternalSubscriptionManagementView,
                )
                subscription = [
                    {
                        'title': DomainSubscriptionView.page_title,
                        'url': reverse(DomainSubscriptionView.urlname,
                                       args=[self.domain]),
                        'subpages': [
                            {
                                'title': ConfirmSubscriptionRenewalView.page_title,
                                'urlname': ConfirmSubscriptionRenewalView.urlname,
                                'url': reverse(
                                    ConfirmSubscriptionRenewalView.urlname,
                                    args=[self.domain]),
                            }
                        ]
                    },
                ]
                if billing_account is not None:
                    subscription.append(
                        {
                            'title':  EditExistingBillingAccountView.page_title,
                            'url': reverse(EditExistingBillingAccountView.urlname,
                                           args=[self.domain]),
                        },
                    )
                if (billing_account is not None
                        and Invoice.exists_for_domain(self.domain)):
                    subscription.append(
                        {
                            'title': DomainBillingStatementsView.page_title,
                            'url': reverse(DomainBillingStatementsView.urlname,
                                           args=[self.domain]),
                        }
                    )
                if self.couch_user.is_superuser:
                    subscription.append({
                        'title': _('Internal Subscription Management (Dimagi Only)'),
                        'url': reverse(
                            InternalSubscriptionManagementView.urlname,
                            args=[self.domain],
                        )
                    })
                items.append((_('Subscription'), subscription))

        if any(toggles.PRIME_RESTORE.enabled(item) for item in [self.couch_user.username, self.domain]):
            from corehq.apps.ota.views import PrimeRestoreCacheView
            project_tools = [
                {
                    'title': _(PrimeRestoreCacheView.page_title),
                    'url': reverse(PrimeRestoreCacheView.urlname,
                                   args=[self.domain])
                },
            ]
            items.append((_('Project Tools'), project_tools))

        if self.couch_user.is_superuser:
            from corehq.apps.domain.views import EditInternalDomainInfoView, \
                EditInternalCalculationsView
            internal_admin = [
                {
                    'title': _(EditInternalDomainInfoView.page_title),
                    'url': reverse(EditInternalDomainInfoView.urlname,
                                   args=[self.domain])
                },
                {
                    'title': _(EditInternalCalculationsView.page_title),
                    'url': reverse(EditInternalCalculationsView.urlname,
                                   args=[self.domain])
                },
                {
                    'title': _(FeatureFlagsView.page_title),
                    'url': reverse(FeatureFlagsView.urlname, args=[self.domain])
                },
            ]
            items.append((_('Internal Data (Dimagi Only)'), internal_admin))

        return items


class MySettingsTab(UITab):
    title = ugettext_noop("My Settings")
    view = 'default_my_settings'

    @property
    def is_viewable(self):
        return self.couch_user is not None

    @property
    def sidebar_items(self):
        from corehq.apps.settings.views import MyAccountSettingsView, \
            MyProjectsList, ChangeMyPasswordView
        items = [
            (_("Manage My Settings"), (
                {
                    'title': _(MyAccountSettingsView.page_title),
                    'url': reverse(MyAccountSettingsView.urlname),
                },
                {
                    'title': _(MyProjectsList.page_title),
                    'url': reverse(MyProjectsList.urlname),
                },
                {
                    'title': _(ChangeMyPasswordView.page_title),
                    'url': reverse(ChangeMyPasswordView.urlname),
                },
            ))
        ]
        return items


class AdminReportsTab(UITab):
    title = ugettext_noop("Admin Reports")
    view = "corehq.apps.hqadmin.views.default"

    @property
    def sidebar_items(self):
        # todo: convert these to dispatcher-style like other reports
        if (self.couch_user and
                (not self.couch_user.is_superuser and
                 toggles.IS_DEVELOPER.enabled(self.couch_user.username))):
            return [
                (_('Administrative Reports'), [
                    {'title': _('System Info'),
                     'url': reverse('system_info')},
                ])]

        admin_operations = []

        if self.couch_user and self.couch_user.is_staff:
            from corehq.apps.hqadmin.views import AuthenticateAs
            admin_operations.extend([
                {'title': _('Mass Email Users'),
                 'url': reverse('mass_email')},
                {'title': _('PillowTop Errors'),
                 'url': reverse('admin_report_dispatcher',
                                args=('pillow_errors',))},
                {'title': _('Login as another user'),
                 'url': reverse(AuthenticateAs.urlname)},
            ])
        return [
            (_('Administrative Reports'), [
                {'title': _('Project Space List'),
                 'url': reverse('admin_report_dispatcher', args=('domains',))},
                {'title': _('User List'),
                 'url': reverse('admin_report_dispatcher', args=('user_list',))},
                {'title': _('Application List'),
                 'url': reverse('admin_report_dispatcher', args=('app_list',))},
                {'title': _('Message Logs Across All Domains'),
                 'url': reverse('message_log_report')},
                {'title': _('CommCare Versions'),
                 'url': reverse('commcare_version_report')},
                {'title': _('System Info'),
                 'url': reverse('system_info')},
                {'title': _('Loadtest Report'),
                 'url': reverse('loadtest_report')},
            ]),
            (_('Administrative Operations'), admin_operations),
            (_('CommCare Reports'), [
                {
                    'title': report.name,
                    'url': '%s?%s' % (reverse('admin_report_dispatcher',
                                              args=(report.slug,)),
                                      urlencode(report.default_params))
                } for report in [
                    RealProjectSpacesReport,
                    CommConnectProjectSpacesReport,
                    CommTrackProjectSpacesReport,
                ]
            ]),
        ]

    @property
    def is_viewable(self):
        return (self.couch_user and
                (self.couch_user.is_superuser or
                 toggles.IS_DEVELOPER.enabled(self.couch_user.username)))


class AccountingTab(UITab):
    title = ugettext_noop("Accounting")
    view = "accounting_default"
    dispatcher = AccountingAdminInterfaceDispatcher

    @property
    def is_viewable(self):
        return is_accounting_admin(self._request.user)

    @property
    @memoized
    def sidebar_items(self):
        items = super(AccountingTab, self).sidebar_items

        from corehq.apps.accounting.views import ManageAccountingAdminsView
        items.append(('Permissions', (
            {
                'title': ManageAccountingAdminsView.page_title,
                'url': reverse(ManageAccountingAdminsView.urlname),
            },
        )))

        from corehq.apps.accounting.views import (
            TriggerInvoiceView, TriggerBookkeeperEmailView,
            TestRenewalEmailView,
        )
        items.append(('Other Actions', (
            {
                'title': TriggerInvoiceView.page_title,
                'url': reverse(TriggerInvoiceView.urlname),
            },
            {
                'title': TriggerBookkeeperEmailView.page_title,
                'url': reverse(TriggerBookkeeperEmailView.urlname),
            },
            {
                'title': TestRenewalEmailView.page_title,
                'url': reverse(TestRenewalEmailView.urlname),
            }
        )))
        return items


class SMSAdminTab(UITab):
    title = ugettext_noop("SMS Connectivity & Billing")
    view = "default_sms_admin_interface"
    dispatcher = SMSAdminInterfaceDispatcher

    @property
    @memoized
    def sidebar_items(self):
        items = super(SMSAdminTab, self).sidebar_items
        items.append((_('SMS Connectivity'), [
            {'title': _('SMS Connections'),
             'url': reverse('list_backends'),
             'subpages': [
                 {'title': _('Add Connection'),
                  'urlname': 'add_backend'},
                 {'title': _('Edit Connection'),
                  'urlname': 'edit_backend'},
            ]},
            {'title': _('SMS Country-Connection Map'),
             'url': reverse('global_backend_map')},
        ]))
        return items

    @property
    def is_viewable(self):
        return self.couch_user and self.couch_user.is_superuser


class FeatureFlagsTab(UITab):
    title = ugettext_noop("Feature Flags")
    view = "toggle_list"

    @property
    def is_viewable(self):
        return self.couch_user and self.couch_user.is_superuser


class AdminTab(UITab):
    title = ugettext_noop("Admin")
    view = "corehq.apps.hqadmin.views.default"
    subtab_classes = (
        AdminReportsTab,
        SMSAdminTab,
        AccountingTab,
        FeatureFlagsTab
    )

    @property
    def dropdown_items(self):
        if (self.couch_user and not self.couch_user.is_superuser
                and (toggles.IS_DEVELOPER.enabled(self.couch_user.username))):
            return [
                dropdown_dict(_("System Info"), url=reverse("system_info")),
                dropdown_dict(_("Feature Flags"), url=reverse("toggle_list")),
            ]

        submenu_context = [
            dropdown_dict(_("Reports"), is_header=True),
            dropdown_dict(_("Admin Reports"), url=reverse("default_admin_report")),
            dropdown_dict(_("System Info"), url=reverse("system_info")),
            dropdown_dict(_("Management"), is_header=True),
            dropdown_dict(mark_for_escaping(_("Commands")),
                          url=reverse("management_commands")),
            # dropdown_dict(mark_for_escaping("HQ Announcements"),
            #                      url=reverse("default_announcement_admin")),
        ]
        try:
            if AccountingTab(self._request, self._current_url_name).is_viewable:
                submenu_context.append(
                    dropdown_dict(AccountingTab.title, url=reverse('accounting_default'))
                )
        except Exception:
            pass
        try:
            submenu_context.append(dropdown_dict(
                mark_for_escaping(_("Old SMS Billing")),
                url=reverse("billing_default")))
        except Exception:
            pass
        submenu_context.extend([
            dropdown_dict(_("SMS Connectivity & Billing"), url=reverse("default_sms_admin_interface")),
            dropdown_dict(_("Feature Flags"), url=reverse("toggle_list")),
            dropdown_dict(None, is_divider=True),
            dropdown_dict(_("Django Admin"), url="/admin")
        ])
        return submenu_context

    @property
    def is_viewable(self):
        return (self.couch_user and
                (self.couch_user.is_superuser or
                 toggles.IS_DEVELOPER.enabled(self.couch_user.username)))


class ExchangeTab(UITab):
    title = ugettext_noop("Exchange")
    view = "corehq.apps.appstore.views.appstore"

    @property
    def dropdown_items(self):
        submenu_context = None
        if self.domain and self.couch_user.is_domain_admin(self.domain):
            submenu_context = [
                dropdown_dict(_("CommCare Exchange"), url=reverse("appstore")),
                dropdown_dict(
                    _("Publish this project"),
                    url=reverse("domain_snapshot_settings",
                                args=[self.domain]))
            ]
        return submenu_context

    @property
    def is_viewable(self):
        couch_user = self.couch_user
        return (self.domain and couch_user and couch_user.can_edit_apps() and
                (couch_user.is_member_of(self.domain) or couch_user.is_superuser))


class OrgTab(UITab):
    @property
    def is_viewable(self):
        return (self.org and self.couch_user and
                (self.couch_user.is_member_of_org(self.org) or
                    self.couch_user.is_superuser))


class OrgReportTab(OrgTab):
    title = ugettext_noop("Reports")
    view = "corehq.apps.orgs.views.base_report"

    @property
    def dropdown_items(self):
        return [
            dropdown_dict(
                _("Projects Table"),
                url=reverse("orgs_report", args=(self.org.name,))),
            dropdown_dict(
                _("Form Data"),
                url=reverse("orgs_stats", args=(self.org.name, "forms"))),
            dropdown_dict(
                _("Case Data"),
                url=reverse("orgs_stats", args=(self.org.name, "cases"))),
            dropdown_dict(
                _("User Data"),
                url=reverse("orgs_stats", args=(self.org.name, "users"))),
        ]


class OrgSettingsTab(OrgTab):
    title = ugettext_noop("Settings")
    view = "corehq.apps.orgs.views.orgs_landing"

    @property
    def dropdown_items(self):
        return [
            dropdown_dict(
                _("Projects"),
                url=reverse("orgs_landing", args=(self.org.name,))),
            dropdown_dict(
                _("Teams"),
                url=reverse("orgs_teams", args=(self.org.name,))),
            dropdown_dict(
                _("Members"),
                url=reverse("orgs_members", args=(self.org.name,))),
        ]


class MaintenanceAlert(models.Model):
    created = models.DateTimeField(auto_now_add=True)
    modified = models.DateTimeField(auto_now_add=True)
    active = models.BooleanField(default=False)

    text = models.TextField()

    @property
    def html(self):
        return mark_up_urls(self.text)<|MERGE_RESOLUTION|>--- conflicted
+++ resolved
@@ -41,14 +41,6 @@
 from corehq.apps.reports.dispatcher import (ProjectReportDispatcher,
                                             CustomProjectReportDispatcher)
 from corehq.apps.reports.models import ReportConfig
-<<<<<<< HEAD
-
-from corehq.apps.announcements.dispatcher import (
-    HQAnnouncementAdminInterfaceDispatcher)
-=======
-from corehq.apps.adm.dispatcher import (ADMAdminInterfaceDispatcher,
-                                        ADMSectionDispatcher)
->>>>>>> 08f68a2a
 from django.db import models
 
 
