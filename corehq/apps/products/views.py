import json
from io import BytesIO

from django.contrib import messages
from django.http import Http404, HttpResponse, HttpResponseRedirect
from django.http.response import HttpResponseServerError
from django.shortcuts import render
from django.urls import reverse
from django.utils.translation import ugettext as _
from django.utils.translation import ugettext_noop
from django.views.decorators.http import require_POST

from couchdbkit import ResourceNotFound
from memoized import memoized

from couchexport.models import Format
from couchexport.writers import Excel2007ExportWriter
from dimagi.utils.couch.database import iter_docs
from dimagi.utils.web import json_response
from soil.exceptions import TaskFailedError
from soil.util import expose_cached_download, get_download_context

from corehq.apps.commtrack.exceptions import DuplicateProductCodeException
from corehq.apps.commtrack.util import (
    encode_if_needed,
    get_or_create_default_program,
)
from corehq.apps.commtrack.views import BaseCommTrackManageView
from corehq.apps.custom_data_fields.edit_entity import CustomDataEditor
from corehq.apps.custom_data_fields.edit_model import CustomDataModelMixin
from corehq.apps.custom_data_fields.models import CustomDataFieldsDefinition
from corehq.apps.domain.decorators import (
    domain_admin_required,
    login_and_domain_required,
)
from corehq.apps.hqwebapp.utils import get_bulk_upload_form
from corehq.apps.products.forms import ProductForm
from corehq.apps.products.models import Product, SQLProduct
from corehq.apps.products.tasks import import_products_async
from corehq.apps.programs.models import Program
from corehq.util.files import file_extention_from_filename


@require_POST
@domain_admin_required
def archive_product(request, domain, prod_id, archive=True):
    """
    Archive product
    """
    product = Product.get(prod_id)
    product.archive()
    return json_response({
        'success': True,
        'message': _("Product '{product_name}' has successfully been {action}.").format(
            product_name=product.name,
            action="archived",
        )
    })


@require_POST
@domain_admin_required
def unarchive_product(request, domain, prod_id, archive=True):
    """
    Unarchive product
    """
    product = Product.get(prod_id)
    try:
        product.unarchive()
    except DuplicateProductCodeException:
        success = False
        message = _("Another product is already using the Product ID '{product_id}'").format(
            product_id=product.code
        )
    else:
        success = True
        message = _("Product '{product_name}' has successfully been {action}.").format(
            product_name=product.name,
            action="unarchived",
        )
    return json_response({
        'success': success,
        'message': message,
        'product_id': prod_id
    })


class ProductListView(BaseCommTrackManageView):
    # todo mobile workers shares this type of view too---maybe there should be a class for this?
    urlname = 'commtrack_product_list'
    template_name = 'products/manage/products.html'
    page_title = ugettext_noop("Products")

    DEFAULT_LIMIT = 10

    @property
    def page(self):
        return int(self.request.GET.get('page', 1))

    @property
    def limit(self):
        return int(self.request.GET.get('limit', self.DEFAULT_LIMIT))

    @property
    def show_only_inactive(self):
        return bool(json.loads(self.request.GET.get('show_inactive', 'false')))

    @property
    def product_queryset(self):
        return (SQLProduct.objects
                .filter(domain=self.domain,
                        is_archived=self.show_only_inactive)
                .order_by('name'))

    @property
    @memoized
    def total(self):
        return self.product_queryset.count()

    @property
    def page_context(self):
        return {
            'archive_help_text': _(
                "Archive a product to stop showing data for it in \
                reports and on mobile applications. Archiving is \
                completely reversible, so you can always reactivate \
                it later."
            ),
            'show_inactive': self.show_only_inactive,
            'pagination_limit_options': list(range(self.DEFAULT_LIMIT, 51, self.DEFAULT_LIMIT)),
            'program_product_options': {
                'total': self.total,
                'start_page': self.page,
                'limit': self.limit,
                'show_inactive': self.show_only_inactive,
                'list_url': reverse('commtrack_product_fetch', args=[self.domain]),
            },
        }


class FetchProductListView(ProductListView):
    urlname = 'commtrack_product_fetch'

    @property
    def product_data(self):
        start = (self.page - 1) * self.limit
        end = start + self.limit
        return list(map(self.make_product_dict, self.product_queryset[start:end]))

    def make_product_dict(self, product):
        archive_config = self.get_archive_config()
        return {
            'name': product.name,
            'product_id': product.product_id,
            'code': product.code,
            'unit': product.units,
            'description': product.description,
            'program': self.program_name(product),
            'edit_url': reverse(
                'commtrack_product_edit',
                kwargs={'domain': self.domain, 'prod_id': product.product_id}
            ),
            'archive_action_desc': archive_config['archive_text'],
            'archive_action_text': archive_config['archive_action'],
            'archive_url': reverse(
                archive_config['archive_url'],
                kwargs={'domain': self.domain, 'prod_id': product.product_id}
            ),
        }

    @property
    @memoized
    def programs_by_id(self):
        return {p._id: p.name for p in Program.by_domain(self.domain)}

    def program_name(self, product):
        if product.program_id:
            return self.programs_by_id[product.program_id]
        else:
            program = get_or_create_default_program(self.domain)
            product.program_id = program.get_id
            product.save()
            return program.name

    def get_archive_config(self):
        if self.show_only_inactive:
            return {
                'archive_action': _("Un-Archive"),
                'archive_url': 'unarchive_product',
                'archive_text': _(
                    "This will re-activate the product, and the product will "
                    "show up in reports again."
                ),
            }
        else:
            return {
                'archive_action': _("Archive"),
                'archive_url': 'archive_product',
                'archive_text': _(
                    "As a result of archiving, this product will no longer "
                    "appear in reports. This action is reversable; you can "
                    "reactivate this product by viewing Show Archived "
                    "Products and clicking 'Unarchive'."
                ),
            }

    def get(self, request, *args, **kwargs):
        return HttpResponse(json.dumps({
            'success': True,
            'current_page': int(self.page),
            'data_list': self.product_data,
        }), 'text/json')


class NewProductView(BaseCommTrackManageView):
    urlname = 'commtrack_product_new'
    page_title = ugettext_noop("New Product")
    template_name = 'products/manage/product.html'

    @property
    @memoized
    def product(self):
        return Product(domain=self.domain)

    @property
    def parent_pages(self):
        return [{
            'title': ProductListView.page_title,
            'url': reverse(ProductListView.urlname, args=[self.domain]),
        }]

    @property
    @memoized
    def new_product_form(self):
        if self.request.method == 'POST':
            return ProductForm(self.product, self.request.POST)
        return ProductForm(self.product)

    @property
    def page_context(self):
        return {
            'product': self.product,
            'form': self.new_product_form,
            'data_fields_form': self.custom_data.form,
        }

    @property
    @memoized
    def custom_data(self):
        return CustomDataEditor(
            field_view=ProductFieldsView,
            domain=self.domain,
            required_only=True,
            post_dict=self.request.POST if self.request.method == "POST" else None,
        )

    def post(self, request, *args, **kwargs):
        if all([self.new_product_form.is_valid(),
                self.custom_data.is_valid()]):
            self.product.product_data = self.custom_data.get_data_to_save()
            self.new_product_form.save(self.product)
            messages.success(request, _("Product saved!"))
            return HttpResponseRedirect(reverse(ProductListView.urlname, args=[self.domain]))
        return self.get(request, *args, **kwargs)


class UploadProductView(BaseCommTrackManageView):
    urlname = 'commtrack_upload_products'
    page_title = ugettext_noop("Import Products")
    template_name = 'hqwebapp/bulk_upload.html'

    @property
    def page_context(self):
        context = {
            'bulk_upload': {
                "download_url": reverse("product_export", args=(self.domain,)),
                "adjective": _("product"),
                "plural_noun": _("products"),
            },
        }
        context.update({
            'bulk_upload_form': get_bulk_upload_form(context),
        })
        return context

    @property
    def parent_pages(self):
        return [{
            'title': ProductListView.page_title,
            'url': reverse(ProductListView.urlname, args=[self.domain]),
        }]

    def post(self, request, *args, **kwargs):
        upload = request.FILES.get('bulk_upload_file')
        if not upload:
            messages.error(request, _('no file uploaded'))
            return self.get(request, *args, **kwargs)
        elif not upload.name.endswith('.xlsx'):
            messages.error(request, _('please use xlsx format only'))
            return self.get(request, *args, **kwargs)

        domain = args[0]
        # stash this in soil to make it easier to pass to celery
        file_ref = expose_cached_download(
            upload.read(),
            expiry=1*60*60,
            file_extension=file_extention_from_filename(upload.name)
        )
        task = import_products_async.delay(
            domain,
            file_ref.download_id,
        )
        file_ref.set_task(task)
        return HttpResponseRedirect(
            reverse(
                ProductImportStatusView.urlname,
                args=[domain, file_ref.download_id]
            )
        )


class ProductImportStatusView(BaseCommTrackManageView):
    urlname = 'product_import_status'
    page_title = ugettext_noop('Product Import Status')

    def get(self, request, *args, **kwargs):
        context = super(ProductImportStatusView, self).main_context
        context.update({
            'domain': self.domain,
            'download_id': kwargs['download_id'],
            'poll_url': reverse('product_importer_job_poll', args=[self.domain, kwargs['download_id']]),
            'title': _("Product Import Status"),
            'progress_text': _("Importing your data. This may take some time..."),
            'error_text': _("Problem importing data! Please try again or report an issue."),
        })
        return render(request, 'hqwebapp/soil_status_full.html', context)

    def page_url(self):
        return reverse(self.urlname, args=self.args, kwargs=self.kwargs)


@login_and_domain_required
def product_importer_job_poll(request, domain, download_id,
                              template="products/manage/partials/product_upload_status.html"):
    try:
        context = get_download_context(download_id)
    except TaskFailedError:
        return HttpResponseServerError()

    context.update({
        'on_complete_short': _('Import complete.'),
        'on_complete_long': _('Product importing has finished'),

    })
    return render(request, template, context)


def download_products(request, domain):
    def _parse_custom_properties(product):
        product_data_model = CustomDataFieldsDefinition.get_or_create(
            domain,
            ProductFieldsView.field_type
        )
<<<<<<< HEAD
        product_data_fields = [f.slug for f in product_data_model.field_set.all()]
=======
        product_data_fields = [f.slug for f in product_data_model.get_fields()]
>>>>>>> a9046de9

        model_data = {}
        uncategorized_data = {}

        for prop, val in product.product_data.items():
            if prop in product_data_fields:
                model_data['data: ' + prop] = encode_if_needed(val)
            else:
                uncategorized_data['uncategorized_data: ' + prop] = encode_if_needed(val)

        return model_data, uncategorized_data

    def _get_products(domain):
        product_ids = SQLProduct.objects.filter(domain=domain).product_ids()
        for p_doc in iter_docs(Product.get_db(), product_ids):
            # filter out archived products from export
            if not ('is_archived' in p_doc and p_doc['is_archived']):
                yield Product.wrap(p_doc)

    def _build_row(keys, product):
        row = []
        for key in keys:
            row.append(product.get(key, '') or '')

        return row

    file = BytesIO()
    writer = Excel2007ExportWriter()

    product_keys = [
        'id',
        'name',
        'unit',
        'product_id',
        'description',
        'category',
        'program_id',
        'cost',
    ]

    model_data = set()
    uncategorized_data = set()
    products = []

    for product in _get_products(domain):
        product_dict = product.to_dict()

        product_model, product_uncategorized = _parse_custom_properties(product)

        model_data.update(product_model)
        uncategorized_data.update(product_uncategorized)

        product_dict.update(product_model)
        product_dict.update(product_uncategorized)

        products.append(product_dict)

    keys = product_keys + list(model_data) + list(uncategorized_data)

    writer.open(
        header_table=[
            ('products', [keys])
        ],
        file=file,
    )

    for product in products:
        writer.write([('products', [_build_row(keys, product)])])

    writer.close()

    response = HttpResponse(content_type=Format.from_format('xlsx').mimetype)
    response['Content-Disposition'] = 'attachment; filename="products.xlsx"'
    response.write(file.getvalue())
    return response


class EditProductView(NewProductView):
    urlname = 'commtrack_product_edit'
    page_title = ugettext_noop("Edit Product")

    @property
    def product_id(self):
        try:
            return self.kwargs['prod_id']
        except KeyError:
            raise Http404()

    @property
    @memoized
    def product(self):
        try:
            return Product.get(self.product_id)
        except ResourceNotFound:
            raise Http404()

    @property
    def page_name(self):
        return _("Edit %s") % self.product.name

    @property
    def page_url(self):
        return reverse(self.urlname, args=[self.domain, self.product_id])

    @property
    @memoized
    def custom_data(self):
        return CustomDataEditor(
            field_view=ProductFieldsView,
            domain=self.domain,
            existing_custom_data=self.product.product_data,
            post_dict=self.request.POST if self.request.method == "POST" else None,
        )


class ProductFieldsView(CustomDataModelMixin, BaseCommTrackManageView):
    urlname = 'product_fields_view'
    field_type = 'ProductFields'
    entity_string = _("Product")
    template_name = "custom_data_fields/custom_data_fields.html"<|MERGE_RESOLUTION|>--- conflicted
+++ resolved
@@ -361,11 +361,7 @@
             domain,
             ProductFieldsView.field_type
         )
-<<<<<<< HEAD
-        product_data_fields = [f.slug for f in product_data_model.field_set.all()]
-=======
         product_data_fields = [f.slug for f in product_data_model.get_fields()]
->>>>>>> a9046de9
 
         model_data = {}
         uncategorized_data = {}
