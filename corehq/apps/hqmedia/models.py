--- conflicted
+++ resolved
@@ -496,14 +496,10 @@
                             media.append(ApplicationMediaReference(image, media_class=CommCareImage, **media_kwargs))
                     for audio in parsed.audio_references:
                         if audio:
-<<<<<<< HEAD
-                            media.append(ApplicationMediaReference(audio, media_type=CommCareAudio, **media_kwargs))
+                            media.append(ApplicationMediaReference(audio, media_class=CommCareAudio, **media_kwargs))
                     for video in parsed.video_references:
                         if video:
-                            media.append(ApplicationMediaReference(video, media_type=CommCareVideo, **media_kwargs))
-=======
-                            media.append(ApplicationMediaReference(audio, media_class=CommCareAudio, **media_kwargs))
->>>>>>> 1f1272b7
+                            media.append(ApplicationMediaReference(video, media_class=CommCareVideo, **media_kwargs))
                 except (XFormValidationError, XFormError):
                     self.media_form_errors = True
         return media
