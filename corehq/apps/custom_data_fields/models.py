--- conflicted
+++ resolved
@@ -5,21 +5,6 @@
 from django.db import models
 from django.utils.translation import ugettext as _
 
-<<<<<<< HEAD
-=======
-from dimagi.ext.couchdbkit import (
-    BooleanProperty,
-    Document,
-    SchemaListProperty,
-    StringListProperty,
-    StringProperty,
-)
-from dimagi.ext.jsonobject import JsonObject
-from dimagi.utils.couch.migration import SyncCouchToSQLMixin, SyncSQLToCouchMixin
-
-from corehq.apps.cachehq.mixins import QuickCachedDocumentMixin
-
->>>>>>> a9046de9
 CUSTOM_DATA_FIELD_PREFIX = "data-field"
 # If mobile-worker is demo, this will be set to value 'demo'
 COMMCARE_USER_TYPE_KEY = 'user_type'
@@ -54,16 +39,9 @@
     choices = JSONField(default=list, null=True)
     regex = models.CharField(max_length=127, null=True)
     regex_msg = models.CharField(max_length=255, null=True)
-<<<<<<< HEAD
     definition = models.ForeignKey('CustomDataFieldsDefinition', on_delete=models.CASCADE)
 
-
-class CustomDataFieldsDefinition(models.Model):
-=======
-    definition = models.ForeignKey('SQLCustomDataFieldsDefinition', on_delete=models.CASCADE)
-
     class Meta:
-        db_table = "custom_data_fields_field"
         order_with_respect_to = "definition"
 
     def validate_choices(self, value):
@@ -91,17 +69,7 @@
             )
 
 
-class CustomDataField(JsonObject):
-    slug = StringProperty()
-    is_required = BooleanProperty(default=False)
-    label = StringProperty(default='')
-    choices = StringListProperty()
-    regex = StringProperty()
-    regex_msg = StringProperty()
-
-
-class SQLCustomDataFieldsDefinition(SyncSQLToCouchMixin, models.Model):
->>>>>>> a9046de9
+class CustomDataFieldsDefinition(models.Model):
     field_type = models.CharField(max_length=126)
     domain = models.CharField(max_length=255, null=True)
 
@@ -109,33 +77,6 @@
         unique_together = ('domain', 'field_type')
 
     @classmethod
-<<<<<<< HEAD
-=======
-    def _migration_get_fields(cls):
-        return ["domain", "field_type"]
-
-    def _migration_sync_to_couch(self, couch_obj):
-        for field_name in self._migration_get_fields():
-            value = getattr(self, field_name)
-            setattr(couch_obj, field_name, value)
-        couch_obj.fields = [
-            CustomDataField(
-                slug=field.slug,
-                is_required=field.is_required,
-                label=field.label,
-                choices=field.choices,
-                regex=field.regex,
-                regex_msg=field.regex_msg,
-            ) for field in self.get_fields()
-        ]
-        couch_obj.save(sync_to_sql=False)
-
-    @classmethod
-    def _migration_get_couch_model_class(cls):
-        return CustomDataFieldsDefinition
-
-    @classmethod
->>>>>>> a9046de9
     def get(cls, domain, field_type):
         return cls.objects.filter(domain=domain, field_type=field_type).first()
 
@@ -156,20 +97,15 @@
                 (required_only and not field.is_required)
                 or (not include_system and is_system_key(field.slug))
             )
-        order = self.get_sqlfield_order()
-        fields = [SQLField.objects.get(id=o) for o in order]
+        order = self.get_field_order()
+        fields = [Field.objects.get(id=o) for o in order]
         return [f for f in fields if _is_match(f)]
 
     # Note that this does not save
     def set_fields(self, fields):
-<<<<<<< HEAD
         self.field_set.all().delete()
         self.field_set.set(fields, bulk=False)
-=======
-        self.sqlfield_set.all().delete()
-        self.sqlfield_set.set(fields, bulk=False)
-        self.set_sqlfield_order([f.id for f in fields])
->>>>>>> a9046de9
+        self.set_field_order([f.id for f in fields])
 
     def get_validator(self):
         """
@@ -196,11 +132,7 @@
             return {}, {}
         model_data = {}
         uncategorized_data = {}
-<<<<<<< HEAD
-        slugs = {field.slug for field in self.field_set}
-=======
-        slugs = {field.slug for field in self.sqlfield_set.all()}
->>>>>>> a9046de9
+        slugs = {field.slug for field in self.field_set.all()}
         for k, v in data_dict.items():
             if k in slugs:
                 model_data[k] = v
@@ -209,44 +141,4 @@
             else:
                 uncategorized_data[k] = v
 
-<<<<<<< HEAD
-        return model_data, uncategorized_data
-=======
-        return model_data, uncategorized_data
-
-
-class CustomDataFieldsDefinition(SyncCouchToSQLMixin, QuickCachedDocumentMixin, Document):
-    """
-    Per-project user-defined fields such as custom user data.
-    """
-    field_type = StringProperty()
-    base_doc = "CustomDataFieldsDefinition"
-    domain = StringProperty()
-    fields = SchemaListProperty(CustomDataField)
-
-    @classmethod
-    def _migration_get_fields(cls):
-        return ["domain", "field_type"]
-
-    def _migration_sync_to_sql(self, sql_object):
-        for field_name in self._migration_get_fields():
-            value = getattr(self, field_name)
-            setattr(sql_object, field_name, value)
-        if not sql_object.id:
-            sql_object.save(sync_to_couch=False)
-        sql_object.set_fields([
-            SQLField(
-                slug=field.slug,
-                is_required=field.is_required,
-                label=field.label,
-                choices=field.choices,
-                regex=field.regex,
-                regex_msg=field.regex_msg,
-            ) for field in self.fields
-        ])
-        sql_object.save(sync_to_couch=False)
-
-    @classmethod
-    def _migration_get_sql_model_class(cls):
-        return SQLCustomDataFieldsDefinition
->>>>>>> a9046de9
+        return model_data, uncategorized_data