import time
from copy import deepcopy
from dateutil.relativedelta import relativedelta

from corehq.apps.es.cases import CaseES
from corehq.apps.es.domains import DomainES
from corehq.apps.es.forms import FormES
from corehq.apps.es.sms import SMSES
from corehq.apps.es.users import UserES
from corehq.apps.sms.mixin import SMSBackend
from corehq.elastic import es_query, ES_URLS


def format_return_data(shown_data, initial_value, datespan):
    return add_blank_data({
        'histo_data': {"All Domains": shown_data},
        'initial_values': {"All Domains": initial_value},
        'startdate': datespan.startdate_key_utc,
        'enddate': datespan.enddate_key_utc,
    }, datespan.startdate, datespan.enddate)

def add_blank_data(stat_data, start, end):
    histo_data = stat_data.get("histo_data", {}).get("All Domains", [])
    if not histo_data:
        new_stat_data = deepcopy(stat_data)
        new_stat_data["histo_data"]["All Domains"] = [
            {
                "count": 0,
                "time": timestamp,
            } for timestamp in [
                int(1000 * time.mktime(date.timetuple()))
                for date in [start, end]
            ]
        ]
        return new_stat_data
    return stat_data


def daterange(interval, start_date, end_date):
    """
    Generator that yields dates from start_date to end_date in the interval
    specified
    """
    cur_date = start_date
    if interval == 'day':
        step = relativedelta(days=1)
    elif interval == 'week':
        step = relativedelta(weeks=1)
    elif interval == 'month':
        step = relativedelta(months=1)
    elif interval == 'year':
        step = relativedelta(years=1)

    while cur_date < end_date:
        yield cur_date
        cur_date += step


def get_real_project_spaces():
    """
    Returns a set of names of real domains
    """
    real_domain_query = DomainES().real_domains().fields(['name'])
    real_domain_query_results = real_domain_query.run().raw_hits
    return {x['fields']['name'] for x in real_domain_query_results}


def get_sms_query(begin, end, facet_name, facet_terms, domains):
    """
    Returns query in domains from the begin to end
    """
    return (SMSES()
            .in_domains(domains)
            .received(gte=begin, lte=end)
            .terms_facet(facet_name, facet_terms, size=10000)
            .size(0))


def get_active_countries_stats_data(params, datespan, interval='month',
        datefield='received_on'):
    """
    Returns list of timestamps and how many countries were active in the 30 days
    before the timestamp
    """
    domain_facet = {'terms': {'field': 'domain'}}
    country_facet = {'terms': {'field': 'country'}}
    real_domains = get_real_project_spaces()

    histo_data = []
    for timestamp in daterange(interval, datespan.startdate, datespan.enddate):
        t = timestamp
        f = timestamp - relativedelta(days=30)
        form_query = (FormES()
            .in_domains(real_domains)
            .submitted(gte=f, lte=t)
            .facet('domains', domain_facet)
            .size(0))

        domains = form_query.run().facet('domains', "terms")
        domains = [x['term'] for x in domains]
        countries = (DomainES()
                .in_domains(domains)
                .facet('countries', country_facet))

        c = len(countries.run().facet('countries', 'terms'))
        if c > 0:
            histo_data.append({"count": c, "time": 1000 *
                time.mktime(timestamp.timetuple())})

    return format_return_data(histo_data, 0, datespan)


def get_active_domain_stats_data(params, datespan, interval='month',
        datefield='received_on'):
    """
    Returns list of timestamps and how many domains were active in the 30 days
    before the timestamp
    """
    real_domains = get_real_project_spaces()

    histo_data = []
    for timestamp in daterange(interval, datespan.startdate, datespan.enddate):
        t = timestamp
        f = timestamp - relativedelta(days=30)
        form_query = (FormES()
            .in_domains(real_domains)
            .submitted(gte=f, lte=t)
            .terms_facet('domains', 'domain')
            .size(0))

        domains = form_query.run().facet('domains', "terms")
        c = len(domains)
        if c > 0:
            histo_data.append({"count": c, "time": 1000 *
                time.mktime(timestamp.timetuple())})

    return format_return_data(histo_data, 0, datespan)


def get_active_mobile_users_data(params, datespan, interval='month',
        datefield='date'):
    """
    Returns list of timestamps and how many users of SMS were active in the
    30 days before the timestamp
    """

    real_domains = get_real_project_spaces()

    histo_data = []
    for timestamp in daterange(interval, datespan.startdate, datespan.enddate):
        t = timestamp
        f = timestamp - relativedelta(days=30)
        sms_query = get_sms_query(f, t, 'users', 'couch_recipient',
                real_domains).filter({"terms": params})
        users = sms_query.run().facet('users', "terms")
        c = len(users)
        if c > 0:
            histo_data.append({"count": c, "time":
                1000 * time.mktime(timestamp.timetuple())})

    return format_return_data(histo_data, 0, datespan)


def get_active_commconnect_domain_stats_data(params, datespan,
        interval='month', datefield='date'):
    """
    Returns list of timestamps and how many commconnect domains were active in
    the 30 days before the timestamp
    """
    real_domains = get_real_project_spaces()

    histo_data = []
    for timestamp in daterange(interval, datespan.startdate, datespan.enddate):
        t = timestamp
        f = timestamp - relativedelta(days=30)
        sms_query = get_sms_query(f, t, 'domains', 'domain', real_domains)
        domains = sms_query.run()
        c = len(domains.facet('domains', 'terms'))
        if c > 0:
            histo_data.append({"count": c, "time": 1000 *
                time.mktime(timestamp.timetuple())})

    return format_return_data(histo_data, 0, datespan)


def get_active_dimagi_owned_gateway_projects(params, datespan,
        interval='month', datefield='date'):
    """
    Returns list of timestamps and how many domains used a Dimagi owned gateway
    in the past thrity days before each timestamp
    """
    real_domains = get_real_project_spaces()

    dimagi_owned_backend = SMSBackend.view(
        "sms/global_backends",
        reduce=False
    ).all()

    dimagi_owned_backend_ids = [x['id'] for x in dimagi_owned_backend]
    backend_filter = {'terms': {'backend_id': dimagi_owned_backend_ids}}

    histo_data = []
    for timestamp in daterange(interval, datespan.startdate, datespan.enddate):
        t = timestamp
        f = timestamp - relativedelta(days=30)
        sms_query = get_sms_query(f, t, 'domains', 'domain', real_domains)
        domains = sms_query.filter(backend_filter).run()
        c = len(domains.facet('domains', 'terms'))
        if c > 0:
            histo_data.append({"count": c, "time": 1000 *
                time.mktime(timestamp.timetuple())})

    return format_return_data(histo_data, 0, datespan)
<<<<<<< HEAD


def get_countries_stats_data(params, datespan, interval='month',
        datefield='created_on'):
    """
    Returns list of timestamps and how many countries have been created
    """
    country_facet = {'terms': {'field': 'country'}}

    histo_data = []
    for timestamp in daterange(interval, datespan.startdate, datespan.enddate):
        countries = (DomainES()
                .real_domains()
                .created(lte=timestamp)
                .facet('countries', country_facet))

        c = len(countries.run().facet('countries', 'terms'))
        if c > 0:
            histo_data.append({"count": c, "time": 1000 *
                time.mktime(timestamp.timetuple())})

    return format_return_data(histo_data, 0, datespan)
=======
>>>>>>> 8ff553f3


def get_total_clients_data(params, datespan, interval='month',
        datefield='opened_on'):
    """
    Returns cases that have used SMS.
    Returned based on date case is opened
    """
    real_domains = get_real_project_spaces()

    sms_cases = (SMSES()
            .to_commcare_case()
            .in_domains(real_domains)
            .terms_facet('cases', 'couch_recipient', size=100000)
            .size(0))

    cases = [u['term'] for u in sms_cases.run().facet('cases', 'terms')]

    cases_after_date = (CaseES()
            .in_domains(real_domains)
            .filter({"ids": {"values": cases}})
            .opened_range(gte=datespan.startdate, lte=datespan.enddate)
            .date_histogram('date', datefield, interval)
            .size(0))

    histo_data = cases_after_date.run().facet('date', 'entries')

    cases_before_date = (CaseES()
            .in_domains(real_domains)
            .filter({"ids": {"values": cases}})
            .opened_range(lt=datespan.startdate)
            .size(0)).run().total

    return format_return_data(histo_data, cases_before_date, datespan)


def get_mobile_workers_data(params, datespan, interval='month',
        datefield='created_on'):
    """
    Returns mobile workers that have used SMS.
    Returned based on date mobile worker is created
    """
    real_domains = get_real_project_spaces()

    sms_users = (SMSES()
            .to_commcare_user()
            .in_domains(real_domains)
            .terms_facet('users', 'couch_recipient', 100000)
            .size(0))

    users = [u['term'] for u in sms_users.run().facet('users', 'terms')]

    users_after_date = (UserES()
            .in_domains(real_domains)
            .filter({"ids": {"values": users}})
            .mobile_users()
            .created(gte=datespan.startdate, lte=datespan.enddate)
            .date_histogram('date', datefield, interval)
            .size(0))

    histo_data = users_after_date.run().facet('date', 'entries')

    users_before_date = (UserES()
            .in_domains(real_domains)
            .filter({"ids": {"values": users}})
            .mobile_users()
            .created(lt=datespan.startdate)
            .size(0)).run().total

    return format_return_data(histo_data, users_before_date, datespan)


def get_real_sms_messages_data(params, datespan, interval='month',
        datefield='date'):
    """
    Returns SMS sent in timespan.
    Returned based on date SMS was sent
    """
    real_domains = get_real_project_spaces()
    sms_after_date = (SMSES()
            .filter({"terms": params})
            .in_domains(real_domains)
            .received(gte=datespan.startdate, lte=datespan.enddate)
            .date_histogram('date', datefield, interval)
            .size(0))

    histo_data = sms_after_date.run().facet('date', 'entries')

    sms_before_date = (SMSES()
            .in_domains(real_domains)
            .received(lt=datespan.startdate)
            .size(0)).run().total

    return format_return_data(histo_data, sms_before_date, datespan)


def get_sms_only_domain_stats_data(datespan, interval='month',
        datefield='date_created'):
    """
    Returns domains that have only used SMS and not forms.
    Returned based on date domain is created
    """
    histo_data = []

    sms = (SMSES()
            .terms_facet('domains', 'domain')
            .size(0))
    forms = (FormES()
             .terms_facet('domains', 'domain')
             .size(0))

    sms_domains = {x['term'] for x in sms.run().facet('domains', 'terms')}
    form_domains = {x['term'] for x in forms.run().facet('domains', 'terms')}

    sms_only_domains = sms_domains - form_domains

    domains_after_date = (DomainES()
            .real_domains()
            .filter({"terms": {"name": list(sms_only_domains)}})
            .created(gte=datespan.startdate, lte=datespan.enddate)
            .date_histogram('date', datefield, interval)
            .size(0))

    histo_data = domains_after_date.run().facet('date', 'entries')

    domains_before_date = (DomainES()
            .real_domains()
            .filter({"terms": {"name": list(sms_only_domains)}})
            .created(lt=datespan.startdate)
            .size(0)).run().total

    return format_return_data(histo_data, domains_before_date, datespan)


def get_commconnect_domain_stats_data(params, datespan, interval='month',
        datefield='date_created'):
    """
    Returns domains that have used SMS.
    Returned based on date domain is created
    """
    sms = (SMSES()
           .terms_facet('domains', 'domain')
           .size(0))

    if len(params.keys()) > 0:
        sms = sms.filter({"terms": params})

    sms_domains = {x['term'] for x in sms.run().facet('domains', 'terms')}

    domains_after_date = (DomainES()
            .filter({"terms": {"name": list(sms_domains)}})
            .created(gte=datespan.startdate, lte=datespan.enddate)
            .date_histogram('date', datefield, interval)
            .size(0))

    histo_data = domains_after_date.run().facet('date', 'entries')

    domains_before_date = (DomainES()
            .real_domains()
            .filter({"terms": {"name": list(sms_domains)}})
            .created(lt=datespan.startdate)
            .size(0)).run().total

    return format_return_data(histo_data, domains_before_date, datespan)


def get_domain_stats_data(params, datespan, interval='week',
        datefield="date_created"):
    q = {
        "query": {"bool": {"must":
                                  [{"match": {'doc_type': "Domain"}},
                                   {"term": {"is_snapshot": False}}]}},
        "facets": {
            "histo": {
                "date_histogram": {
                    "field": datefield,
                    "interval": interval
                },
                "facet_filter": {
                    "and": [{
                        "range": {
                            datefield: {
                                "from": datespan.startdate_display,
                                "to": datespan.enddate_display,
                            }}}]}}}}

    histo_data = es_query(params, q=q, size=0, es_url=ES_URLS["domains"])

    del q["facets"]
    q["filter"] = {
        "and": [
            {"range": {datefield: {"lt": datespan.startdate_display}}},
        ],
    }

    domains_before_date = es_query(params, q=q, size=0, es_url=ES_URLS["domains"])

    return format_return_data(histo_data['facets']['histo']['entries'], 
                              domains_before_date['hits']['total'], 
                              datespan)<|MERGE_RESOLUTION|>--- conflicted
+++ resolved
@@ -211,7 +211,6 @@
                 time.mktime(timestamp.timetuple())})
 
     return format_return_data(histo_data, 0, datespan)
-<<<<<<< HEAD
 
 
 def get_countries_stats_data(params, datespan, interval='month',
@@ -234,8 +233,6 @@
                 time.mktime(timestamp.timetuple())})
 
     return format_return_data(histo_data, 0, datespan)
-=======
->>>>>>> 8ff553f3
 
 
 def get_total_clients_data(params, datespan, interval='month',
