{% extends "hqadmin/hqadmin_base_report.html" %}
{% load hq_shared_tags %}
{% load i18n %}
{% load humanize %}
{% block report-title %}System Info{% endblock %}

{% block js %}{{ block.super }}
<<<<<<< HEAD
    <script src="{% static 'jquery-ui-1.8.23-legacy/jquery-ui.min.js' %}"></script>
=======
    <script src="{% static 'hqwebapp/js/lib/jquery-ui/jquery-ui-1.8.16.min.js' %}"></script>
    <script src="{% static 'hqwebapp/js/ajax_csrf_setup.js' %}"></script>
>>>>>>> 805aac87
    <script src="{% static 'hqwebapp/js/main.js' %}"></script>
    <script src="{% static 'style/ko/knockout_bindings.ko.js' %}"></script>
{% endblock %}

{% block js-inline %} {{ block.super }}
    <script>
        function format_date(datestring) {
            //parse and format the date timestamps - seconds since epoch into date object
            var date = new Date(datestring * 1000);
            // hours part from the timestamp
            var hours = date.getHours();
            // minutes part from the timestamp
            var minutes = date.getMinutes();
            // seconds part from the timestamp
            var seconds = date.getSeconds();
            if (seconds < 10) {
                var second_str = "0"+ seconds;
            } else {
                var second_str = seconds;
            }

            var year = date.getFullYear();
            var month = date.getMonth() + 1;
            var day = date.getDate();

            return  year + '/' + month + '/' + day + ' ' + hours + ':' + minutes + ':' +  second_str;

        }

        function number_fix(num) {
            if (num !== null) {
                if (num.toFixed) {
                    return num.toFixed(2)
                }
                if (num.toPrecision) {
                    return num.toPrecision(2);
                }
                return num;
            }
        }

        function RefreshableViewModel(url, model, interval, sort_by) {
            var self = this;
            self.error = ko.observable();
            self.models = ko.observableArray();
            self.autoRefresh = ko.observable(false);
            self.loading = ko.observable(false);
            self.timer = null;
            self.interval = interval;

            self.autoRefresh.subscribe(function (newVal) {
                if (newVal) {
                    self.refresh();
                } else {
                    self.clearTimer();
                }
            });

            self.clearTimer = function () {
                if (self.timer) {
                    clearTimeout(self.timer);
                    self.timer = null;
                }
            };

            self.refresh = function () {
                self.clearTimer();
                self.loading(true);
                $.getJSON(url, function (data) {
                    self.error(null);
                    var objects = _(data).map(function (item) {
                        return new model(item);
                    });
                    if (sort_by) {
                        objects = _(objects).sortBy(function (x) { return x[sort_by]; })
                    }
                    self.models(objects);
                    if (self.autoRefresh()) {
                        self.timer = setTimeout(self.refresh, self.interval);
                    }
                })
                .fail(function (jqxhr, textStatus, error) {
                    var err = 'Unknown server error';
                    try {
                        err = JSON.parse(jqxhr.responseText).error;
                    } catch (e) {}
                    self.error("Error: " + err);
                    self.autoRefresh(false);
                    self.timer = null;
                })
                .always(function (){
                    self.loading(false);
                });
            };
        }

        function ActiveTaskModel(data) {

            this.pid = ko.observable(data.pid);
            this.type = ko.observable(data.type);
            this.database = ko.observable(data.database);
            this.progress = ko.observable(data.progress + "%");
            this.design_document = ko.observable(data.design_document);
            this.started_on = ko.observable(format_date(data.started_on));
            this.updated_on = ko.observable(format_date(data.updated_on));
            this.total_changes = ko.observable(data.total_changes);
            this.changes_done = ko.observable(data.changes_done);
            this.progress_contribution = ko.observable(data.progress_contribution);
        }

        function DesignDocModel(data) {
            var self = this;
            self.design_document = ko.observable(data.design_document);
            self.details_id = self.design_document() + '_details';
            var tasks = _(data.tasks).map(function (task) {
                return new ActiveTaskModel(task);
            });
            self.tasks = ko.observableArray(tasks);

            self.showDetails = function () {
                $('#' + self.details_id).toggle();
            };
        }

        function CeleryTaskModel(data) {
            var self = this;
            this.name = ko.observable(data.name);
            this.uuid = ko.observable(data.uuid);
            this.state = ko.observable(data.state);
            this.received = ko.observable(format_date(data.received));
            this.started = ko.observable(format_date(data.started));
            this.timestamp = ko.observable(format_date(data.timestamp));
            this.succeeded = ko.observable(format_date(data.succeeded));
            this.retries = ko.observable(data.retries);
            this.args = ko.observable(data.args);
            this.kwargs = ko.observable(data.kwargs);
            this.runtime = ko.observable(number_fix(data.runtime));

            this.toggleArgs = function () {
                $('#' + self.uuid()).toggle();
            }
        }

        function PillowOperationViewModel(pillow_model, operation) {
            var self = this;
            self.pillow_model = pillow_model;
            self.operation = operation;
            self.title = operation + ' for ' + pillow_model.name();

            self.go = function () {
                self.pillow_model.perform_operation(operation);
            }
        }

        function PillowModel(pillow) {
            var self = this;
            self.name = ko.observable();
            self.seq = ko.observable();
            self.db_seq = ko.observable();
            self.time_since_last = ko.observable();
            self.show_supervisor_info = ko.observable();
            self.supervisor_state = ko.observable();
            self.supervisor_message = ko.observable();
            self.operation_in_progress = ko.observable(false);

            self.update = function (data) {
                self.name(data.name);
                self.seq(data.seq);
                self.db_seq(data.db_seq);
                self.time_since_last(data.time_since_last);
                self.show_supervisor_info(!!data.supervisor_state);
                self.supervisor_state(data.supervisor_state||'(unavailable)');
                self.supervisor_message(data.supervisor_message);
            };

            self.update(pillow);

            self.process_running = ko.computed(function () {
                return self.supervisor_state() === 'RUNNING';
            });

            self.start_stop_text = ko.computed(function () {
                return self.process_running() ? '{% trans "Stop" %}' : '{% trans "Start" %}';
            });

            self.disabled = ko.computed(function() {
                return self.operation_in_progress() || (self.supervisor_state() !== 'RUNNING' && self.supervisor_state() !== 'STOPPED');
            });

            self.supervisor_state_css = ko.computed(function() {
                switch (self.supervisor_state()) {
                    case ('(unavailable)'):
                        return '';
                    case ('RUNNING'):
                        return 'label-success';
                    case ('STOPPED'):
                        return 'label-warning';
                    default:
                        return 'label-important';
                }
            });

            self.checkpoint_status_css = ko.computed(function() {
                var hours = pillow.hours_since_last;
                switch (true) {
                    case (hours <= 1):
                        return 'label-success';
                    case (hours <= 6):
                        return 'label-info';
                    case (hours <= 12):
                        return 'label-warning';
                    default:
                        return 'label-important';
                }
            });

            self.overall_status = ko.computed(function() {
                var status_combined = self.checkpoint_status_css() + self.supervisor_state_css();
                if (status_combined.indexOf('important') !== -1) {
                    return 'error';
                } else if (status_combined.indexOf('warning') !== -1) {
                    return 'warning';
                } else if (status_combined.indexOf('info') !== -1) {
                    return 'info';
                } else if (status_combined.indexOf('success') !== -1) {
                    return 'success';
                }
            });

            self.show_progress = function () {
                return (self.seq() * 100) / self.db_seq() <= 99;
            };

            self.show_pillow_dialog = function (operation) {
                var element = $('#pillow_operation_modal').get(0);
                ko.cleanNode(element);
                ko.applyBindings(new PillowOperationViewModel(self, operation), element);
                $('#pillow_operation_modal').modal({
                    backdrop: 'static',
                    keyboard: false,
                    show: true
                });
            };

            self.reset_checkpoint = function () {
                self.show_pillow_dialog('reset_checkpoint');
            };

            self.start_stop = function () {
                self.show_pillow_dialog(self.process_running() ? 'stop' : 'start');
            };

            self.refresh = function () {
                self.perform_operation('refresh');
            };

            self.perform_operation = function(operation) {
                self.operation_in_progress(true);
                $.post('{% url "pillow_operation_api" %}', {
                    'pillow_name': self.name,
                    'operation': operation
                }, function( data ) {
                    self.operation_in_progress(false);
                    self.update(data);

                    if (!data.success) {
                        alert_user("Operation failed: " + data.operation + " on "
                                + data.pillow_name + ', ' + data.message, 'error');
                    }
                }, "json")
                .fail(function (jqxhr, textStatus, error) {
                    var err = 'Unknown server error';
                    try {
                        err = JSON.parse(jqxhr.responseText).error;
                    } catch (e) {}
                    self.operation_in_progress(false);
                    self.supervisor_state('(unavailable)');
                    self.supervisor_message(err);
                }).always(function() {
                    $('#pillow_operation_modal').modal('hide');
                    $("#" + self.name() +" td").effect("highlight", {}, 2000);
                });
            }
        }

        function DbComparisons(data) {
            var self = this;
            self.description = data.description;
            self.es_docs = data.es_docs;
            self.couch_docs = data.couch_docs;
            self.sql_rows = data.sql_rows;
        }

        var celeryViewModel = new RefreshableViewModel("{% url "system_ajax" %}?api=flower_poll", CeleryTaskModel, {{ celery_update }});
        {% if is_bigcouch %}
        var couchViewModel = new RefreshableViewModel("{% url "system_ajax" %}?api=_active_tasks", DesignDocModel, {{ couch_update }}, 'design_document');
        {% else %}
        var couchViewModel = new RefreshableViewModel("{% url "system_ajax" %}?api=_active_tasks", ActiveTaskModel, {{ couch_update }});
        {% endif %}
        var pillowtopViewModel = new RefreshableViewModel("{% url "system_ajax" %}?api=pillowtop", PillowModel, {{ couch_update }}, 'name');
        var dbComparisonsViewModel = new RefreshableViewModel("{% url "db_comparisons" %}", DbComparisons, {{ db_update }}, 'description');

        var AutoRefreshModel = function () {
            var self = this;
            self.refreshStatus = ko.observable(false);
            self.refreshStatusText = ko.observable('off');
            self.models = [];

            self.addModel = function (model) {
                self.models.push(model);
            };

            self.toggleRefresh = function () {
                self.refreshStatus(!self.refreshStatus());
                self.refreshStatusText(self.refreshStatus() ? 'on' : 'off');
                $.each(self.models, function (index, model) {
                    model.autoRefresh(self.refreshStatus());
                });
            };

            self.refreshAll = function () {
                $.each(self.models, function (index, model) {
                    model.refresh();
                });
            };
        };

        var autoRefresh = new AutoRefreshModel();
        $(function () {
            ko.applyBindings(celeryViewModel, $("#celeryblock").get(0));
            ko.applyBindings(couchViewModel, $("#couchblock").get(0));
            ko.applyBindings(pillowtopViewModel, $('#pillowtop-status').get(0));
            ko.applyBindings(dbComparisonsViewModel, $('#elastic-vs-couch').get(0));
            autoRefresh.addModel(celeryViewModel);
            autoRefresh.addModel(couchViewModel);
            autoRefresh.addModel(pillowtopViewModel);
            autoRefresh.addModel(dbComparisonsViewModel);

            autoRefresh.refreshAll();
            ko.applyBindings(autoRefresh, $('#autorefresh').get(0));
        });

    </script>


{% endblock js-inline %}
{% block reportcontent %}
    <div class="row-fluid">
        {% with deploy_history|first as last_deploy %}
        <span class="label label-info pull-right">Last deployed on {{ last_deploy.date|date:"d M Y" }}
         at {{ last_deploy.date|date:"H:i:s"}} UTC ({{ last_deploy.date|naturaltime}} ago) by {{ last_deploy.user }}</span>
        {% endwith %}
    </div>
    <div class="row-fluid">
        <table class="table table-striped">
            <thead>
                <tr>
                    <th></th>
                    <th>Quick Links</th>
                    <th>Current Worker</th>
                    <th>Redis Status</th>
                    <th>Celery Status</th>
                    <th>Elasticsearch Status</th>
                </tr>
            </thead>
            <tbody>
            <tr>
                <td><img src="{% static 'hqwebapp/img/dm.jpg' %}" alt="dan's legacy"></td>
                <td>
                    <ul>
                        <li><a href="{% url 'view_recent_changes' %}">Recent couch changes</a></li>
                        <li>
                            <div id="autorefresh">
                                Auto refresh <a href="#" data-bind="click: toggleRefresh, text: refreshStatusText"></a></span>
                            </div>
                        </li>
                        <li>
                            <a href="{% url "raw_couch" %}">Look for a doc in couch</a>
                        </li>
                    </ul>
                </td>
                <td><strong>{{ current_system }}</strong></td>
                <td>
                    {{ redis_status }}
                    <br>
                    {{ redis_results }}
                </td>
                <td>
                    {{ rabbitmq_status }} {% if rabbitmq_url %}(<a href="{{ rabbitmq_url }}">Admin</a>){% endif %}
                    <hr>
                    {% trans "Celery Heartbeat " %}
                    {% if heartbeat %}
                        <span class="label label-success">OK</span>
                    {% else %}
                        <span class="label label-important">DOWN</span>
                    {% endif %}
                    <hr>
                    {{ worker_status }}<br>
                </td>
                <td>
                    <dl class="dl-horizontal">
                    <dt>Cluster Status</dt>
                        <dd>
                            {% if cluster_health == "green" %}
                                <span class="label label-success">Great</span>
                            {% endif %}
                            {% if cluster_health == "yellow" %}
                                <span class="label label-warning">..aight</span>
                            {% endif %}
                            {% if cluster_health == "red" %}
                                <span class="label label-important">Bad</span>
                            {% endif %}
                        </dd>
                        <dt>Index Status</dt>
                        <dd>
                            <a href="{% url "system_ajax" %}?api=stale_pillows" target="_blank">Check (slow!)</a>
                        </dd>
                        <dt>Check ES doc</dt>
                        <dd>
                            <a href="{% url "doc_in_es" %}">Look for a doc in ES</a>
                        </dd>

                    {% for es_status in es_index_status %}
                        {% for k, v in es_status.items %}
                            <dt>{{ k }}</dt>
                            <dd>
                                {% if v.status %}
                                    <span class="label label-success">OK</span>
                                {% else %}
                                    <span class="label label-important">Bad</span>
                                {% endif %}
                                {{ v.message }}
                            </dd>
                        {% endfor %}
                    {% endfor %}
                    </dl>
                </td>
            </tr>
            </tbody>
        </table>
    </div>
    <div class="row-fluid" id="pillowtop-status">
        <h3>
            Pillowtop Status
            <small data-bind="if: loading()">
                <i class="icon-refresh icon-spin"></i>
            </small>
            <small data-bind="if: !loading() && !autoRefresh()">
                <a class="btn btn-mini" href="#" data-bind="click: refresh"><i class="icon-refresh"></i></a>
            </small>
        </h3>
        <p class="text-error" data-bind="visible: error, text: error"></p>
        <table class="table table-striped" data-bind="visible: !error()">
            <thead>
                <tr>
                    <th>Name</th>
                    <th>Supervisor Status</th>
                    <th>Time since last checkpoint</th>
                    <th title="seq / db_seq">Reindex Progress</th>
                    <th title="db_seq - seq"># Changes behind</th>
                    <th title="seq / db_seq">Seq / Total Seq</th>
                    <th>Actions</th>
                </tr>
            </thead>
            <tbody data-bind="foreach: models">
                <tr data-bind="css: overall_status, attr: {id: name}">
                    <td><code data-bind="text: name"></code></td>
                    <td>
                            <label data-bind="text: supervisor_state, css: supervisor_state_css" class="label"></label>
                            <span data-bind="makeHqHelp: { name: 'Info', description: supervisor_message, format: 'html'}, visible: supervisor_message"></span>
                    </td>
                    <td><label data-bind="text: time_since_last, css: checkpoint_status_css" class="label"></label></td>
                    <td>
                        <div class="progress progress-striped progress-mini active" data-bind="visible: show_progress()">
                            <div class="bar" data-bind="style: {width: ((seq() * 100)/db_seq()) + '%'}"></div>
                        </div>
                        <div data-bind="visible: !show_progress()">
                            <span>All caught up</span>
                        </div>
                    </td>
                    <td>
                        <span data-bind="text: db_seq() - seq()"></span>
                    </td>
                    <td>
                        <span data-bind="text: seq"></span>
                        / <span data-bind="text: db_seq"></span>
                    </td>
                    <td>
                        {% if user_is_support %}
                        <button class="btn" type="button" data-bind="
                            click: reset_checkpoint,
                            disable: disabled">{% trans "Reset" %}</button>
                        <button class="btn" type="button" data-bind="
                            click: start_stop,
                            text: start_stop_text,
                            disable: disabled"></button>
                        {% endif %}
                        <button class="btn" type="button" data-bind="
                            click: refresh,
                            disable: disabled">
                            <i class="icon-refresh" data-bind="css: {'icon-spin': operation_in_progress}"></i>
                        </button>
                    </td>
                </tr>
            </tbody>
        </table>
    </div>

    <div class="row-fluid" id="elastic-vs-couch">
        <h3>
            Elasticsearch/Couch/Postgres comparison
            <small data-bind="if: loading()">
                <i class="icon-refresh icon-spin"></i>
            </small>
            <small data-bind="if: !loading() && !autoRefresh()">
                <a class="btn btn-mini" href="#" data-bind="click: refresh"><i class="icon-refresh"></i></a>
            </small>
        </h3>
        <p class="text-error" data-bind="visible: error, text: error"></p>
        <table class="table table-striped" data-bind="visible: !error()">
            <thread>
            <tr>
                <th>Description</th>
                <th>CouchDB</th>
                <th>Elasticsearch</th>
                <th>PostgreSQL</th>
            </tr>
            </thread>
            <tbody data-bind="foreach: models">
            <tr>
                <td data-bind="text: description"></td>
                <td data-bind="text: couch_docs"></td>
                <td data-bind="text: es_docs"></td>
                <td data-bind="text: sql_rows"></td>
            </tr>
            </tbody>
        </table>
    </div>
    {% if is_bigcouch %}
    <div class="row-fluid" id="couchblock">
        <h3>
            Couch Tasks
            <small data-bind="if: loading()">
                <i class="icon-refresh icon-spin"></i>
            </small>
            <small data-bind="if: !loading() && !autoRefresh()">
                <a class="btn btn-mini" href="#" data-bind="click: refresh"><i class="icon-refresh"></i></a>
            </small>
        </h3>
        <p class="text-error" data-bind="visible: error, text: error"></p>
        <div class="row" data-bind="visible: !error(), foreach: models">
            <strong data-bind="text: design_document"></strong>
             (<span data-bind="text: tasks().length"></span>)
            <a href="#" data-bind="click: showDetails"> <i class="icon-plus-sign"></i></a>
            <div class="progress" data-bind="foreach: tasks">
              <div class="bar"  data-bind="style: { width: progress_contribution() + '%'}, css: {'bar-success': ($index() % 2 === 0) }"></div>
            </div>
            <div class="well" data-bind="attr: {id: details_id}, foreach: tasks" style="display: none">
                <table class="table">
                    <tbody>
                    <tr>
                        <td>
                            <div class="progress">
                              <div class="bar"  data-bind="style: { width: progress() + '%'}"></div>
                            </div>
                        </td>
                        <td>
                            <p class="help-inline">
                                <span data-bind="text: changes_done"></span> of
                                <span data-bind="text: total_changes"></span>
                            </p>
                        </td>
                    </tr>
                    </tbody>
                </table>
                <em data-bind="text: database"></em>

            </div>
        </div>
    </div>
    {% else %}
    <div class="row-fluid" id="couchblock">
        <h3>
            Couch Tasks
            <small data-bind="if: loading()">
                <i class="icon-refresh icon-spin"></i>
            </small>
            <small data-bind="if: !loading() && !autoRefresh()">
                <a class="btn btn-mini" href="#" data-bind="click: refresh"><i class="icon-refresh"></i></a>
            </small>
        </h3>
        <p class="text-error" data-bind="visible: error, text: error"></p>
        <table class="table table-striped" data-bind="visible: !error()">
            <thead>
            <tr>
                <th>PID</th>
                <th>Type</th>
                <th>DB</th>
                <th>Design Doc</th>
                <th>Started</th>
                <th>Updated</th>
                <th class="span2">Progress</th>
                <th></th>
            </tr>
            </thead>
            <tbody data-bind="foreach: models">
            <tr>
                <td data-bind="text: pid"></td>
                <td data-bind="text: name"></td>
                <td data-bind="text: database"></td>
                <td data-bind="text: design_document"></td>
                <td data-bind="text: started_on"></td>
                <td data-bind="text: updated_on"></td>
                <td>
                    <div class="progress progress-striped active">
                        <div class="bar" data-bind="style: {width: progress()}"></div>
                    </div>
                </td>
                <td>
                    <p class="help-inline" data-bind="text: total_changes"></p>
                </td>
            </tr>
            </tbody>
        </table>
    </div>
    {% endif %}

    <div class="row-fluid" id="celeryblock">
        <h3>
            Celery Monitor <small><a href="{{ celery_flower_url }}">Flower</a> (must be vpn'd in)</small>
            <small data-bind="if: loading()">
                <i class="icon-refresh icon-spin"></i>
            </small>
            <small data-bind="if: !loading() && !autoRefresh()">
                <a class="btn btn-mini" href="#" data-bind="click: refresh"><i class="icon-refresh"></i></a>
            </small>
        </h3>
        <p class="text-error" data-bind="visible: error, text: error"></p>
        <table class="table table-striped" data-bind="visible: !error()">
            <thead>
            <tr>
                <th>Task Name</th>
                <th>State</th>
                <th>Retries</th>
                <th>Received</th>
                <th>Started</th>
                <th>Succeeded</th>
                <th>Runtime</th>
                <th>Args</th>
            </tr>
            </thead>
            <tbody data-bind="foreach: models">
            <tr>
                <td data-bind="text: name"></td>
                <td data-bind="text: state"></td>
                <td data-bind="text: retries"></td>
                <td data-bind="text: received"></td>
                <td data-bind="text: started"></td>
                <td data-bind="text: succeeded"></td>
                <td data-bind="text: runtime"></td>
                <td>
                    <a href="#" data-bind="click: toggleArgs">Show / Hide args</a>
                    <div data-bind="attr: {id: uuid}" style="display: none">
                        args: <pre><span data-bind="text: args"></span></pre><br>
                        kwargs:<pre><span data-bind="text: kwargs"></span></pre>
                    </div>
                </td>
            </tr>
            </tbody>
        </table>
    </div>

    <div class="row-fluid">
    {% include "hqadmin/partials/deploy_history.html" %}
    </div>
{% endblock %}

{% block modals %}{{ block.super }}
    {% include "hqadmin/partials/pillow-operation-modal.html" %}
{% endblock %}<|MERGE_RESOLUTION|>--- conflicted
+++ resolved
@@ -5,12 +5,8 @@
 {% block report-title %}System Info{% endblock %}
 
 {% block js %}{{ block.super }}
-<<<<<<< HEAD
     <script src="{% static 'jquery-ui-1.8.23-legacy/jquery-ui.min.js' %}"></script>
-=======
-    <script src="{% static 'hqwebapp/js/lib/jquery-ui/jquery-ui-1.8.16.min.js' %}"></script>
     <script src="{% static 'hqwebapp/js/ajax_csrf_setup.js' %}"></script>
->>>>>>> 805aac87
     <script src="{% static 'hqwebapp/js/main.js' %}"></script>
     <script src="{% static 'style/ko/knockout_bindings.ko.js' %}"></script>
 {% endblock %}
