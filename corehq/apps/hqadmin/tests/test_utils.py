from django.test import TestCase, override_settings
from pillowtop.listener import BasicPillow
from corehq.apps.domain.models import Domain

from ..utils import pillow_seq_store, EPSILON
from ..models import PillowCheckpointSeqStore


class DummyPillow(BasicPillow):
    document_class = Domain

    def run(self):
        pass


@override_settings(PILLOWTOPS={'test': ['corehq.apps.hqadmin.tests.test_utils.DummyPillow']})
class TestPillowCheckpointSeqStore(TestCase):

    def setUp(self):
        self.pillow = DummyPillow()

    def test_basic_cloudant_seq(self):
        seq = '1-blahblah'
        self.pillow.set_checkpoint({'seq': seq})
        pillow_seq_store()
        store = PillowCheckpointSeqStore.objects.get(checkpoint_id=self.pillow.checkpoint.checkpoint_id)
        self.assertEquals(store.seq, seq)

    def test_basic_couchdb_seq(self):
        seq = 100
        self.pillow.set_checkpoint({'seq': seq})
        pillow_seq_store()
        store = PillowCheckpointSeqStore.objects.get(checkpoint_id=self.pillow.checkpoint.checkpoint_id)
        self.assertEquals(store.seq, str(seq))

    def test_small_rewind(self):
        """
        We should not notify if the seq is not significantly less than the previous
        """
        seq = '10-blahblah'
        self.pillow.set_checkpoint({'seq': seq})
        pillow_seq_store()

        seq_rewind = '9-blahblah'
        self.pillow.set_checkpoint({'seq': seq_rewind})
        pillow_seq_store()

        store = PillowCheckpointSeqStore.objects.get(checkpoint_id=self.pillow.checkpoint.checkpoint_id)
        self.assertEquals(store.seq, seq_rewind)

    def test_large_rewind(self):
        """
        We should notify if the seq is significantly less than the previous and not update the seq
        """
        seq = '{}-blahblah'.format(EPSILON + 10)
        self.pillow.set_checkpoint({'seq': seq})
        pillow_seq_store()

        seq_rewind = '9-blahblah'
        self.pillow.set_checkpoint({'seq': seq_rewind})
        pillow_seq_store()

<<<<<<< HEAD
        store = PillowCheckpointSeqStore.objects.get(checkpoint_id=self.pillow.checkpoint.checkpoint_id)
        self.assertEquals(store.seq, seq)
=======
        store = PillowCheckpointSeqStore.objects.get(checkpoint_id=self.pillow.checkpoint_manager.checkpoint_id)
        self.assertEquals(store.seq, seq)

    def test_get_by_pillow_name(self):
        seq = '10-blahblah'
        self.pillow.set_checkpoint({'seq': seq})
        pillow_seq_store()

        store = PillowCheckpointSeqStore.get_by_pillow_name('corehq.apps.hqadmin.tests.test_utils.DummyPillow')
        self.assertIsNotNone(store)

        store = PillowCheckpointSeqStore.get_by_pillow_name('DummyPillowThatDoesNotExist')
        self.assertIsNone(store)
>>>>>>> 3b17aa38
<|MERGE_RESOLUTION|>--- conflicted
+++ resolved
@@ -60,11 +60,7 @@
         self.pillow.set_checkpoint({'seq': seq_rewind})
         pillow_seq_store()
 
-<<<<<<< HEAD
         store = PillowCheckpointSeqStore.objects.get(checkpoint_id=self.pillow.checkpoint.checkpoint_id)
-        self.assertEquals(store.seq, seq)
-=======
-        store = PillowCheckpointSeqStore.objects.get(checkpoint_id=self.pillow.checkpoint_manager.checkpoint_id)
         self.assertEquals(store.seq, seq)
 
     def test_get_by_pillow_name(self):
@@ -76,5 +72,4 @@
         self.assertIsNotNone(store)
 
         store = PillowCheckpointSeqStore.get_by_pillow_name('DummyPillowThatDoesNotExist')
-        self.assertIsNone(store)
->>>>>>> 3b17aa38
+        self.assertIsNone(store)