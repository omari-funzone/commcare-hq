"""
A collection of functions which test the most basic operations of various services.
"""
from __future__ import absolute_import
from __future__ import unicode_literals
from io import BytesIO
import attr
import datetime
import logging
import gevent
<<<<<<< HEAD
import uuid
=======
import time
>>>>>>> 5a757697

from django.core import cache
from django.conf import settings
from django.contrib.auth.models import User
from django.db import connections
from django.db.utils import OperationalError
from celery import Celery
import requests

from corehq.util.timer import TimingContext
from soil import heartbeat

from corehq.apps.hqadmin.escheck import check_es_cluster_health
from corehq.apps.formplayer_api.utils import get_formplayer_url
from corehq.apps.app_manager.models import Application
from corehq.apps.change_feed.connection import get_kafka_client
from corehq.apps.es import GroupES
from corehq.blobs import CODES, get_blob_db
from corehq.elastic import send_to_elasticsearch, refresh_elasticsearch_index
from corehq.util.decorators import change_log_level
from corehq.apps.hqadmin.utils import parse_celery_workers, parse_celery_pings


@attr.s
class ServiceStatus(object):
    success = attr.ib()
    msg = attr.ib()
    exception = attr.ib(default=None)
    duration = attr.ib(default=None)


class UnknownCheckException(Exception):
    pass


def check_redis():
    if 'redis' in settings.CACHES:
        import redis
        rc = cache.caches['redis']
        redis_api = redis.StrictRedis.from_url('%s' % rc._server)
        memory = redis_api.info()['used_memory_human']
        result = rc.set('serverup_check_key', 'test', timeout=5)
        return ServiceStatus(result, "Redis is up and using {} memory".format(memory))
    else:
        return ServiceStatus(False, "Redis is not configured on this system!")


def check_rabbitmq():
    if settings.BROKER_URL.startswith('amqp'):
        amqp_parts = settings.BROKER_URL.replace('amqp://', '').split('/')
        mq_management_url = amqp_parts[0].replace('5672', '15672')
        vhost = amqp_parts[1]
        try:
            vhost_dict = requests.get('http://%s/api/vhosts' % mq_management_url, timeout=2).json()
            for d in vhost_dict:
                if d['name'] == vhost:
                    return ServiceStatus(True, 'RabbitMQ OK')
            return ServiceStatus(False, 'RabbitMQ Offline')
        except Exception as e:
            return ServiceStatus(False, "RabbitMQ Error: %s" % e)
    else:
        return ServiceStatus(False, "RabbitMQ Not configured")


@change_log_level('kafka.client', logging.WARNING)
def check_kafka():
    try:
        client = get_kafka_client()
    except Exception as e:
        return ServiceStatus(False, "Could not connect to Kafka: %s" % e)

    if len(client.cluster.brokers()) == 0:
        return ServiceStatus(False, "No Kafka brokers found")
    elif len(client.cluster.topics()) == 0:
        return ServiceStatus(False, "No Kafka topics found")
    else:
        return ServiceStatus(True, "Kafka seems to be in order")


@change_log_level('urllib3.connectionpool', logging.WARNING)
def check_elasticsearch():
    cluster_health = check_es_cluster_health()
    if cluster_health == 'red':
        return ServiceStatus(False, "Cluster health at %s" % cluster_health)

    doc = {'_id': 'elasticsearch-service-check-{}'.format(uuid.uuid4().hex[:7]),
           'date': datetime.datetime.now().isoformat()}
    try:
        send_to_elasticsearch('groups', doc)
        refresh_elasticsearch_index('groups')
        hits = GroupES().remove_default_filters().doc_id(doc['_id']).run().hits
        if doc in hits:
            return ServiceStatus(True, "Successfully sent a doc to ES and read it back")
        else:
            return ServiceStatus(False, "Something went wrong sending a doc to ES")
    finally:
        send_to_elasticsearch('groups', doc, delete=True)  # clean up


def check_blobdb():
    """Save something to the blobdb and try reading it back."""
    db = get_blob_db()
    contents = b"It takes Pluto 248 Earth years to complete one orbit!"
    meta = db.put(
        BytesIO(contents),
        domain="<unknown>",
        parent_id="check_blobdb",
        type_code=CODES.tempfile,
    )
    with db.get(key=meta.key) as fh:
        res = fh.read()
    db.delete(key=meta.key)
    if res == contents:
        return ServiceStatus(True, "Successfully saved a file to the blobdb")
    return ServiceStatus(False, "Failed to save a file to the blobdb")


def check_celery():
    celery_status = _check_celery()
    celery_worker_status = _check_celery_workers()
    if celery_status.success and celery_worker_status.success:
        return celery_status
    else:
        # Retry because of https://github.com/celery/celery/issues/4758
        if not celery_worker_status.success:
            time.sleep(5)
            celery_worker_status = _check_celery_workers()

        message = '\n'.join(status.msg for status in [celery_status, celery_worker_status])
        return ServiceStatus(False, message)


def _check_celery():
    from celery import Celery
    from django.conf import settings
    celery = Celery()
    celery.config_from_object(settings)
    worker_responses = celery.control.ping(timeout=10)
    if not worker_responses:
        return ServiceStatus(False, 'No running Celery workers were found.')
    else:
        return ServiceStatus(True, 'Successfully pinged {} workers'.format(len(worker_responses)))


def _check_celery_workers():
    celery_monitoring = getattr(settings, 'CELERY_FLOWER_URL', None)
    if celery_monitoring:
        all_workers = requests.get(
            celery_monitoring + '/api/workers',
            params={'status': True},
            timeout=3,
        ).json()
        bad_workers = []
        expected_running, expected_stopped = parse_celery_workers(all_workers)

        celery = Celery()
        celery.config_from_object(settings)
        worker_responses = celery.control.ping(timeout=10)
        pings = parse_celery_pings(worker_responses)

        for hostname in expected_running:
            if hostname not in pings or not pings[hostname]:
                bad_workers.append('* {} celery worker down'.format(hostname))

        for hostname in expected_stopped:
            if hostname in pings:
                bad_workers.append(
                    '* {} celery worker is running when we expect it to be stopped.'.format(hostname)
                )

        if bad_workers:
            return ServiceStatus(False, '\n'.join(bad_workers))
    return ServiceStatus(True, "OK")


def check_heartbeat():
    is_alive = heartbeat.is_alive()
    return ServiceStatus(is_alive, "OK" if is_alive else "DOWN")


def check_postgres():
    connected = True
    status_str = ""
    for db in settings.DATABASES:
        db_conn = connections[db]
        try:
            c = db_conn.cursor()
            c_status = 'OK'
        except OperationalError:
            c_status = 'FAIL'
            connected = False
        status_str += "%s:%s:%s " % (db, settings.DATABASES[db]['NAME'], c_status)

    a_user = User.objects.first()
    if a_user is None:
        status_str += "No users found in postgres"
    else:
        status_str += "Successfully got a user from postgres"

    if a_user is None or not connected:
        return ServiceStatus(False, status_str)
    return ServiceStatus(True, status_str)


def check_couch():
    """Confirm CouchDB is up and running, by hitting an arbitrary view."""
    results = Application.view('app_manager/builds_by_date', limit=1).all()
    assert isinstance(results, list), "Couch didn't return a list of builds"
    return ServiceStatus(True, "Successfully queried an arbitrary couch view")


def check_formplayer():
    try:
        # Setting verify=False in this request keeps this from failing for urls with self-signed certificates.
        # Allowing this because the certificate will always be self-signed in the "provable deploy"
        # bootstrapping test in commcare-cloud.
        res = requests.get('{}/serverup'.format(get_formplayer_url()), timeout=5, verify=False)
    except requests.exceptions.ConnectTimeout:
        return ServiceStatus(False, "Could not establish a connection in time")
    except requests.ConnectionError:
        return ServiceStatus(False, "Could not connect to formplayer")
    else:
        msg = "Formplayer returned a {} status code".format(res.status_code)
        return ServiceStatus(res.ok, msg)


def run_checks(checks_to_do):
    greenlets = []
    with TimingContext() as timer:
        for check_name in checks_to_do:
            if check_name not in CHECKS:
                raise UnknownCheckException(check_name)

            greenlets.append(gevent.spawn(_run_check, check_name, timer))
        gevent.joinall(greenlets)
    return [greenlet.value for greenlet in greenlets]


def _run_check(check_name, timer):
    check_info = CHECKS[check_name]
    with timer(check_name):
        try:
            status = check_info['check_func']()
        except Exception as e:
            status = ServiceStatus(False, "{} raised an error".format(check_name), e)
        status.duration = timer.peek().duration
    return check_name, status


CHECKS = {
    'kafka': {
        "always_check": True,
        "check_func": check_kafka,
    },
    'redis': {
        "always_check": True,
        "check_func": check_redis,
    },
    'postgres': {
        "always_check": True,
        "check_func": check_postgres,
    },
    'couch': {
        "always_check": True,
        "check_func": check_couch,
    },
    'celery': {
        "always_check": False,
        "check_func": check_celery,
    },
    'heartbeat': {
        "always_check": False,
        "check_func": check_heartbeat,
    },
    'elasticsearch': {
        "always_check": True,
        "check_func": check_elasticsearch,
    },
    'blobdb': {
        "always_check": True,
        "check_func": check_blobdb,
    },
    'formplayer': {
        "always_check": True,
        "check_func": check_formplayer,
    },
    'rabbitmq': {
        "always_check": True,
        "check_func": check_rabbitmq,
    },
}<|MERGE_RESOLUTION|>--- conflicted
+++ resolved
@@ -8,11 +8,8 @@
 import datetime
 import logging
 import gevent
-<<<<<<< HEAD
+import time
 import uuid
-=======
-import time
->>>>>>> 5a757697
 
 from django.core import cache
 from django.conf import settings
