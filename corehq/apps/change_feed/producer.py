from __future__ import unicode_literals
from __future__ import absolute_import
import json
import six
<<<<<<< HEAD
=======

>>>>>>> db2a9b2b
from django.conf import settings
from kafka import KafkaProducer

from corehq.util.soft_assert import soft_assert


class ChangeProducer(object):

    def __init__(self):
        self._producer = None

    @property
    def producer(self):
        if self._producer is not None:
            return self._producer

        self._producer = KafkaProducer(
            bootstrap_servers=settings.KAFKA_BROKERS,
            api_version=settings.KAFKA_API_VERSION,
            client_id="cchq-producer",
            retries=3,
            acks=1,
            key_serializer=lambda key: str(key).encode()
        )
        return self._producer

    def send_change(self, topic, change_meta):
        message = change_meta.to_json()
        message_json_dump = json.dumps(message)
        if six.PY3:
            message_json_dump = message_json_dump.encode('utf-8')
        try:
            self.producer.send(topic, message_json_dump, key=change_meta.document_id)
            self.producer.flush()
        except Exception as e:
            _assert = soft_assert(notify_admins=True)
            _assert(False, 'Problem sending change to kafka {}: {} ({})'.format(
                message, e, type(e)
            ))
            raise


producer = ChangeProducer()<|MERGE_RESOLUTION|>--- conflicted
+++ resolved
@@ -2,10 +2,7 @@
 from __future__ import absolute_import
 import json
 import six
-<<<<<<< HEAD
-=======
 
->>>>>>> db2a9b2b
 from django.conf import settings
 from kafka import KafkaProducer
 
