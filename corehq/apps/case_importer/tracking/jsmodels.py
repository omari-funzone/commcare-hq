--- conflicted
+++ resolved
@@ -42,9 +42,6 @@
                             if case_upload.upload_file_meta else None),
         upload_file_download_allowed=user_may_view_file_upload(
             domain, request.couch_user, case_upload),
-<<<<<<< HEAD
-=======
         upload_comment_edit_allowed=user_may_update_comment(
             request.couch_user, case_upload),
->>>>>>> efe0d606
     )