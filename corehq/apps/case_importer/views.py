--- conflicted
+++ resolved
@@ -79,13 +79,9 @@
         case_upload.check_file()
     except ImporterError as e:
         return render_error(request, domain, get_importer_error_message(e))
-<<<<<<< HEAD
-
-    invalid_column_names = set()
-=======
     except SpreadsheetFileExtError:
         return render_error(request, domain, _("Please upload file with extension .xls or .xlsx"))
->>>>>>> 2061d258
+    invalid_column_names = set()
     with case_upload.get_spreadsheet() as spreadsheet:
         columns = spreadsheet.get_header_columns()
         validate_column_names(columns, invalid_column_names)
