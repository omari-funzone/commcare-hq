--- conflicted
+++ resolved
@@ -60,24 +60,6 @@
         ignore_renamed('deprecated_date', 'edited_on'),
     ],
     'CommCareCase*': [
-<<<<<<< HEAD
-        {'path': ('_rev',)},  # couch only
-        {'path': ('initial_processing_complete',)},  # couch only
-        {'path': ('id',)},  # SQL only
-        {'path': ('@xmlns',)},  # legacy
-        {'path': ('_attachments',)},  # couch only
-        {'path': ('external_blobs',)},  # couch only
-        {'path': ('#export_tag',)},  # couch only
-        {'path': ('computed_',)},  # couch only
-        {'path': ('version',)},  # couch only
-        {'path': ('deleted',)},  # SQL only
-        {'path': ('export_tag',)},  # couch only
-        {'path': ('computed_modified_on_',)},  # couch only
-        {'path': ('case_id',)},  # legacy
-        {'path': ('@case_id',)},  # legacy
-        {'path': ('case_json',)},  # SQL only
-        {'path': ('modified_by',)},  # SQL only
-=======
         Ignore(path='_rev', new=MISSING),
         Ignore(path='initial_processing_complete', new=MISSING),
         Ignore(path=('actions', '[*]')),  # ignore case actions
@@ -95,7 +77,6 @@
         Ignore(path='@case_id'),  # legacy
         Ignore(path='case_json', old=MISSING),
         Ignore(path='modified_by', old=MISSING),
->>>>>>> 78f707eb
         # legacy bug left cases with no owner_id
         Ignore('diff', 'owner_id', old=''),
         Ignore('type', 'owner_id', old=None),
@@ -171,26 +152,11 @@
 
 def filter_case_diffs(couch_case, sql_case, diffs, forms_that_touch_cases_without_actions=None):
     doc_type = couch_case['doc_type']
-<<<<<<< HEAD
-    filtered_diffs = _filter_exact_matches(diffs, CASE_IGNORED_DIFFS)
-    partial_filters = PARTIAL_DIFFS[doc_type] + PARTIAL_DIFFS['CommCareCase*'] + PARTIAL_DIFFS['CommCareCaseIndex']
-    filtered_diffs = _filter_partial_matches(filtered_diffs, partial_filters)
-    filtered_diffs = _filter_date_diffs(filtered_diffs)
-    filtered_diffs = _filter_user_case_diffs(couch_case, sql_case, filtered_diffs)
-    filtered_diffs = _filter_xform_id_diffs(couch_case, sql_case, filtered_diffs)
-    filtered_diffs = _filter_case_attachment_diffs(couch_case, sql_case, filtered_diffs)
-    filtered_diffs = _filter_case_action_diffs(filtered_diffs)
-    filtered_diffs = _filter_case_index_diffs(couch_case, sql_case, filtered_diffs)
-    filtered_diffs = _filter_renamed_fields(filtered_diffs, couch_case, sql_case)
-    filtered_diffs = _filter_forms_touch_case(filtered_diffs, forms_that_touch_cases_without_actions)
-    return filtered_diffs
-=======
     doc_types = [doc_type, 'CommCareCase*']
     diffs = _filter_ignored(couch_case, sql_case, diffs, doc_types)
     if forms_that_touch_cases_without_actions:
         diffs = _filter_forms_touch_case(diffs, forms_that_touch_cases_without_actions)
     return diffs
->>>>>>> 78f707eb
 
 
 def _filter_forms_touch_case(diffs, forms_that_touch_cases_without_actions):
@@ -365,6 +331,14 @@
     return True
 
 
+def _filter_case_action_diffs(diffs):
+    """Ignore all case action diffs"""
+    return [
+        diff for diff in diffs
+        if diff.path[0] != 'actions'
+    ]
+
+
 def case_index_order(old_obj, new_obj, rule, diff):
     """Attachment order may be different between Couch and SQL"""
     if diff.path[0] != "indices" or len(old_obj['indices']) < 2:
@@ -385,72 +359,6 @@
     return True
 
 
-<<<<<<< HEAD
-def _filter_case_attachment_diffs(couch_case, sql_case, diffs):
-    """Attachment JSON format is different between Couch and SQL"""
-    remaining_diffs = [diff for diff in diffs if diff.path[0] != 'case_attachments']
-    if len(remaining_diffs) != len(diffs):
-        couch_attachments = couch_case.get('case_attachments', {})
-        sql_attachments = sql_case.get('case_attachments', {})
-
-        for name, couch_att in couch_attachments.items():
-            sql_att = sql_attachments.get(name, Ellipsis)
-            if sql_att == Ellipsis:
-                remaining_diffs.append(FormJsonDiff(
-                    diff_type='missing', path=('case_attachments', name),
-                    old_value=couch_att, new_value=sql_att
-                ))
-            else:
-                att_diffs = json_diff(couch_att, sql_att)
-                filtered = _filter_partial_matches(att_diffs, PARTIAL_DIFFS['case_attachment'])
-                filtered = _filter_renamed_fields(filtered, couch_att, sql_att, 'case_attachment')
-                for diff in filtered:
-                    diff_dict = diff._asdict()
-                    # convert the path back to what it should be
-                    diff_dict['path'] = tuple(['case_attachments', name] + list(diff.path))
-                    remaining_diffs.append(FormJsonDiff(**diff_dict))
-
-    return remaining_diffs
-
-
-def _filter_case_action_diffs(diffs):
-    """Ignore all case action diffs"""
-    return [
-        diff for diff in diffs
-        if diff.path[0] != 'actions'
-    ]
-
-
-def _filter_case_index_diffs(couch_case, sql_case, diffs):
-    """Indices may be in different order - re-sort and compare again.
-    """
-    if 'indices' not in couch_case:
-        return diffs
-
-    remaining_diffs = [diff for diff in diffs if diff.path[0] != 'indices']
-    if len(remaining_diffs) == len(diffs):
-        return diffs
-
-    couch_indices = couch_case['indices']
-    sql_indices = sql_case['indices']
-
-    if len(couch_indices) > 1:
-        new_index_diffs = []
-        couch_indices = sorted(couch_indices, key=lambda i: i['identifier'])
-        sql_indices = sorted(sql_indices, key=lambda i: i['identifier'])
-        for diff in json_diff(couch_indices, sql_indices, track_list_indices=False):
-            diff_dict = diff._asdict()
-            # convert the path back to what it should be
-            diff_dict['path'] = tuple(['indices'] + list(diff.path))
-            new_index_diffs.append(FormJsonDiff(**diff_dict))
-
-        new_index_diffs = _filter_partial_matches(new_index_diffs, PARTIAL_DIFFS['CommCareCaseIndex'])
-        remaining_diffs.extend(new_index_diffs)
-        return remaining_diffs
-    else:
-        return diffs
-=======
 def is_supply_point(old_obj, new_obj, rule, diff):
     from corehq.apps.commtrack.const import COMMTRACK_SUPPLY_POINT_XMLNS
-    return old_obj["xmlns"] == COMMTRACK_SUPPLY_POINT_XMLNS
->>>>>>> 78f707eb
+    return old_obj["xmlns"] == COMMTRACK_SUPPLY_POINT_XMLNS