--- conflicted
+++ resolved
@@ -832,11 +832,7 @@
         self.currently_locked.difference_update(lock_ids)
 
     def remaining_items(self):
-<<<<<<< HEAD
         return len(self.queue_objs_by_queue_id)
-=======
-        return sum(len(queue) for _, queue in six.iteritems(self.queue_by_lock_id))
->>>>>>> 69d0c7ee
 
 
 class UnexpectedObjectException(Exception):
