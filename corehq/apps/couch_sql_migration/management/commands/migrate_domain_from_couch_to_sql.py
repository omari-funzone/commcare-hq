--- conflicted
+++ resolved
@@ -14,11 +14,8 @@
 
 from corehq import toggles
 from corehq.apps.couch_sql_migration.couchsqlmigration import (
-<<<<<<< HEAD
-=======
     CASE_DOC_TYPES,
     delete_diff_db,
->>>>>>> 8733a877
     do_couch_to_sql_migration,
     delete_diff_db,
     get_diff_db,
@@ -33,6 +30,7 @@
     set_couch_sql_migration_complete,
 )
 from corehq.apps.domain.dbaccessors import get_doc_ids_in_domain_by_type
+from corehq.apps.hqcase.dbaccessors import get_case_ids_in_domain
 from corehq.apps.tzmigration.planning import Counts
 from corehq.form_processor.backends.sql.dbaccessors import (
     CaseAccessorSQL,
@@ -208,24 +206,6 @@
             diff_count, num_docs_with_diffs, short, diffs_only
         )
 
-<<<<<<< HEAD
-        case_ids_in_couch = set(get_case_ids_in_domain(src_domain))
-        case_ids_in_sql = set(CaseAccessorSQL.get_case_ids_in_domain(dst_domain))
-        diff_count, num_docs_with_diffs = diff_stats.pop("CommCareCase", (0, 0))
-        has_diffs |= self._print_status(
-            'CommCareCase', case_ids_in_couch, case_ids_in_sql, diff_count, num_docs_with_diffs, short, diffs_only
-        )
-
-        case_ids_in_couch = set(get_doc_ids_in_domain_by_type(
-            src_domain, "CommCareCase-Deleted", XFormInstance.get_db())
-        )
-        case_ids_in_sql = set(CaseAccessorSQL.get_deleted_case_ids_in_domain(dst_domain))
-        diff_count, num_docs_with_diffs = diff_stats.pop("CommCareCase-Deleted", (0, 0))
-        has_diffs |= self._print_status(
-            'CommCareCase-Deleted', case_ids_in_couch, case_ids_in_sql,
-            diff_count, num_docs_with_diffs, short, diffs_only
-        )
-=======
         ZERO = Counts(0, 0)
         doc_counts = db.get_doc_counts()
         for doc_type in CASE_DOC_TYPES:
@@ -242,7 +222,6 @@
                 short,
                 diffs_only,
             )
->>>>>>> 8733a877
 
         if diff_stats:
             for key, counts in diff_stats.items():
