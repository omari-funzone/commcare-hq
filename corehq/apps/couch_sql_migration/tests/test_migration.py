<<<<<<< HEAD
from __future__ import absolute_import, unicode_literals
=======
>>>>>>> 86dbc86b

import doctest
import logging
import os
import re
import uuid
from contextlib import contextmanager
from datetime import datetime, timedelta
<<<<<<< HEAD
from io import open
from unittest import skip
=======
>>>>>>> 86dbc86b

from django.conf import settings
from django.core.files.uploadedfile import UploadedFile
from django.core.management import call_command
from django.core.management.base import CommandError
from django.test import SimpleTestCase, TestCase, override_settings

import attr
import mock
import six
from attr import attrib, attrs
from couchdbkit.exceptions import ResourceNotFound
from lxml import etree
from nose.tools import nottest
from six.moves import zip
from testil import assert_raises, eq, tempdir

from casexml.apps.case.mock import CaseBlock
from couchforms.models import XFormInstance
from dimagi.utils.parsing import ISO_DATETIME_FORMAT

from corehq.apps.cleanup.management.commands.swap_duplicate_xforms import (
    BAD_FORM_PROBLEM_TEMPLATE,
    FIXED_FORM_PROBLEM_TEMPLATE,
)
from corehq.apps.commtrack.helpers import make_product
from corehq.apps.couch_sql_migration import couchsqlmigration
from corehq.apps.couch_sql_migration.couchsqlmigration import update_xml
from corehq.apps.domain.dbaccessors import get_doc_ids_in_domain_by_type
from corehq.apps.domain.shortcuts import create_domain
from corehq.apps.domain_migration_flags.models import DomainMigrationProgress
from corehq.apps.hqcase.utils import submit_case_blocks
from corehq.apps.receiverwrapper.exceptions import LocalSubmissionError
from corehq.apps.receiverwrapper.util import submit_form_locally
from corehq.apps.tzmigration.timezonemigration import FormJsonDiff, MISSING
from corehq.blobs import get_blob_db
from corehq.blobs.tests.util import TemporaryS3BlobDB
from corehq.form_processor.backends.sql.dbaccessors import (
    CaseAccessorSQL,
    FormAccessorSQL,
    LedgerAccessorSQL,
)
from corehq.form_processor.exceptions import (
    CaseNotFound,
    FormEditNotAllowed,
    MissingFormXml,
)
from corehq.form_processor.interfaces.dbaccessors import (
    CaseAccessors,
    FormAccessors,
    LedgerAccessors,
)
from corehq.form_processor.tests.utils import FormProcessorTestUtils
from corehq.form_processor.utils import should_use_sql_backend
from corehq.form_processor.utils.general import (
    clear_local_domain_sql_backend_override,
)
from corehq.toggles import COUCH_SQL_MIGRATION_BLACKLIST, NAMESPACE_DOMAIN
from corehq.util.test_utils import (
    TestFileMixin,
    create_and_save_a_case,
    create_and_save_a_form,
    flag_enabled,
    patch_datadog,
    set_parent_case,
    softer_assert,
    trap_extra_setup,
)
from pillowtop.reindexer.change_providers.couch import CouchDomainDocTypeChangeProvider

from ..asyncforms import get_case_ids
from ..couchsqlmigration import (
    MigrationRestricted,
    sql_form_to_json,
)
from ..diffrule import ANY
from ..management.commands.migrate_domain_from_couch_to_sql import (
    COMMIT,
    MIGRATE,
    RESET,
)
from ..statedb import open_state_db

log = logging.getLogger(__name__)

DECL = b"<?xml version='1.0' encoding='utf-8'?>\n"


class BaseMigrationTestCase(TestCase, TestFileMixin):
    file_path = 'data',
    root = os.path.dirname(__file__)
    maxDiff = None

    @classmethod
    def setUpClass(cls):
        super(BaseMigrationTestCase, cls).setUpClass()
        with trap_extra_setup(AttributeError, msg="S3_BLOB_DB_SETTINGS not configured"):
            config = settings.S3_BLOB_DB_SETTINGS
            cls.s3db = TemporaryS3BlobDB(config)
            assert get_blob_db() is cls.s3db, (get_blob_db(), cls.s3db)
        cls.tmp = tempdir()
        cls.state_dir = cls.tmp.__enter__()
        # patch to workaround django call_command() bug with required options
        # which causes error when passing `state_dir=...`
        cls.state_dir_patch = mock.patch.dict(
            os.environ, CCHQ_MIGRATION_STATE_DIR=cls.state_dir)
        cls.state_dir_patch.start()

    @classmethod
    def tearDownClass(cls):
        cls.s3db.close()
        cls.tmp.__exit__(None, None, None)
        cls.state_dir_patch.stop()
        super(BaseMigrationTestCase, cls).tearDownClass()

    def setUp(self):
        super(BaseMigrationTestCase, self).setUp()

        FormProcessorTestUtils.delete_all_cases_forms_ledgers()
        self.domain_name = uuid.uuid4().hex
        self.domain = create_domain(self.domain_name)
        # all new domains are set complete when they are created
        DomainMigrationProgress.objects.filter(domain=self.domain_name).delete()
        self.assert_backend("couch")

    def tearDown(self):
        FormProcessorTestUtils.delete_all_cases_forms_ledgers()
        self.domain.delete()

    def _do_migration(self, domain=None, action=MIGRATE, **options):
        if domain is None:
            domain = self.domain_name
        self.assert_backend("couch", domain)
        options.setdefault("no_input", True)
        options.setdefault("diff_process", False)
        call_command('migrate_domain_from_couch_to_sql', domain, action, **options)

    def _do_migration_and_assert_flags(self, domain, **options):
        self._do_migration(domain, **options)
        self.assert_backend("sql", domain)

    def _compare_diffs(self, expected_diffs=None, missing=None):
        def diff_key(diff):
            return diff.kind, diff.json_diff.diff_type, diff.json_diff.path

        state = open_state_db(self.domain_name, self.state_dir)
        diffs = sorted(state.get_diffs(), key=diff_key)
        json_diffs = [(diff.kind, diff.json_diff) for diff in diffs]
        self.assertEqual(json_diffs, expected_diffs or [])
        self.assertEqual({
            kind: counts.missing
            for kind, counts in six.iteritems(state.get_doc_counts())
            if counts.missing
        }, missing or {})

    def _get_form_ids(self, doc_type='XFormInstance'):
        return set(
            FormAccessors(domain=self.domain_name)
            .get_all_form_ids_in_domain(doc_type=doc_type)
        )

    def _get_case_ids(self, doc_type=None):
        if doc_type is None:
            return set(CaseAccessors(domain=self.domain_name).get_case_ids_in_domain())
        db = XFormInstance.get_db()
        return set(get_doc_ids_in_domain_by_type(self.domain_name, doc_type, db))

    def _get_case(self, case_id):
        return CaseAccessors(domain=self.domain_name).get_case(case_id)

    def assert_backend(self, backend, domain=None):
        if domain is None:
            domain = self.domain_name
        is_sql = should_use_sql_backend(domain)
        if backend == "sql":
            self.assertTrue(is_sql, "couch backend is active")
        else:
            assert backend == "couch", "typo? unknown backend: %s" % backend
            self.assertFalse(is_sql, "sql backend is active")

    def submit_form(self, xml, received_on=None):
        # NOTE freezegun.freeze_time does not work with the blob db
        # boto3 and/or minio -> HeadBucket 403 Forbidden
        form = submit_form_locally(xml, self.domain_name).xform
        if received_on is not None:
            form.received_on = received_on
            form.save()
        log.debug("form %s received on %s", form.form_id, form.received_on)
        return form

    @contextmanager
    def patch_migration_chunk_size(self, chunk_size):
        def iter_with_chunk_size(self, *args, **kw):
            assert self.chunk_size > 0, self.chunk_size
            self.chunk_size = chunk_size
            return real_iter_all_changes(self, *args, **kw)

        real_iter_all_changes = CouchDomainDocTypeChangeProvider.iter_all_changes
        with mock.patch.object(
            CouchDomainDocTypeChangeProvider,
            "iter_all_changes",
            iter_with_chunk_size,
        ):
            yield


class MigrationTestCase(BaseMigrationTestCase):
    def test_migration_blacklist(self):
        COUCH_SQL_MIGRATION_BLACKLIST.set(self.domain_name, True, NAMESPACE_DOMAIN)
        with self.assertRaises(MigrationRestricted):
            self._do_migration(self.domain_name)
        COUCH_SQL_MIGRATION_BLACKLIST.set(self.domain_name, False, NAMESPACE_DOMAIN)

    def test_migration_custom_report(self):
        with self.assertRaises(MigrationRestricted):
            self._do_migration("up-nrhm")

    def test_basic_form_migration(self):
        create_and_save_a_form(self.domain_name)
        self.assertEqual(1, len(self._get_form_ids()))
        self._do_migration_and_assert_flags(self.domain_name)
        self.assertEqual(1, len(self._get_form_ids()))
        self._compare_diffs([])

    def test_basic_form_migration_with_timezones(self):
        form_xml = self.get_xml('tz_form')
        with override_settings(PHONE_TIMEZONES_HAVE_BEEN_PROCESSED=False,
                               PHONE_TIMEZONES_SHOULD_BE_PROCESSED=False):
            submit_form_locally(form_xml, self.domain_name)
        self.assertEqual(1, len(self._get_form_ids()))
        self.assertEqual(1, len(self._get_case_ids()))
        self._do_migration_and_assert_flags(self.domain_name)
        self.assertEqual(1, len(self._get_case_ids()))
        self.assertEqual(1, len(self._get_form_ids()))
        self._compare_diffs([])

    def test_form_with_not_meta_migration(self):
        submit_form_locally(SIMPLE_FORM_XML, self.domain_name)
        couch_form_ids = self._get_form_ids()
        self.assertEqual(1, len(couch_form_ids))
        self._do_migration_and_assert_flags(self.domain_name)
        sql_form_ids = self._get_form_ids()
        self.assertEqual(couch_form_ids, sql_form_ids)
        self._compare_diffs([])

    def test_form_with_missing_xmlns(self):
        form_id = uuid.uuid4().hex
        form_template = """<?xml version='1.0' ?>
        <data uiVersion="1" version="1" name=""{xmlns}>
            <name>fgg</name>
            <n1:meta xmlns:n1="http://openrosa.org/jr/xforms">
                <n1:deviceID>354957031935664</n1:deviceID>
                <n1:timeStart>2016-03-01T12:04:16Z</n1:timeStart>
                <n1:timeEnd>2016-03-01T12:04:16Z</n1:timeEnd>
                <n1:username>bcdemo</n1:username>
                <n1:userID>user-abc</n1:userID>
                <n1:instanceID>{form_id}</n1:instanceID>
            </n1:meta>
        </data>"""
        xml = form_template.format(
            form_id=form_id,
            xmlns=' xmlns="http://openrosa.org/formdesigner/456"'
        )
        submit_form_locally(xml, self.domain_name)

        # hack the form to remove XMLNS since it's now validated during form submission
        form = FormAccessors(self.domain_name).get_form(form_id)
        form.xmlns = None
        del form.form_data['@xmlns']
        xml_no_xmlns = form_template.format(form_id=form_id, xmlns="")
        form.delete_attachment('form.xml')
        form.put_attachment(xml_no_xmlns, 'form.xml')

        self._do_migration_and_assert_flags(self.domain_name)
        self.assertEqual(1, len(self._get_form_ids()))
        self._compare_diffs([])

    def test_archived_form_migration(self):
        form = create_and_save_a_form(self.domain_name)
        form.archive('user1')
        self.assertEqual(1, len(self._get_form_ids('XFormArchived')))
        self._do_migration_and_assert_flags(self.domain_name)
        self.assertEqual(1, len(self._get_form_ids('XFormArchived')))
        self._compare_diffs([])

    def test_archived_form_with_case_migration(self):
        self.submit_form(make_test_form("archived")).archive()
        self.assertEqual(self._get_form_ids('XFormArchived'), {'archived'})
        self._do_migration_and_assert_flags(self.domain_name)
        self.assertEqual(self._get_form_ids('XFormArchived'), {'archived'})
        self.assertEqual(self._get_case_ids('CommCareCase-Deleted'), {'test-case'})
        self._compare_diffs([])

    def test_error_form_migration(self):
        submit_form_locally(ERROR_FORM, self.domain_name)
        self.assertEqual(self._get_form_ids('XFormError'), {"im-a-bad-form"})
        self._do_migration_and_assert_flags(self.domain_name)
        self.assertEqual(self._get_form_ids('XFormError'), {"im-a-bad-form"})
        self._compare_diffs([])

    def test_error_with_normal_doc_type_migration(self):
        submit_form_locally(ERROR_FORM, self.domain_name)
        form = FormAccessors(self.domain_name).get_form('im-a-bad-form')
        form_json = form.to_json()
        form_json['doc_type'] = 'XFormInstance'
        XFormInstance.wrap(form_json).save()
        self._do_migration_and_assert_flags(self.domain_name)
        self.assertEqual(self._get_form_ids('XFormError'), {'im-a-bad-form'})
        self._compare_diffs([])

    def test_duplicate_form_migration(self):
        with open('corehq/ex-submodules/couchforms/tests/data/posts/duplicate.xml', encoding='utf-8') as f:
            duplicate_form_xml = f.read()

        submit_form_locally(duplicate_form_xml, self.domain_name)
        submit_form_locally(duplicate_form_xml, self.domain_name)

        self.assertEqual(1, len(self._get_form_ids()))
        self.assertEqual(1, len(self._get_form_ids('XFormDuplicate')))
        self._do_migration_and_assert_flags(self.domain_name)
        self.assertEqual(1, len(self._get_form_ids()))
        self.assertEqual(1, len(self._get_form_ids('XFormDuplicate')))
        self._compare_diffs([])

    @softer_assert()
    def test_deprecated_form_migration(self):
        form_id = uuid.uuid4().hex
        case_id = uuid.uuid4().hex
        owner_id = uuid.uuid4().hex
        case_block = CaseBlock(
            create=True,
            case_id=case_id,
            case_type='person',
            owner_id=owner_id,
            update={
                'property': 'original value'
            }
        ).as_text()
        submit_case_blocks(case_block, domain=self.domain_name, form_id=form_id)

        # submit a new form with a different case update
        case_block = CaseBlock(
            create=True,
            case_id=case_id,
            case_type='newtype',
            owner_id=owner_id,
            update={
                'property': 'edited value'
            }
        ).as_text()
        new_form = submit_case_blocks(case_block, domain=self.domain_name, form_id=form_id)[0]
        deprecated_id = new_form.deprecated_form_id

        def assertState():
            self.assertEqual(self._get_form_ids(), {form_id})
            self.assertEqual(self._get_form_ids('XFormDeprecated'), {deprecated_id})
            self.assertEqual(self._get_case_ids(), {case_id})

        assertState()
        self._do_migration_and_assert_flags(self.domain_name)
        assertState()
        self._compare_diffs([])

    def test_old_form_metadata_migration(self):
        form_with_old_meta = """<?xml version="1.0" ?>
            <system uiVersion="1" version="1" xmlns="http://commcarehq.org/case">
                <meta xmlns="http://openrosa.org/jr/xforms">
                    <deviceID/>
                    <timeStart>2013-09-18T11:41:17Z</timeStart>
                    <timeEnd>2013-09-18T11:41:17Z</timeEnd>
                    <username>nnestle@dimagi.com</username>
                    <userID>06d75f978d3370f5b277b2685626b653</userID>
                    <uid>efe8d4306a7b426681daf33df41da46c</uid>
                </meta>
                <data>
                    <p1>123</p1>
                </data>
            </system>
        """
        submit_form_locally(form_with_old_meta, self.domain_name)
        self.assertEqual(1, len(self._get_form_ids()))
        self._do_migration_and_assert_flags(self.domain_name)
        self.assertEqual(1, len(self._get_form_ids()))
        self._compare_diffs([])

    def test_deleted_form_migration(self):
        form = create_and_save_a_form(self.domain_name)
        FormAccessors(self.domain.name).soft_delete_forms(
            [form.form_id], datetime.utcnow(), 'test-deletion'
        )

        self.assertEqual(1, len(get_doc_ids_in_domain_by_type(
            self.domain_name, "XFormInstance-Deleted", XFormInstance.get_db())
        ))
        self._do_migration_and_assert_flags(self.domain_name)
        self.assertEqual(1, len(FormAccessorSQL.get_deleted_form_ids_in_domain(self.domain_name)))
        self._compare_diffs([])

    def test_edited_deleted_form(self):
        form = create_and_save_a_form(self.domain_name)
        form.edited_on = datetime.utcnow() - timedelta(days=400)
        form.save()
        FormAccessors(self.domain.name).soft_delete_forms(
            [form.form_id], datetime.utcnow(), 'test-deletion'
        )
        self.assertEqual(
            get_doc_ids_in_domain_by_type(
                form.domain, "XFormInstance-Deleted", XFormInstance.get_db()
            ),
            [form.form_id],
        )
        self._do_migration_and_assert_flags(form.domain)
        self.assertEqual(
            FormAccessorSQL.get_deleted_form_ids_in_domain(form.domain),
            [form.form_id],
        )
        self._compare_diffs([])

    def test_submission_error_log_migration(self):
        try:
            submit_form_locally(b"To be an XForm or NOT to be an xform/>", self.domain_name)
        except LocalSubmissionError:
            pass

        self.assertEqual(1, len(self._get_form_ids(doc_type='SubmissionErrorLog')))
        self._do_migration_and_assert_flags(self.domain_name)
        self.assertEqual(1, len(self._get_form_ids(doc_type='SubmissionErrorLog')))
        self._compare_diffs([])

    def test_hqsubmission_migration(self):
        form = create_and_save_a_form(self.domain_name)
        form.doc_type = 'HQSubmission'
        form.save()

        self.assertEqual(1, len(get_doc_ids_in_domain_by_type(
            self.domain_name, "HQSubmission", XFormInstance.get_db())
        ))
        self._do_migration_and_assert_flags(self.domain_name)
        self.assertEqual(1, len(self._get_form_ids()))
        self._compare_diffs([])

    @flag_enabled('MM_CASE_PROPERTIES')
    def test_migrate_attachments(self):
        attachment_source = './corehq/ex-submodules/casexml/apps/case/tests/data/attachments/fruity.jpg'
        attachment_file = open(attachment_source, 'rb')
        attachments = {
            'fruity_file': UploadedFile(attachment_file, 'fruity_file', content_type='image/jpeg')
        }
        xml = """<?xml version='1.0' ?>
        <data uiVersion="1" version="1" name="" xmlns="http://openrosa.org/formdesigner/123">
            <name>fgg</name>
            <date>2011-06-07</date>
            <n0:case case_id="case-123" user_id="user-abc" date_modified="{date}"
                xmlns:n0="http://commcarehq.org/case/transaction/v2">
                <n0:create>
                    <n0:case_type_id>cc_bc_demo</n0:case_type_id>
                    <n0:case_name>fgg</n0:case_name>
                </n0:create>
                <n0:attachment>
                    <n0:fruity_file src="fruity_file" from="local"/>
                </n0:attachment>
            </n0:case>
            <n1:meta xmlns:n1="http://openrosa.org/jr/xforms">
                <n1:deviceID>354957031935664</n1:deviceID>
                <n1:timeStart>{date}</n1:timeStart>
                <n1:timeEnd>{date}</n1:timeEnd>
                <n1:username>bcdemo</n1:username>
                <n1:userID>user-abc</n1:userID>
                <n1:instanceID>{form_id}</n1:instanceID>
            </n1:meta>
        </data>""".format(
            date='2016-03-01T12:04:16Z',
            attachment_source=attachment_source,
            form_id=uuid.uuid4().hex
        )
        submit_form_locally(
            xml,
            self.domain_name,
            attachments=attachments,
        )

        self.assertEqual(1, len(self._get_form_ids()))
        self.assertEqual(1, len(self._get_case_ids()))
        self._do_migration_and_assert_flags(self.domain_name)
        self.assertEqual(1, len(self._get_form_ids()))
        self.assertEqual(1, len(self._get_case_ids()))
        self._compare_diffs([])

    def test_basic_case_migration(self):
        create_and_save_a_case(self.domain_name, case_id=uuid.uuid4().hex, case_name='test case')
        self.assertEqual(1, len(self._get_case_ids()))
        self._do_migration_and_assert_flags(self.domain_name)
        self.assertEqual(1, len(self._get_case_ids()))
        self._compare_diffs([])

    def test_basic_case_migration_case_name(self):
        case_id = uuid.uuid4().hex
        submit_case_blocks(
            CaseBlock(
                case_id,
                case_type='migrate',
                create=True,
                update={'p1': 1},
            ).as_text(),
            self.domain_name
        )

        submit_case_blocks(
            CaseBlock(
                case_id,
                update={'name': 'test21'},
            ).as_text(),
            self.domain_name
        )

        self.assertEqual(1, len(self._get_case_ids()))
        self._do_migration_and_assert_flags(self.domain_name)
        self.assertEqual(1, len(self._get_case_ids()))
        self._compare_diffs([])

    def test_case_with_indices_migration(self):
        parent_case_id = uuid.uuid4().hex
        child_case_id = uuid.uuid4().hex
        parent_case = create_and_save_a_case(self.domain_name, case_id=parent_case_id, case_name='test parent')
        child_case = create_and_save_a_case(self.domain_name, case_id=child_case_id, case_name='test child')
        set_parent_case(self.domain_name, child_case, parent_case)

        self.assertEqual(2, len(self._get_case_ids()))
        self._do_migration_and_assert_flags(self.domain_name)
        self.assertEqual(2, len(self._get_case_ids()))
        self._compare_diffs([])

        indices = CaseAccessorSQL.get_indices(self.domain_name, child_case_id)
        self.assertEqual(1, len(indices))
        self.assertEqual(parent_case_id, indices[0].referenced_id)

    def test_deleted_case_migration(self):
        parent_case_id = uuid.uuid4().hex
        child_case_id = uuid.uuid4().hex
        parent_case = create_and_save_a_case(self.domain_name, case_id=parent_case_id, case_name='test parent')
        child_case = create_and_save_a_case(self.domain_name, case_id=child_case_id, case_name='test child')
        set_parent_case(self.domain_name, child_case, parent_case)

        form_ids = self._get_form_ids()
        self.assertEqual(3, len(form_ids))
        FormAccessors(self.domain.name).soft_delete_forms(
            form_ids, datetime.utcnow(), 'test-deletion-with-cases'
        )
        CaseAccessors(self.domain.name).soft_delete_cases(
            [parent_case_id, child_case_id], datetime.utcnow(), 'test-deletion-with-cases'
        )
        self.assertEqual(2, len(get_doc_ids_in_domain_by_type(
            self.domain_name, "CommCareCase-Deleted", XFormInstance.get_db())
        ))
        self._do_migration_and_assert_flags(self.domain_name)
        self.assertEqual(2, len(CaseAccessorSQL.get_deleted_case_ids_in_domain(self.domain_name)))
        self._compare_diffs([])
        parent_transactions = CaseAccessorSQL.get_transactions(parent_case_id)
        self.assertEqual(2, len(parent_transactions))
        self.assertTrue(parent_transactions[0].is_case_create)
        self.assertTrue(parent_transactions[1].is_form_transaction)
        child_transactions = CaseAccessorSQL.get_transactions(child_case_id)
        self.assertEqual(2, len(child_transactions))
        self.assertTrue(child_transactions[0].is_case_create)
        self.assertTrue(child_transactions[1].is_case_index)

    def test_form_touches_case_without_updates(self):
        case_id = uuid.uuid4().hex
        create_and_save_a_case(self.domain_name, case_id=case_id, case_name='touched by a form', user_id='user1')

        form_id = uuid.uuid4().hex
        xml = """<?xml version='1.0' ?>
                <data uiVersion="1" version="1" name="" xmlns="http://openrosa.org/formdesigner/123">
                    <name>fgg</name>
                    <date>2011-06-07</date>
                    <n0:case case_id="{case_id}" user_id="user1" date_modified="{date}"
                        xmlns:n0="http://commcarehq.org/case/transaction/v2">
                    </n0:case>
                    <n0:case case_id="case-123" user_id="user-abc" date_modified="{date}"
                        xmlns:n0="http://commcarehq.org/case/transaction/v2">
                        <n0:create>
                            <n0:case_type_id>cc_bc_demo</n0:case_type_id>
                            <n0:case_name>fgg</n0:case_name>
                        </n0:create>
                    </n0:case>
                    <n1:meta xmlns:n1="http://openrosa.org/jr/xforms">
                        <n1:deviceID>354957031935664</n1:deviceID>
                        <n1:timeStart>{date}</n1:timeStart>
                        <n1:timeEnd>{date}</n1:timeEnd>
                        <n1:username>bcdemo</n1:username>
                        <n1:userID>user1</n1:userID>
                        <n1:instanceID>{form_id}</n1:instanceID>
                    </n1:meta>
                </data>""".format(
            date=datetime.utcnow(),
            form_id=form_id,
            case_id=case_id
        )
        result = submit_form_locally(xml, self.domain_name)
        case = [case for case in result.cases if case.case_id == case_id][0]
        case.xform_ids.remove(form_id)  # legacy bug that didn't include these form IDs in the case
        case.save()

        self.assertEqual(2, len(self._get_form_ids()))
        self.assertEqual(2, len(self._get_case_ids()))
        self._do_migration_and_assert_flags(self.domain_name)
        self.assertEqual(2, len(self._get_form_ids()))
        self.assertEqual(2, len(self._get_case_ids()))
        self._compare_diffs([])

    def test_commit(self):
        self._do_migration_and_assert_flags(self.domain_name)
        clear_local_domain_sql_backend_override(self.domain_name)
        self._do_migration(action=COMMIT)
        self.assert_backend("sql")

    def test_v1_case(self):
        xml = """<?xml version="1.0" ?>
            <data name="pregnancy checklist" uiVersion="1" version="1"
                  xmlns="http://openrosa.org/formdesigner/42461CD4-06D8-4FE5-BCEC-006130F7764F1"
                  xmlns:jrm="http://dev.commcarehq.org/jr/xforms">
                <name>RITA</name>
                <age>26</age>
                <number>918</number>
                <case>
                    <case_id>P0YJ</case_id>
                    <date_modified>2011-05-20T12:27:34.823+05:30</date_modified>
                    <create>
                        <case_type_id>pregnant_mother</case_type_id>
                        <case_name>RITA</case_name>
                        <user_id>XT3XPMS</user_id>
                        <external_id>RITA</external_id>
                    </create>
                    <update>
                        <name>RITA</name>
                    </update>
                </case>
                <meta>
                <deviceID>8D24OUKK3AR4ZG7NF9CYSQFAT</deviceID>
                <timeStart>2011-05-20T12:25:17.882+05:30</timeStart>
                <timeEnd>2011-05-20T12:27:34.831+05:30</timeEnd>
                <username>adevi</username>
                <userID>XT3XPMS</userID>
                <uid>WXJYZ</uid>
                </meta>
            </data>"""
        submit_form_locally(xml, self.domain_name)

        update_xml = """<?xml version="1.0" ?>
            <data name="pregnancy checklist" uiVersion="1" version="1"
                xmlns="http://openrosa.org/formdesigner/42461CD4-06D8-4FE5-BCEC-006130F7764F"
                xmlns:jrm="http://dev.commcarehq.org/jr/xforms">
                <case>
                    <case_id>P0YJ</case_id>
                    <date_modified>2012-02-24T00:51:07.836+05:30</date_modified>
                    <close/>
                </case>
                <meta>
                    <deviceID>44AV</deviceID>
                    <timeStart>2012-02-24T00:46:43.007+05:30</timeStart>
                    <timeEnd>2012-02-24T00:51:07.841+05:30</timeEnd>
                    <username>rek</username>
                    <userID>L53SD</userID>
                    <uid>Z75H7</uid>
                </meta>
            </data>"""
        submit_form_locally(update_xml, self.domain_name)

        self.assertEqual(2, len(self._get_form_ids()))
        self.assertEqual(1, len(self._get_case_ids()))
        self._do_migration_and_assert_flags(self.domain_name)
        self.assertEqual(2, len(self._get_form_ids()))
        self.assertEqual(1, len(self._get_case_ids()))
        self._compare_diffs([])

    def test_timings(self):
        with patch_datadog() as received_stats:
            self._do_migration_and_assert_flags(self.domain_name)
        tracked_stats = [
            'commcare.couch_sql_migration.unprocessed_cases.count.duration:',
            'commcare.couch_sql_migration.main_forms.count.duration:',
            'commcare.couch_sql_migration.unprocessed_forms.count.duration:',
            'commcare.couch_sql_migration.count.duration:',
        ]
        for t_stat in tracked_stats:
            self.assertTrue(
                any(r_stat.startswith(t_stat) for r_stat in received_stats),
                "missing stat %r" % t_stat,
            )

    def test_live_migrate(self):
        now = datetime.utcnow()
        self.submit_form(make_test_form("test-1"), now - timedelta(minutes=95))
        self.submit_form(make_test_form("test-2"), now - timedelta(minutes=90))
        self.submit_form(make_test_form("test-3"), now - timedelta(minutes=85))
        self.submit_form(make_test_form("test-4"))
        self.assert_backend("couch")

        with self.patch_migration_chunk_size(2):
            self._do_migration(live=True)
        self.assert_backend("sql")
        self.assertEqual(self._get_form_ids(), {"test-1", "test-2"})
        self.assertEqual(self._get_case_ids(), {"test-case"})

        clear_local_domain_sql_backend_override(self.domain_name)
        self.assert_backend("couch")
        with self.assertRaises(CommandError):
            self._do_migration(action=COMMIT)

        self.submit_form(make_test_form("test-5"))
        self.assertEqual(self._get_form_ids(), {"test-1", "test-2", "test-3", "test-4", "test-5"})

        self._do_migration_and_assert_flags(self.domain_name)
        self.assertEqual(self._get_form_ids(), {"test-1", "test-2", "test-3", "test-4", "test-5"})
        self.assertEqual(self._get_case_ids(), {"test-case"})

    def test_migrate_archived_form_after_live_migration_of_error_forms(self):
        # The theory of this test is that XFormArchived comes earlier in
        # the "unprocessed_forms" iteration than XFormError. It ensures
        # that an archived form added after an error form that was not
        # processed by the previous live migration will be migrated.
        self.submit_form(ERROR_FORM)
        self._do_migration(live=True)
        self.assert_backend("sql")
        self.assertEqual(self._get_form_ids('XFormError'), set())

        clear_local_domain_sql_backend_override(self.domain_name)
        self.assert_backend("couch")
        self.submit_form(make_test_form("archived")).archive(trigger_signals=False)

        self._do_migration_and_assert_flags(self.domain_name)
        self._compare_diffs([])
        self.assertEqual(self._get_form_ids("XFormError"), {"im-a-bad-form"})
        self.assertEqual(self._get_form_ids("XFormArchived"), {"archived"})

    def test_edit_form_after_live_migration(self):
        now = datetime.utcnow()
        self.assert_backend("couch")
        self.submit_form(make_test_form("test-1"), now - timedelta(minutes=90))

        self._do_migration(live=True)
        self.assert_backend("sql")
        self.assertEqual(self._get_form_ids(), {"test-1"})

        clear_local_domain_sql_backend_override(self.domain_name)
        self.assert_backend("couch")
        with self.assertRaises(FormEditNotAllowed):
            self.submit_form(make_test_form("test-1", age=30))

        self._do_migration_and_assert_flags(self.domain_name)
        self._compare_diffs([])
        self.assertEqual(self._get_form_ids(), {"test-1"})
        self.assertEqual(self._get_form_ids("XFormDeprecated"), set())
        form = FormAccessorSQL.get_form("test-1")
        self.assertIsNone(form.edited_on)
        self.assertEqual(form.form_data["age"], '27')
        case = self._get_case("test-case")
        self.assertEqual(case.dynamic_case_properties()["age"], '27')

    def test_reset_migration(self):
        now = datetime.utcnow()
        self.submit_form(make_test_form("test-1"), now - timedelta(minutes=95))
        self.assert_backend("couch")

        self._do_migration(live=True)
        self.assert_backend("sql")
        self.assertEqual(self._get_form_ids(), {"test-1"})

        clear_local_domain_sql_backend_override(self.domain_name)
        self._do_migration(action=RESET)
        self.assert_backend("couch")
        self.assertEqual(self._get_form_ids(), {"test-1"})
        form_ids = FormAccessorSQL \
            .get_form_ids_in_domain_by_type(self.domain_name, "XFormInstance")
        self.assertEqual(form_ids, [])

    def test_case_forms_list_order(self):
        SERVER_DATES = [
            datetime.strptime("2015-07-13T11:21:00.639795Z", ISO_DATETIME_FORMAT),
            datetime.strptime("2015-07-13T11:24:27.467774Z", ISO_DATETIME_FORMAT),
            datetime.strptime("2015-07-13T11:21:00.639795Z", ISO_DATETIME_FORMAT),
            datetime.strptime("2017-04-27T14:23:14.683602Z", ISO_DATETIME_FORMAT),
        ]
        for xml, server_date in zip(LIST_ORDER_FORMS, SERVER_DATES):
            result = submit_form_locally(xml.strip(), self.domain_name)
            form = result.xform
            form.received_on = server_date
            form.save()

        case = self._get_case("89da")
        self.assertEqual(case.xform_ids, ["f1-9017", "f2-b1ce", "f3-7c38", "f4-3226"])

        self._do_migration_and_assert_flags(self.domain_name)

        case = self._get_case("89da")
        self.assertEqual(set(case.xform_ids), {"f1-9017", "f2-b1ce", "f3-7c38", "f4-3226"})
        self._compare_diffs([])

    def test_normal_form_with_problem_and_case_updates(self):
        bad_form = submit_form_locally(TEST_FORM, self.domain_name).xform
        assert bad_form._id == "test-form", bad_form

        form = XFormInstance.wrap(bad_form.to_json())
        form._id = "new-form"
        form._rev = None
        form.problem = FIXED_FORM_PROBLEM_TEMPLATE.format(
            id_="test-form", datetime_="a day long ago")
        assert len(form.external_blobs) == 1, form.external_blobs
        form.external_blobs.pop("form.xml")
        form.initial_processing_complete = False
        with bad_form.fetch_attachment("form.xml", stream=True) as xml:
            form.put_attachment(xml, "form.xml", content_type="text/xml")
        form.save()

        bad_form.doc_type = "XFormDuplicate"
        bad_form.problem = BAD_FORM_PROBLEM_TEMPLATE.format("new-form", "a day long ago")
        bad_form.save()

        case = self._get_case("test-case")
        self.assertEqual(case.xform_ids, ["test-form"])

        self._do_migration_and_assert_flags(self.domain_name)

        case = self._get_case("test-case")
        self.assertEqual(case.xform_ids, ["new-form"])
        self._compare_diffs([])
        form = FormAccessors(self.domain_name).get_form('new-form')
        self.assertEqual(form.deprecated_form_id, "test-form")
        self.assertIsNone(form.problem)

    def test_missing_case(self):
        # This can happen when a form is edited, removing the last
        # remaining reference to a case. The case effectively becomes
        # orphaned, and will be ignored by the migration.
        from corehq.apps.cloudcare.const import DEVICE_ID
        # replace device id to avoid edit form soft assert
        test_form = TEST_FORM.replace("cloudcare", DEVICE_ID)
        submit_form_locally(test_form, self.domain_name)
        edited_form = test_form.replace("test-case", "other-case")
        submit_form_locally(edited_form, self.domain_name)
        self.assertEqual(self._get_case("test-case").xform_ids, ["test-form"])
        self.assertEqual(self._get_case("other-case").xform_ids, ["test-form"])

        self._do_migration_and_assert_flags(self.domain_name)

        self.assertEqual(self._get_case("other-case").xform_ids, ["test-form"])
        with self.assertRaises(CaseNotFound):
            self._get_case("test-case")
        self._compare_diffs([])

    def test_form_with_missing_xml(self):
        create_form_with_missing_xml(self.domain_name)
        self._do_migration_and_assert_flags(self.domain_name, diff_process=True)

        # This may change in the future: it may be possible to rebuild the
        # XML using parsed form JSON from couch.
        with self.assertRaises(CaseNotFound):
            self._get_case("test-case")
        self._compare_diffs([
            ('XFormInstance', Diff('missing', ['form', '#type'], new=MISSING)),
            ('XFormInstance', Diff('missing', ['form', '@name'], new=MISSING)),
            ('XFormInstance', Diff('missing', ['form', '@uiVersion'], new=MISSING)),
            ('XFormInstance', Diff('missing', ['form', '@version'], new=MISSING)),
            ('XFormInstance', Diff('missing', ['form', '@xmlns'], new=MISSING)),
            ('XFormInstance', Diff('missing', ['form', 'age'], new=MISSING)),
            ('XFormInstance', Diff('missing', ['form', 'case'], new=MISSING)),
            ('XFormInstance', Diff('missing', ['form', 'first_name'], new=MISSING)),
            ('XFormInstance', Diff('missing', ['form', 'meta'], new=MISSING)),
        ], missing={'CommCareCase': 1})


class LedgerMigrationTests(BaseMigrationTestCase):
    def setUp(self):
        super(LedgerMigrationTests, self).setUp()
        self.liquorice = make_product(self.domain_name, 'liquorice', 'liquorice')
        self.sherbert = make_product(self.domain_name, 'sherbert', 'sherbert')
        self.jelly_babies = make_product(self.domain_name, 'jelly babies', 'jbs')

    def tearDown(self):
        try:
            self.liquorice.delete()
            self.sherbert.delete()
            self.jelly_babies.delete()
        except ResourceNotFound:
            pass  # domain.delete() in parent class got there first
        super(LedgerMigrationTests, self).tearDown()

    def _submit_ledgers(self, ledger_blocks):
        return submit_case_blocks(ledger_blocks, self.domain_name)[0].form_id

    def _set_balance(self, balance, case_id, product_id, type=None):
        from corehq.apps.commtrack.tests.util import get_single_balance_block
        return self._submit_ledgers([
            get_single_balance_block(case_id, product_id, balance, type=type)
        ])

    def test_migrate_ledgers(self):
        case_id = uuid.uuid4().hex
        create_and_save_a_case(self.domain_name, case_id=case_id, case_name="Simon's sweet shop")
        self._set_balance(100, case_id, self.liquorice._id, type="set_the_liquorice_balance")
        self._set_balance(50, case_id, self.sherbert._id)
        self._set_balance(175, case_id, self.jelly_babies._id)

        expected_stock_state = {'stock': {
            self.liquorice._id: 100,
            self.sherbert._id: 50,
            self.jelly_babies._id: 175
        }}
        self._validate_ledger_data(self._get_ledger_state(case_id), expected_stock_state)
        self._do_migration_and_assert_flags(self.domain_name)
        self._validate_ledger_data(self._get_ledger_state(case_id), expected_stock_state)

        transactions = LedgerAccessorSQL.get_ledger_transactions_for_case(case_id)
        self.assertEqual(3, len(transactions))

        self._compare_diffs([])

    def _validate_ledger_data(self, state_dict, expected):
        for section, products in state_dict.items():
            for product, state in products.items():
                self.assertEqual(state.stock_on_hand, expected[section][product])

    def _get_ledger_state(self, case_id):
        return LedgerAccessors(self.domain_name).get_case_ledger_state(case_id)


@attrs
class DummyObject(object):
    id = attrib()


class TestLockingQueues(SimpleTestCase):

    def setUp(self):
        super(TestHelperFunctions, self).setUp()

        FormProcessorTestUtils.delete_all_cases_forms_ledgers()
        self.domain_name = uuid.uuid4().hex
        self.domain = create_domain(self.domain_name)
        self.assertFalse(should_use_sql_backend(self.domain_name))

    def _check_queue_dicts(self, queue_obj_id, lock_ids, location=None, present=True):
        """
        if location is None, it looks anywhere. If it is an int, it'll look in that spot
        present determines whether it's expected to be in the queue_by_lock_id or not
        """
        for lock_id in lock_ids:
            if location is not None:
                self.assertEqual(
                    present,
                    (len(self.queues.queue_by_lock_id[lock_id]) > (location - 1) and
                        queue_obj_id == self.queues.queue_by_lock_id[lock_id][location]))
            else:
                self.assertEqual(present, queue_obj_id in self.queues.queue_by_lock_id[lock_id])

        self.assertItemsEqual(lock_ids, self.queues.lock_ids_by_queue_id[queue_obj_id])

    def _check_locks(self, lock_ids, lock_set=True):
        self.assertEqual(lock_set, self.queues._check_lock(lock_ids))

    def test_has_next(self):
        self.assertFalse(self.queues.has_next())
        self._add_to_queues('monadnock', ['heady_topper', 'sip_of_sunshine', 'focal_banger'])
        self.assertTrue(self.queues.has_next())

    def test_try_obj(self):
        # first object is fine
        lock_ids = ['grapefruit_sculpin', '60_minute', 'boom_sauce']
        queue_obj = DummyObject('little_haystack')
        self.assertTrue(self.queues.try_obj(lock_ids, queue_obj))
        self._check_locks(lock_ids, lock_set=True)
        self._check_queue_dicts('little_haystack', lock_ids, present=False)

        # following objects without overlapping locks are fine
        new_lock_ids = ['brew_free', 'steal_this_can']
        new_queue_obj = DummyObject('lincoln')
        self.assertTrue(self.queues.try_obj(new_lock_ids, new_queue_obj))
        self._check_locks(new_lock_ids, lock_set=True)
        self._check_queue_dicts('lincoln', new_lock_ids, present=False)

        # following ojbects with overlapping locks add to queue
        final_lock_ids = ['grapefruit_sculpin', 'wrought_iron']
        final_queue_obj = DummyObject('lafayette')
        self.assertFalse(self.queues.try_obj(final_lock_ids, final_queue_obj))
        self._check_queue_dicts('lafayette', final_lock_ids, -1)
        self._check_locks(['grapefruit_sculpin'], lock_set=True)
        self._check_locks(['wrought_iron'], lock_set=False)

    def test_get_next(self):
        # nothing returned if nothing in queues
        self.assertEqual(None, self.queues.get_next())

        # first obj in queues will be returned if nothing blocking
        lock_ids = ['old_chub', 'dales_pale', 'little_yella']
        queue_obj_id = 'moosilauke'
        self._add_to_queues(queue_obj_id, lock_ids)
        self.assertEqual(queue_obj_id, self.queues.get_next().id)
        self._check_locks(lock_ids, lock_set=True)

        # next object will not be returned if anything locks are held
        new_lock_ids = ['old_chub', 'ten_fidy']
        new_queue_obj_id = 'flume'
        self._add_to_queues(new_queue_obj_id, new_lock_ids)
        self.assertEqual(None, self.queues.get_next())
        self._check_locks(['ten_fidy'], lock_set=False)

        # next object will not be returned if not first in all queues
        next_lock_ids = ['ten_fidy', 'death_by_coconut']
        next_queue_obj_id = 'liberty'
        self._add_to_queues(next_queue_obj_id, next_lock_ids)
        self.assertEqual(None, self.queues.get_next())
        self._check_locks(next_lock_ids, lock_set=False)

        # will return something totally orthogonal though
        final_lock_ids = ['fugli', 'pinner']
        final_queue_obj_id = 'sandwich'
        self._add_to_queues(final_queue_obj_id, final_lock_ids)
        self.assertEqual(final_queue_obj_id, self.queues.get_next().id)
        self._check_locks(final_lock_ids)

    def test_release_locks(self):
        lock_ids = ['rubaeus', 'dirty_bastard', 'red\'s_rye']
        self._check_locks(lock_ids, lock_set=False)
        self.queues._set_lock(lock_ids)
        self._check_locks(lock_ids, lock_set=True)
        self.queues._release_lock(lock_ids)
        self._check_locks(lock_ids, lock_set=False)

        queue_obj = DummyObject('kancamagus')
        self.queues._add_item(lock_ids, queue_obj, to_queue=False)
        self.queues._set_lock(lock_ids)
        self._check_locks(lock_ids, lock_set=True)
        self.queues.release_lock_for_queue_obj(queue_obj)
        self._check_locks(lock_ids, lock_set=False)

    def test_max_size(self):
        self.assertEqual(-1, self.queues.max_size)
        self.assertFalse(self.queues.full)  # not full when no max size set
        self.queues.max_size = 2  # set max_size
        lock_ids = ['dali', 'manet', 'monet']
        queue_obj = DummyObject('osceola')
        self.queues._add_item(lock_ids, queue_obj)
        self.assertFalse(self.queues.full)  # not full when not full
        queue_obj = DummyObject('east osceola')
        self.queues._add_item(lock_ids, queue_obj)
        self.assertTrue(self.queues.full)  # full when full
        queue_obj = DummyObject('west osceola')
        self.queues._add_item(lock_ids, queue_obj)
        self.assertTrue(self.queues.full)  # full when over full


class UpdateXmlTests(SimpleTestCase):

    def test_simple_xml(self):
        orig_xml = '<foo><bar>BAZ</bar></foo>'
        updated_xml = update_xml(orig_xml, ['foo', 'bar'], 'BAZ', 'QUUX')
        eq(updated_xml, DECL + b'<foo><bar>QUUX</bar></foo>')

    def test_xml_attr(self):
        orig_xml = '<foo><bar baz="13"></bar></foo>'
        updated_xml = update_xml(orig_xml, ['foo', 'bar', '@baz'], '13', '42')
        eq(updated_xml, DECL + b'<foo><bar baz="42"/></foo>')

    def test_collapsed_elem(self):
        orig_xml = '<foo><bar baz="13"/></foo>'
        updated_xml = update_xml(orig_xml, ['foo', 'bar', '@baz'], '13', '42')
        eq(updated_xml, DECL + b'<foo><bar baz="42"/></foo>')

    def test_empty_elem(self):
        orig_xml = '<foo><ham></ham><bar>BAZ</bar></foo>'
        updated_xml = update_xml(orig_xml, ['foo', 'bar'], 'BAZ', 'QUUX')
        eq(updated_xml, DECL + b'<foo><ham/><bar>QUUX</bar></foo>')

    def test_parsing_xml_entities(self):
        orig_xml = '<foo><bar>admin&#64;example.com</bar></foo>'
        updated_xml = update_xml(orig_xml, ['foo', 'bar'], 'admin@example.com', 'prince@example.com')
        eq(updated_xml, DECL + b'<foo><bar>prince@example.com</bar></foo>')

    def test_not_found(self):
        orig_xml = '<foo><bar>admin&#64;example.com</bar></foo>'
        pattern = re.compile(r'^Unable to find "admin&#64;example.com"')
        with assert_raises(ValueError, msg=pattern):
            update_xml(orig_xml, ['foo', 'bar'], 'admin&#64;example.com', '')

    def test_bad_path(self):
        orig_xml = '<foo><bar>BAZ</bar></foo>'
        pattern = re.compile(r'^Unable to find "BAZ"')
        with assert_raises(ValueError, msg=pattern):
            update_xml(orig_xml, ['foo', 'qux'], 'BAZ', 'BAR')

    def test_text_with_subelems(self):
        orig_xml = '<foo><bar>HAM<baz>eggs</baz></bar></foo>'
        updated_xml = update_xml(orig_xml, ['foo', 'bar'], 'HAM', 'SPAM')
        eq(updated_xml, DECL + b'<foo><bar>SPAM<baz>eggs</baz></bar></foo>')

    def test_unparsing_xml_entities(self):
        orig_xml = '<foo><bar>prince</bar></foo>'
        updated_xml = update_xml(orig_xml, ['foo', 'bar'], 'prince', 'hall & oates')
        eq(updated_xml, DECL + b'<foo><bar>hall &amp; oates</bar></foo>')

    def test_namespaces(self):
        form_xml = """<?xml version='1.0' ?>
<data uiVersion="1"
      version="7"
      name="Registration Form"
      xmlns:jrm="http://dev.commcarehq.org/jr/xforms"
      xmlns="http://openrosa.org/formdesigner/C5AEC5A2-FF7D-4C00-9C7E-6B5AE23D735A">
    <name>Prince</name>
    <n0:case case_id="9fab567d-8c28-4cf0-acf2-dd3df04f95ca"
             date_modified="2019-02-07T11:15:48.575+02"
             user_id="7ea59f550f35758447400937f800f78c"
             xmlns:n0="http://commcarehq.org/case/transaction/v2">
        <n0:create>
            <n0:case_name>Prince</n0:case_name>
            <n0:owner_id>7ea59f550f35758447400937f800f78c</n0:owner_id>
            <n0:case_type>case</n0:case_type>
        </n0:create>
    </n0:case>
    <n1:meta xmlns:n1="http://openrosa.org/jr/xforms">
        <n1:deviceID>Formplayer</n1:deviceID>
        <n1:timeStart>2019-02-07T11:15:35.853+02</n1:timeStart>
        <n1:timeEnd>2019-02-07T11:15:48.575+02</n1:timeEnd>
        <n1:username>admin&#64;example.com</n1:username>
        <n1:userID>7ea59f550f35758447400937f800f78c</n1:userID>
        <n1:instanceID>4378faa0-58b1-4c51-9310-fef1cda29707</n1:instanceID>
        <n2:appVersion xmlns:n2="http://commcarehq.org/xforms">Formplayer Version: 2.43</n2:appVersion>
        <n1:drift />
    </n1:meta>
</data>"""
        form_xml = update_xml(form_xml, ['data', 'name'], 'Prince', 'Christopher')
        # NOTE: Path is not given as ['data', 'n0:case', 'n0:create', 'n0:case_name']
        form_xml = update_xml(form_xml, ['data', 'case', 'create', 'case_name'], 'Prince', 'Christopher')
        eq(form_xml, """<?xml version='1.0' encoding='utf-8'?>
<data xmlns:jrm="http://dev.commcarehq.org/jr/xforms" """
        """xmlns="http://openrosa.org/formdesigner/C5AEC5A2-FF7D-4C00-9C7E-6B5AE23D735A" """
        """uiVersion="1" """
        """version="7" """
        """name="Registration Form">
    <name>Christopher</name>
    <n0:case xmlns:n0="http://commcarehq.org/case/transaction/v2" """
            """case_id="9fab567d-8c28-4cf0-acf2-dd3df04f95ca" """
            """date_modified="2019-02-07T11:15:48.575+02" """
            """user_id="7ea59f550f35758447400937f800f78c">
        <n0:create>
            <n0:case_name>Christopher</n0:case_name>
            <n0:owner_id>7ea59f550f35758447400937f800f78c</n0:owner_id>
            <n0:case_type>case</n0:case_type>
        </n0:create>
    </n0:case>
    <n1:meta xmlns:n1="http://openrosa.org/jr/xforms">
        <n1:deviceID>Formplayer</n1:deviceID>
        <n1:timeStart>2019-02-07T11:15:35.853+02</n1:timeStart>
        <n1:timeEnd>2019-02-07T11:15:48.575+02</n1:timeEnd>
        <n1:username>admin@example.com</n1:username>
        <n1:userID>7ea59f550f35758447400937f800f78c</n1:userID>
        <n1:instanceID>4378faa0-58b1-4c51-9310-fef1cda29707</n1:instanceID>
        <n2:appVersion xmlns:n2="http://commcarehq.org/xforms">Formplayer Version: 2.43</n2:appVersion>
        <n1:drift/>
    </n1:meta>
</data>""")

    def test_as_etree(self):
        orig_xml = '<foo><bar>BAZ</bar></foo>'
        root = etree.XML(orig_xml)
        update_xml(root, ['foo', 'bar'], 'BAZ', 'QUUX')
        updated_xml = etree.tostring(root)
        eq(updated_xml, '<foo><bar>QUUX</bar></foo>')

    def test_node_list(self):
        orig_xml = (
            '<foo>'
            '<bar><baz>13</baz></bar>'
            '<bar><qux>13</qux></bar>'
            '<bar><coj>13</coj></bar>'
            '</foo>'
        )
        updated_xml = update_xml(orig_xml, ['foo', 'bar', 'baz'], '13', '42')
        eq(updated_xml, DECL + (
            '<foo>'
            '<bar><baz>42</baz></bar>'
            '<bar><qux>13</qux></bar>'
            '<bar><coj>13</coj></bar>'
            '</foo>'
        ))

    def test_list_item(self):
        orig_xml = (
            '<foo>'
            '<bar>eggs</bar>'
            '<bar>HAM</bar>'
            '<bar>HAM</bar>'
            '</foo>'
        )
        updated_xml = update_xml(orig_xml, ['foo', 'bar'], 'HAM', 'SPAM')
        eq(updated_xml, DECL + (
            '<foo>'
            '<bar>eggs</bar>'
            '<bar>SPAM</bar>'
            '<bar>SPAM</bar>'
            '</foo>'
        ))

    @skip  # We don't need to support replacing child element tails
    def test_list_item_tail(self):
        orig_xml = (
            '<foo>'
            '<bar><q></q>eggs</bar>'
            '<bar><q></q>HAM</bar>'
            '<bar><q></q>HAM</bar>'
            '</foo>'
        )
        updated_xml = update_xml(orig_xml, ['foo', 'bar'], 'HAM', 'SPAM')
        eq(updated_xml, DECL + (
            '<foo>'
            '<bar><q/>eggs</bar>'
            '<bar><q/>SPAM</bar>'
            '<bar><q/>SPAM</bar>'
            '</foo>'
        ))

    def test_list_item_text(self):
        orig_xml = (
            '<foo>'
            '<bar>eggs<q></q></bar>'
            '<bar>HAM<q></q></bar>'
            '<bar>HAM<q></q></bar>'
            '</foo>'
        )
        updated_xml = update_xml(orig_xml, ['foo', 'bar'], 'HAM', 'SPAM')
        eq(updated_xml, DECL + (
            '<foo>'
            '<bar>eggs<q/></bar>'
            '<bar>SPAM<q/></bar>'
            '<bar>SPAM<q/></bar>'
            '</foo>'
        ))

    def test_trimming(self):
        orig_xml = '<foo><ham> SPAM </ham><bar>BAZ</bar></foo>'
        updated_xml = update_xml(orig_xml, ['foo', 'bar'], 'BAZ', 'QUUX')
        eq(updated_xml, DECL + b'<foo><ham> SPAM </ham><bar>QUUX</bar></foo>')

    def test_space(self):
        orig_xml = '<foo><ham> </ham><bar>BAZ</bar></foo>'
        updated_xml = update_xml(orig_xml, ['foo', 'bar'], 'BAZ', 'QUUX')
        eq(updated_xml, DECL + b'<foo><ham> </ham><bar>QUUX</bar></foo>')

    def test_zero(self):
        orig_xml = '<foo><ham>0</ham><bar>BAZ</bar></foo>'
        updated_xml = update_xml(orig_xml, ['foo', 'bar'], 'BAZ', 'QUUX')
        eq(updated_xml, DECL + b'<foo><ham>0</ham><bar>QUUX</bar></foo>')

    def test_single_tag(self):
        orig_xml = '<foo><ham/><bar>BAZ</bar></foo>'
        updated_xml = update_xml(orig_xml, ['foo', 'bar'], 'BAZ', 'QUUX')
        eq(updated_xml, DECL + b'<foo><ham/><bar>QUUX</bar></foo>')


class TestHelperFunctions(TestCase):

    def setUp(self):
        super(TestHelperFunctions, self).setUp()

        FormProcessorTestUtils.delete_all_cases_forms_ledgers()
        self.domain_name = uuid.uuid4().hex
        self.domain = create_domain(self.domain_name)
        self.assertFalse(should_use_sql_backend(self.domain_name))

    def tearDown(self):
        FormProcessorTestUtils.delete_all_cases_forms_ledgers()
        self.domain.delete()

    def get_form_with_missing_xml(self):
        return create_form_with_missing_xml(self.domain_name)

    def test_sql_form_to_json_with_missing_xml(self):
        self.domain.use_sql_backend = True
        self.domain.save()
        form = self.get_form_with_missing_xml()
        data = sql_form_to_json(form)
        self.assertEqual(data["form"], {})

    def test_get_case_ids_with_missing_xml(self):
        form = self.get_form_with_missing_xml()
        self.assertEqual(get_case_ids(form), {"test-case"})


def test_doctests():
    results = doctest.testmod(couchsqlmigration)
    assert results.failed == 0


def create_form_with_missing_xml(domain_name):
    form = submit_form_locally(TEST_FORM, domain_name).xform
    form = FormAccessors(domain_name).get_form(form.form_id)
    blobs = get_blob_db()
    with mock.patch.object(blobs.metadb, "delete"):
        if isinstance(form, XFormInstance):
            # couch
            form.delete_attachment("form.xml")
        else:
            # sql
            blobs.delete(form.get_attachment_meta("form.xml").key)
        try:
            form.get_xml()
            assert False, "expected MissingFormXml exception"
        except MissingFormXml:
            pass
    return form


@nottest
def make_test_form(form_id, age=27):
    form = TEST_FORM
    assert form.count(">test-form<") == 1
    assert form.count(">27<") == 2
    form = form.replace(">27<", ">%s<" % age)
    return form.replace(">test-form<", ">%s<" % form_id)


@attr.s(cmp=False)
class Diff(object):

    type = attr.ib(default=ANY)
    path = attr.ib(default=ANY)
    old = attr.ib(default=ANY)
    new = attr.ib(default=ANY)

    def __eq__(self, other):
        if type(other) == FormJsonDiff:
            return (
                self.type == other.diff_type
                and self.path == other.path
                and self.old == other.old_value
                and self.new == other.new_value
            )
        return NotImplemented

    __hash__ = None


SIMPLE_FORM_XML = """<?xml version="1.0" ?>
<n0:registration xmlns:n0="http://openrosa.org/user/registration">
    <username>W4</username>
    <password>2</password>
    <uuid>P8DU7OLHVLZXU21JR10H3W8J2</uuid>
    <date>2013-11-19</date>
    <registering_phone_id>8H1N48EFPF6PA4UOO8YGZ2KFZ</registering_phone_id>
    <user_data>
        <data key="user_type">standard</data>
     </user_data>
</n0:registration>
"""


TEST_FORM = """
<?xml version="1.0" ?>
<data
    name="Registration"
    uiVersion="1"
    version="11"
    xmlns="http://openrosa.org/formdesigner/test-form"
    xmlns:jrm="http://dev.commcarehq.org/jr/xforms"
>
    <first_name>Xeenax</first_name>
    <age>27</age>
    <n0:case
        case_id="test-case"
        date_modified="2015-08-04T18:25:56.656Z"
        user_id="3fae4ea4af440efaa53441b5"
        xmlns:n0="http://commcarehq.org/case/transaction/v2"
    >
        <n0:create>
            <n0:case_name>Xeenax</n0:case_name>
            <n0:owner_id>3fae4ea4af440efaa53441b5</n0:owner_id>
            <n0:case_type>testing</n0:case_type>
        </n0:create>
        <n0:update>
            <n0:age>27</n0:age>
        </n0:update>
    </n0:case>
    <n1:meta xmlns:n1="http://openrosa.org/jr/xforms">
        <n1:deviceID>cloudcare</n1:deviceID>
        <n1:timeStart>2015-07-13T11:20:11.381Z</n1:timeStart>
        <n1:timeEnd>2015-08-04T18:25:56.656Z</n1:timeEnd>
        <n1:username>jeremy</n1:username>
        <n1:userID>3fae4ea4af440efaa53441b5</n1:userID>
        <n1:instanceID>test-form</n1:instanceID>
        <n2:appVersion xmlns:n2="http://commcarehq.org/xforms">2.0</n2:appVersion>
    </n1:meta>
</data>
""".strip()


LIST_ORDER_FORMS = ["""
<?xml version="1.0" ?>
<data
    name="Visit"
    uiVersion="1" version="9"
    xmlns="http://openrosa.org/formdesigner/185A7E63-0ECD-4D9A-8357-6FD770B6F065"
    xmlns:jrm="http://dev.commcarehq.org/jr/xforms"
>
    <cur_num_anc>3</cur_num_anc>
    <health_id>Z1234</health_id>
    <n0:case
       case_id="89da"
       date_modified="2015-07-13T11:23:42.485Z"
       user_id="3fae4ea4af440efaa53441b5"
       xmlns:n0="http://commcarehq.org/case/transaction/v2"
    >
        <n0:update>
            <n0:num_anc>3</n0:num_anc>
        </n0:update>
    </n0:case>
    <n1:meta xmlns:n1="http://openrosa.org/jr/xforms">
        <n1:deviceID>cloudcare</n1:deviceID>
        <n1:timeStart>2015-07-13T11:22:58.234Z</n1:timeStart>
        <n1:timeEnd>2015-07-13T11:23:42.485Z</n1:timeEnd>
        <n1:username>jeremy</n1:username>
        <n1:userID>3fae4ea4af440efaa53441b5</n1:userID>
        <n1:instanceID>f1-9017</n1:instanceID>
        <n2:appVersion xmlns:n2="http://commcarehq.org/xforms">2.0</n2:appVersion>
    </n1:meta>
</data>
""", """
<?xml version="1.0" ?>
<data
    name="Close"
    uiVersion="1"
    version="11"
    xmlns="http://openrosa.org/formdesigner/01EB3014-71CE-4EBE-AE34-647EF70A55DE"
    xmlns:jrm="http://dev.commcarehq.org/jr/xforms"
>
    <close_reason>pregnancy_ended</close_reason>
    <health_id>Z1234</health_id>
    <n0:case
        case_id="89da"
        date_modified="2015-07-13T11:24:26.614Z"
        user_id="3fae4ea4af440efaa53441b5"
        xmlns:n0="http://commcarehq.org/case/transaction/v2"
    >
        <n0:close/>
    </n0:case>
    <n1:meta xmlns:n1="http://openrosa.org/jr/xforms">
        <n1:deviceID>cloudcare</n1:deviceID>
        <n1:timeStart>2015-07-13T11:24:03.544Z</n1:timeStart>
        <n1:timeEnd>2015-07-13T11:24:26.614Z</n1:timeEnd>
        <n1:username>jeremy</n1:username>
        <n1:userID>3fae4ea4af440efaa53441b5</n1:userID>
        <n1:instanceID>f2-b1ce</n1:instanceID>
        <n2:appVersion xmlns:n2="http://commcarehq.org/xforms">2.0</n2:appVersion>
    </n1:meta>
</data>
""", """
<?xml version="1.0" ?>
<data
    name="Register
    Pregnancy"
    uiVersion="1"
    version="11"
    xmlns="http://openrosa.org/formdesigner/882FC273-E436-4BA1-B8CC-9CA526FFF8C2"
    xmlns:jrm="http://dev.commcarehq.org/jr/xforms"
>
    <health_id>Z1234</health_id>
    <first_name>Xeenax</first_name>
    <age>27</age>
    <n0:case
        case_id="89da"
        date_modified="2015-08-04T18:25:56.656Z"
        user_id="3fae4ea4af440efaa53441b5"
        xmlns:n0="http://commcarehq.org/case/transaction/v2"
    >
        <n0:create>
            <n0:case_name>Xeenax</n0:case_name>
            <n0:owner_id>3fae4ea4af440efaa53441b5</n0:owner_id>
            <n0:case_type>pregnancy</n0:case_type>
        </n0:create>
        <n0:update>
            <n0:age>27</n0:age>
        </n0:update>
    </n0:case>
    <n1:meta xmlns:n1="http://openrosa.org/jr/xforms">
        <n1:deviceID>cloudcare</n1:deviceID>
        <n1:timeStart>2015-07-13T11:20:11.381Z</n1:timeStart>
        <n1:timeEnd>2015-08-04T18:25:56.656Z</n1:timeEnd>
        <n1:username>jeremy</n1:username>
        <n1:userID>3fae4ea4af440efaa53441b5</n1:userID>
        <n1:instanceID>f3-7c38</n1:instanceID>
        <n2:appVersion xmlns:n2="http://commcarehq.org/xforms">2.0</n2:appVersion>
    </n1:meta>
</data>
""", """
<?xml version="1.0" ?>
<system
    uiVersion="1"
    version="1"
    xmlns="http://commcarehq.org/case"
    xmlns:orx="http://openrosa.org/jr/xforms"
>
    <orx:meta xmlns:cc="http://commcarehq.org/xforms">
        <orx:deviceID/>
        <orx:timeStart>2017-04-27T14:23:14.628725Z</orx:timeStart>
        <orx:timeEnd>2017-04-27T14:23:14.628725Z</orx:timeEnd>
        <orx:username>jwacksman@dimagi.com</orx:username>
        <orx:userID>743501c499f5f9e9843ffabc1919cea2</orx:userID>
        <orx:instanceID>f4-3226</orx:instanceID>
        <cc:appVersion/>
    </orx:meta>
    <case
        case_id="89da"
        date_modified="2017-04-27T14:23:14.143507Z"
        xmlns="http://commcarehq.org/case/transaction/v2"
    >
        <update>
            <health_id>Z12340</health_id>
        </update>
    </case>
</system>
"""]


ERROR_FORM = """<data xmlns="example.com/foo">
    <meta>
        <instanceID>im-a-bad-form</instanceID>
    </meta>
<case case_id="" xmlns="http://commcarehq.org/case/transaction/v2">
    <update><foo>bar</foo></update>
</case>
</data>"""<|MERGE_RESOLUTION|>--- conflicted
+++ resolved
@@ -1,8 +1,3 @@
-<<<<<<< HEAD
-from __future__ import absolute_import, unicode_literals
-=======
->>>>>>> 86dbc86b
-
 import doctest
 import logging
 import os
@@ -10,11 +5,8 @@
 import uuid
 from contextlib import contextmanager
 from datetime import datetime, timedelta
-<<<<<<< HEAD
 from io import open
 from unittest import skip
-=======
->>>>>>> 86dbc86b
 
 from django.conf import settings
 from django.core.files.uploadedfile import UploadedFile
@@ -35,6 +27,9 @@
 from casexml.apps.case.mock import CaseBlock
 from couchforms.models import XFormInstance
 from dimagi.utils.parsing import ISO_DATETIME_FORMAT
+from pillowtop.reindexer.change_providers.couch import (
+    CouchDomainDocTypeChangeProvider,
+)
 
 from corehq.apps.cleanup.management.commands.swap_duplicate_xforms import (
     BAD_FORM_PROBLEM_TEMPLATE,
@@ -49,7 +44,7 @@
 from corehq.apps.hqcase.utils import submit_case_blocks
 from corehq.apps.receiverwrapper.exceptions import LocalSubmissionError
 from corehq.apps.receiverwrapper.util import submit_form_locally
-from corehq.apps.tzmigration.timezonemigration import FormJsonDiff, MISSING
+from corehq.apps.tzmigration.timezonemigration import MISSING, FormJsonDiff
 from corehq.blobs import get_blob_db
 from corehq.blobs.tests.util import TemporaryS3BlobDB
 from corehq.form_processor.backends.sql.dbaccessors import (
@@ -83,13 +78,9 @@
     softer_assert,
     trap_extra_setup,
 )
-from pillowtop.reindexer.change_providers.couch import CouchDomainDocTypeChangeProvider
 
 from ..asyncforms import get_case_ids
-from ..couchsqlmigration import (
-    MigrationRestricted,
-    sql_form_to_json,
-)
+from ..couchsqlmigration import MigrationRestricted, sql_form_to_json
 from ..diffrule import ANY
 from ..management.commands.migrate_domain_from_couch_to_sql import (
     COMMIT,
