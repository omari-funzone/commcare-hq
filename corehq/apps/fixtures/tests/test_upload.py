--- conflicted
+++ resolved
@@ -193,17 +193,10 @@
     ('invalid_field_name_numerical', [
         "Error in 'types' sheet for 'field 1', '100'. "
         "Field names should be strings, not numbers",
-<<<<<<< HEAD
     ], {
         'things': [('UID', 'Delete(Y/N)', 'field: name'), (None, 'N', 'apple')],
         'types': [('Delete(Y/N)', 'table_id', 'is_global?', 'field 1'), ('N', 'things', 'yes', 100)]
     }),
-    ('not_excel_file', [
-        "Invalid file-format. Please upload a valid xlsx file.",
-    ], None),
-=======
-    ]),
->>>>>>> 6c12fb34
     ('no_types_sheet', [
         "Workbook does not contain a sheet called types",
     ], {'things': [('UID', 'Delete(Y/N)', 'field: name'), (None, 'N', 'apple')]}),
