--- conflicted
+++ resolved
@@ -114,32 +114,12 @@
     this.pk = data.pk || null;
     this.name = ko.observable(name);
 
-<<<<<<< HEAD
     this.parent_type = ko.observable(data.parent_type);
-=======
-    var allowed_parents = data.allowed_parents || [];
-    $.each(allowed_parents, function(i, e) {
-        if (e === null) {
-            allowed_parents[i] = undefined;
-        }
-    });
-    if (allowed_parents.length === 0) {
-        var last = root.loc_types.slice(-1)[0];
-        allowed_parents = [last ? last.name() : undefined];
-    }
-    this.allowed_parents = ko.observableArray(allowed_parents);
->>>>>>> cc49ea09
     this.tracks_stock = ko.observable(!data.administrative);
     this.shares_cases = ko.observable(data.shares_cases);
     this.view_descendants = ko.observable(data.view_descendants);
 
-<<<<<<< HEAD
     this.name_error = ko.observable(false);
-    this.code_error = ko.observable();
-=======
-    this.name_error = ko.observable();
-    this.allowed_parents_error = ko.observable();
->>>>>>> cc49ea09
 
     this.validate = function() {
         this.name_error(false);
@@ -150,13 +130,6 @@
             this.name_error(false);
             valid = false;
         }
-<<<<<<< HEAD
-        if (!this.code()) {
-            this.code_error('required');
-=======
-        if (this.allowed_parents().length === 0) {
-            this.allowed_parents_error('choose at least one parent type');
->>>>>>> cc49ea09
             valid = false;
         }
 
@@ -167,12 +140,7 @@
         return {
             pk: this.pk,
             name: this.name(),
-<<<<<<< HEAD
-            code: this.code(),
             parent_type: this.parent_type() || null,
-=======
-            allowed_parents: this.allowed_parents(),
->>>>>>> cc49ea09
             administrative: !this.tracks_stock(),
             shares_cases: this.shares_cases() === true,
             view_descendants: this.view_descendants() === true
