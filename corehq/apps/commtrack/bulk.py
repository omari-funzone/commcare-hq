import csv
from StringIO import StringIO
from datetime import datetime
from corehq.apps.commtrack.models import *
from corehq.apps.sms.mixin import VerifiedNumber, strip_plus
from corehq.apps.locations.models import Location
from corehq.apps.users.models import CouchUser
from casexml.apps.case.models import CommCareCase
from dimagi.utils.couch.database import get_db
from dimagi.utils.couch.loosechange import map_reduce
from corehq.apps.commtrack import sms
<<<<<<< HEAD
from dimagi.utils.logging import notify_exception
=======
from corehq.apps.commtrack.helpers import make_supply_point
>>>>>>> 01e77619

def set_error(row, msg, override=False):
    """set an error message on a stock report to be imported"""
    if override or 'error' not in row:
        row['error'] = msg

def set_error_bulk(rows, msg, override=False):
    """set an error message on a set of stock reports
    override - if False, don't set on rows that already have an error message
    """
    for row in rows:
        set_error(row, msg, override)

def import_stock_reports(domain, f):
    """bulk import entry point"""
    reader = csv.DictReader(f)
    data = list(reader)

    try:
        data_cols = validate_headers(domain, set(reader.fieldnames))
    except Exception, e:
        raise RuntimeError(str(e))

    locs_by_id = dict((loc.outlet_id, loc) for loc in Location.filter_by_type(domain, 'outlet'))
    for row in data:
        validate_row(row, domain, data_cols, locs_by_id)

    # abort if any location codes are invalid
    if any(not row.get('loc') for row in data):
        set_error_bulk(data, 'SKIPPED because some rows could not be assigned to a valid location')
    
    else:

        rows_by_loc = map_reduce(lambda row: [(row['loc']._id,)], data=data, include_docs=True)
        for loc, rows in rows_by_loc.iteritems():
            process_loc(domain, loc, rows, data_cols)

    return annotate_csv(data, reader.fieldnames)
    
def validate_headers(domain, headers):
    """validate the headers of the csv -- make sure required fields are present
    and stock actions/products are valid (and parse the action/product info out
    of the header text
    """
    META_COLS = ['outlet_id', 'outlet_code', 'date', 'reporter', 'phone']

    if 'reporter' not in headers and 'phone' not in headers:
        raise RuntimeError('"reporter" or "phone" column required')
    if 'outlet_id' not in headers and 'outlet_code' not in headers:
        raise RuntimeError('"outlet_id" or "outlet_code" column required')
    if 'date' not in headers:
        raise RuntimeError('"date" column required')

    actions = CommtrackConfig.for_domain(domain).keywords()
    products = dict((p.code, p) for p in Product.view('commtrack/product_by_code', startkey=[domain], endkey=[domain, {}], include_docs=True))

    data_cols = {}
    for h in headers:
        if h in META_COLS:
            continue

        try:
            data_cols[h] = validate_data_header(h, actions, products)
        except Exception, e:
            msg = 'couldn\'t parse header "%s"' % h
            if str(e):
                msg += ': ' + str(e)
            raise RuntimeError(msg)
    return data_cols

def validate_data_header(header, actions, products):
    """parse and validate the action/product info out of a data metric column header"""
    pcs = header.lower().split()
    if pcs[0].startswith('data'):
        pcs = pcs[1:]
        
    try:
        action_code, prod_code = pcs
    except Exception, e:
        raise RuntimeError()

    if action_code not in actions:
        raise RuntimeError('don\'t recognize action code "%s"' % action_code)
    if prod_code not in products:
        raise RuntimeError('don\'t recognize product code "%s"' % prod_code)

    return {
        'action_code': action_code,
        'action': actions[action_code],
        'prod_code': prod_code,
        'product': products[prod_code],
    }

def validate_row(row, domain, data_cols, locs_by_id):
    """pre-validate the information in a particular import row: valid location,
    reporting user, and data formats
    """
    # identify location
    loc_id = row.get('outlet_id')
    loc_code = row.get('outlet_code')
    loc_from_id, loc_from_code = None, None
    if loc_id:
        loc_from_id = locs_by_id.get(loc_id) # loc object
        if loc_from_id is None:
            set_error(row, 'ERROR location id is invalid')
            return
        # convert location to supply point case
        case_id = [case for case in loc_from_id.linked_docs('CommCareCase') if case['type'] == 'supply-point'][0]['_id']
        loc_from_id = CommCareCase.get(case_id)
    if loc_code:
        loc_code = loc_code.lower()
        loc_from_code = CommCareCase.view('commtrack/locations_by_code',
                                          key=[domain, loc_code],
                                          include_docs=True).first()
        if loc_from_code is None:
            set_error(row, 'ERROR location code is invalid')
            return
    if loc_from_id and loc_from_code and loc_from_id._id != loc_from_code._id:
        set_error(row, 'ERROR location id and code refer to different locations')
        return
    row['loc'] = loc_from_code or loc_from_id

    # identify user
    phone = row.get('phone')
    owner = None
    if phone:
        vn = VerifiedNumber.by_phone(phone)
        if not vn:
            set_error(row, 'ERROR phone number is not verified with any user')
            return
        owner = vn.owner
        row['phone'] = strip_plus(phone)

    username = row.get('reporter')
    if username:
        user = CouchUser.get_by_username('%s@%s.commcarehq.org' % (username, domain))
        if not user:
            set_error(row, 'ERROR reporter user does not exist')
            return

    if owner:
        if user and user._id != owner._id:
            set_error(row, 'ERROR phone number does not belong to user')
            return
        user = owner
    row['user'] = user

    # validate other fields

    try:
        row['timestamp'] = datetime.strptime(row['date'], '%Y-%m-%d') # TODO: allow time?
    except ValueError:
        set_error(row, 'ERROR invalid date format')
        return

    for k in data_cols:
        val = row[k]
        if val:
            try:
                int(val)
            except ValueError:
                set_error(row, 'ERROR invalid data value "%s" in column "%s"' % (val, k))
                return

    if all(not row[k] for k in data_cols):
        set_error(row, 'ERROR stock report is empty')
        return

def process_loc(domain, loc, rows, data_cols):
    """process (import) all the stock reports for a given location"""

    # get actual loc object
    loc = rows[0]['loc']

    # get date of latest-submitted stock report for this loc
    static_loc_id = loc.location_[-1]
    startkey = [domain, static_loc_id]
    endkey = list(startkey)
    endkey.append({})

    most_recent_entry = get_db().view('commtrack/stock_reports', startkey=endkey, endkey=startkey, descending=True).first()
    if most_recent_entry:
        most_recent_timestamp = most_recent_entry['key'][-1]
        most_recent_timestamp = datetime.strptime(most_recent_timestamp[:10], '%Y-%m-%d') # truncate to just date for now; also, time zone issues
    else:
        most_recent_timestamp = None

    if most_recent_timestamp:
        for row in rows:
            if row['timestamp'] <= most_recent_timestamp:
                set_error(row, 'ERROR date must be AFTER the most recently received stock report for this location (%s)' % most_recent_timestamp.strftime('%Y-%m-%d'))

    if any(row.get('error') for row in rows):
        set_error_bulk(rows, 'SKIPPED because other rows for this location have errors')
        return

    rows.sort(key=lambda row: row['timestamp'])
    for row in rows:
        try:
            import_row(row, data_cols, domain)
            set_error(row, 'SUCCESS row imported')
        except Exception, e:
            notify_exception(None, 'error during bulk stock report import')
            set_error(row, 'ERROR during import: %s' % str(e))
            set_error_bulk(rows, 'SKIPPED remaining rows due to unexpected error')
            break

def import_row(row, data_cols, domain):
    """process (import) a single stock report row"""
    def get_data():
        for header, meta in data_cols.iteritems():
            val = row[header]
            if val is not None and val != '':
                yield {'action': meta['action'], 'product': meta['product'], 'value': int(val)}

    report = {
        'location': row['loc'],
        'timestamp': row['timestamp'],
        'user': row['user'],
        'phone': row.get('phone'),
        'transactions': list(get_data()),
    }
    sms.process(domain, report)

def annotate_csv(data, columns):
    """update the original import csv with the import result for each row"""
    headers = list(columns)
    headers.insert(0, 'error')

    f = StringIO()
    writer = csv.DictWriter(f, headers, extrasaction='ignore')
    writer.writerow(dict((h, 'STATUS' if h == 'error' else h) for h in headers))
    writer.writerows(data)
    return f.getvalue()

def import_locations(domain, f):
    data = list(csv.DictReader(f))
    for loc in data:
        for m in import_location(domain, loc):
            yield m

def import_location(domain, loc):
    def _loc(*args, **kwargs):
        return make_loc(domain, *args, **kwargs)

    def get_by_name(loc_name, loc_type, parent):
        # TODO: could cache the results of this for speed
        existing = Location.filter_by_type(domain, loc_type, parent)
        try:
            return [l for l in existing if l.name == loc_name][0]
        except IndexError:
            return None

    HIERARCHY_FIELDS = ('state', 'district', 'block')
    hierarchy = [(p, loc[p]) for p in HIERARCHY_FIELDS]

    # create parent hierarchy if it does not exist
    parent = None
    for anc_type, anc_name in hierarchy:
        child = get_by_name(anc_name, anc_type, parent)
        if not child:
            child = _loc(name=anc_name, location_type=anc_type, parent=parent)
            yield 'created %s %s' % (anc_type, anc_name)
        parent = child

    name = loc['outlet_name']
    # check if outlet already exists
    outlet = get_by_name(name, 'outlet', parent)
    if outlet:
        yield 'outlet %s exists; skipping...' % name
        return

    outlet_props = dict(loc)
    for k in ('outlet_name', 'outlet_code'):
        del outlet_props[k]

    # check that sms code for outlet is unique
    code = loc['outlet_code'].lower()
    if get_db().view('commtrack/locations_by_code',
                     key=[domain, code],
                     include_docs=True).one():
        yield 'code %s for outlet %s already in use! outlet NOT created' % (code, name)
        return

    outlet = _loc(name=name, location_type='outlet', parent=parent, **outlet_props)
    make_supply_point(domain, outlet, code)
    yield 'created outlet %s' % name

def make_loc(domain, *args, **kwargs):
    loc = Location(domain=domain, *args, **kwargs)
    loc.save()
    return loc<|MERGE_RESOLUTION|>--- conflicted
+++ resolved
@@ -9,11 +9,8 @@
 from dimagi.utils.couch.database import get_db
 from dimagi.utils.couch.loosechange import map_reduce
 from corehq.apps.commtrack import sms
-<<<<<<< HEAD
 from dimagi.utils.logging import notify_exception
-=======
 from corehq.apps.commtrack.helpers import make_supply_point
->>>>>>> 01e77619
 
 def set_error(row, msg, override=False):
     """set an error message on a stock report to be imported"""
