{% extends "settings/base_template.html" %}
{% load url from future %}
{% load i18n %}
{% load hq_shared_tags %}

{% block js %}{{ block.super }}
    <script src="{% static 'users/js/key_filters.js' %}"></script>
    <script src="{% static 'commtrack/ko/products_and_programs.async.js' %}"></script>
{% endblock %}

{% block js-inline %}{{ block.super }}
    <script type="text/javascript">
        $(function(){
            var help_text = {
                "Archive Product": "",
                "Delete Product": ""
            };

            $('.help_popover').popover({
                placement: $(this).data('placement') || 'left',
                title: function () {
                    return $(this).attr('data-help-key');
                },
                content: function () {
                    return help_text[$(this).attr('data-help-key')];
                }
            });
            $('#product-list').asyncProgramProductList({
                total: {{ data_list.total }},
                start_page: {{ data_list.page }},
                limit: {{ data_list.limit }},
                show_inactive: {{ show_inactive|yesno:"true,false" }},
                list_url: '{% url "commtrack_product_fetch" domain %}'
            });
        });
    </script>
{% endblock %}

{% block main_column %}
<header>
    <div class="row-fluid">
        <div class="span8">
            <h2>
                {% trans 'Available Products' %}
            </h2>
            {% if show_inactive %}
            <p class="alert alert-info">
                {% if show_inactive %}{% trans 'Showing the Inactive Product List.' %}{% endif %}
            </p>
            {% endif %}
         </div>
    </div>
</header>

<div id="product-list">

    <div class="row-fluid">
        <div class="span12">
            <div class="btn-toolbar">
                <a class="btn btn-success" href="{% url "commtrack_product_new" domain %}">
                    <i class="icon-plus"></i> {% trans 'New Product' %}
                </a>
            </div>
        </div>
    </div>

    <div class="row-fluid" data-bind="visible: !initial_load()">
        <div class="span12">
            <img src="{% static 'hqwebapp/img/ajax-loader.gif' %}" alt="loading indicator" />
            {% trans 'Loading products...' %}
        </div>
    </div>

    <div class="hide hide-until-load">
    <div class="row-fluid" data-bind="visible: data_list().length">
        <div class="span4">
            <div class="form-inline" style="margin: 1.6em 0;">
                <label for="pagination-limit">{% trans 'Show' %}</label>
                <select id="pagination-limit" data-bind="event: {change: update_limit}">
                    {% for limit in pagination_limit_options %}
                        <option value="{{ limit }}">{% blocktrans %}{{ limit }} products per page{% endblocktrans %}</option>
                    {% endfor %}
                </select>
            </div>
        </div>
        <div class="span8">
            {% include 'users/mobile/partials/pagination.html' %}
        </div>
    </div>

    <div class="row-fluid">
        <div class="span12">
            <div id="user-list-notification" data-bind="visible: !data_list().length" class="alert alert-info">
                {% if show_inactive %}
                    {% blocktrans %}There are no inactive products for this project.{% endblocktrans %}
                {% else %}
                    {% blocktrans %}There are no products for this project yet.{% endblocktrans %}
                {% endif %}
            </div>
            <table data-bind="visible: data_list().length" class="table table-striped table-bordered" style="margin-bottom:0">
                <thead>
                    <tr>
                        <th></th>
                        <th>{% trans "Product" %}</th>
                        <th>{% trans "Keyword" %}</th>
                        <th>{% trans "Program" %}</th>
                        <th>{% trans "Description" %}</th>
                        <th>{% trans "Units" %}</th>
                    </tr>
                </thead>
                <tbody data-bind="foreach: data_list">
                    <tr>
                        <td data-bind="text: $parent.get_user_index($index)"></td>

                    <td><a data-bind="attr: {href: edit_url}, text: name"></a></td>
<<<<<<< HEAD
                    <td data-bind="text: code_"></td>
                    <td data-bind="text: category"></td>
=======
                    <td data-bind="text: code"></td>
                    <td data-bind="text: program"></td>
>>>>>>> 31bc669c
                    <td data-bind="text: description"></td>
                    <td data-bind="text: unit"></td>

                    </tr>
                </tbody>
            </table>
            {% include 'commtrack/manage/partials/pagination.html' %}
        </div>
    </div>
    </div>

</div>
{% endblock %}<|MERGE_RESOLUTION|>--- conflicted
+++ resolved
@@ -113,13 +113,8 @@
                         <td data-bind="text: $parent.get_user_index($index)"></td>
 
                     <td><a data-bind="attr: {href: edit_url}, text: name"></a></td>
-<<<<<<< HEAD
                     <td data-bind="text: code_"></td>
-                    <td data-bind="text: category"></td>
-=======
-                    <td data-bind="text: code"></td>
                     <td data-bind="text: program"></td>
->>>>>>> 31bc669c
                     <td data-bind="text: description"></td>
                     <td data-bind="text: unit"></td>
 
