--- conflicted
+++ resolved
@@ -263,7 +263,6 @@
     consumption_config = SchemaProperty(ConsumptionConfig)
     stock_levels_config = SchemaProperty(StockLevelsConfig)
 
-<<<<<<< HEAD
     @property
     def multiaction_keyword(self):
         return self.multiaction_keyword_
@@ -271,10 +270,9 @@
     @multiaction_keyword.setter
     def multiaction_keyword(self, val):
         self.multiaction_keyword_ = val.lower() if val else None
-=======
+
     # configured on Subscribe Sms page
     alert_config = SchemaProperty(AlertConfig)
->>>>>>> 93ac3586
 
     @classmethod
     def for_domain(cls, domain):
