--- conflicted
+++ resolved
@@ -11,15 +11,10 @@
 from dimagi.utils.parsing import json_format_datetime
 from datetime import datetime
 from corehq.apps.commtrack.util import get_supply_point
-<<<<<<< HEAD
 from corehq.apps.commtrack.xmlutil import XML, _
-from corehq.apps.commtrack.models import Product, CommtrackConfig, StockTransaction
+from corehq.apps.commtrack.models import Product, CommtrackConfig, StockTransaction, CommTrackUser
 from corehq.apps.receiverwrapper.util import get_submit_url
 from receiver.util import spoof_submission
-
-=======
-from corehq.apps.commtrack.models import Product, CommtrackConfig, CommTrackUser
->>>>>>> ae43827a
 
 logger = logging.getLogger('commtrack.sms')
 
@@ -70,18 +65,11 @@
 
         self.location = None
         u = v.owner
-<<<<<<< HEAD
-        if isinstance(u, CommCareUser):
-            linked_loc_id = u.dynamic_properties().get('commtrack_location')
-            if linked_loc_id:
-                self.location = get_supply_point(self.domain.name, loc=Location.get(linked_loc_id))
-=======
         if domain.commtrack_enabled:
             # currently only support one location on the UI
             linked_loc = CommTrackUser.wrap(u.to_json()).location
             if linked_loc:
-                self.location = get_supply_point(self.domain.name, loc=linked_loc)['case']
->>>>>>> ae43827a
+                self.location = get_supply_point(self.domain.name, loc=linked_loc)
 
         self.C = domain.commtrack_settings
 
