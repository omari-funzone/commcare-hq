--- conflicted
+++ resolved
@@ -17,11 +17,8 @@
 from django.utils.text import slugify
 from unidecode import unidecode
 from dimagi.utils.parsing import json_format_datetime
-<<<<<<< HEAD
 from django.utils.translation import ugettext as _
-=======
 import re
->>>>>>> fb0cbd29
 
 
 def all_sms_codes(domain):
