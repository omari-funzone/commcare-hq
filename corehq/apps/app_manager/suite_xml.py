from collections import namedtuple
from distutils.version import LooseVersion
from django.core.urlresolvers import reverse
from eulxml.xmlmap.fields import StringListField
from lxml import etree
from eulxml.xmlmap import StringField, XmlObject, IntegerField, NodeListField, NodeField
from corehq.apps.app_manager.templatetags.xforms_extras import trans
from corehq.apps.app_manager.const import CAREPLAN_GOAL, CAREPLAN_TASK
from corehq.apps.hqmedia.models import HQMediaMapItem
from .exceptions import MediaResourceError, ParentModuleReferenceError, SuiteValidationError
from corehq.apps.app_manager.util import split_path, create_temp_sort_column, languages_mapping
from corehq.apps.app_manager.xform import SESSION_CASE_ID, autoset_owner_id_for_open_case, autoset_owner_id_for_subcase
from dimagi.utils.decorators.memoized import memoized
from dimagi.utils.web import get_url_base
from .xpath import dot_interpolate, CaseIDXPath, session_var, CaseTypeXpath

FIELD_TYPE_INDICATOR = 'indicator'
FIELD_TYPE_PROPERTY = 'property'


class OrderedXmlObject(XmlObject):
    ORDER = ()

    def __init__(self, *args, **kwargs):
        ordered_pairs = []
        for attr in self.ORDER:
            value = kwargs.pop(attr, None)
            if value:
                ordered_pairs.append((attr, value))
        super(OrderedXmlObject, self).__init__(*args, **kwargs)
        for attr, value in ordered_pairs:
            setattr(self, attr, value)


class IdNode(XmlObject):
    id = StringField('@id')


class XpathVariable(XmlObject):
    ROOT_NAME = 'variable'
    name = StringField('@name')

    locale_id = StringField('locale/@id')


class Xpath(XmlObject):
    ROOT_NAME = 'xpath'
    function = StringField('@function')
    variables = NodeListField('variable', XpathVariable)


class Text(XmlObject):
    """
    <text>                     <!----------- Exactly one. Will be present wherever text can be defined. Contains a sequential list of string elements to be concatenated to form the text body.-->
        <xpath function="">   <!------------ 0 or More. An xpath function whose result is a string. References a data model if used in a context where one exists. -->
            <variable name=""/> <!------------ 0 or More. Variable for the localized string. Variable elements can support any child elements that <body> can. -->
        </xpath>
        <locale id="">         <!------------ 0 or More. A localized string. id can be referenced here or as a child-->
            <id/>              <!------------ At Most One. The id of the localized string (if not provided as an attribute -->
            <argument key=""/> <!------------ 0 or More. Arguments for the localized string. Key is optional. Arguments can support any child elements that <body> can. -->
        </locale>
    </text>
    """

    ROOT_NAME = 'text'

    xpath = NodeField('xpath', Xpath)
    xpath_function = StringField('xpath/@function')

    locale_id = StringField('locale/@id')


class AbstractResource(OrderedXmlObject):
    ORDER = ('id', 'version', 'local', 'remote')
    LOCATION_TEMPLATE = 'resource/location[@authority="%s"]'

    local = StringField(LOCATION_TEMPLATE % 'local', required=True)
    remote = StringField(LOCATION_TEMPLATE % 'remote', required=True)

    version = IntegerField('resource/@version')
    id = StringField('resource/@id')
    descriptor = StringField('resource/@descriptor')


class XFormResource(AbstractResource):
    ROOT_NAME = 'xform'


class LocaleResource(AbstractResource):
    ROOT_NAME = 'locale'
    language = StringField('@language')


class MediaResource(AbstractResource):
    ROOT_NAME = 'media'
    path = StringField('@path')


class Display(OrderedXmlObject):
    ROOT_NAME = 'display'
    ORDER = ('text', 'media_image', 'media_audio')
    text = NodeField('text', Text)
    media_image = StringField('media/@image')
    media_audio = StringField('media/@audio')


class DisplayNode(XmlObject):
    """Any node that has the awkward text-or-display subnode, like Command or Menu"""
    text = NodeField('text', Text)
    display = NodeField('display', Display)

    def __init__(self, locale_id=None, media_image=None, media_audio=None, **kwargs):
        super(DisplayNode, self).__init__(**kwargs)
        if locale_id is None:
            text = None
        else:
            text = Text(locale_id=locale_id)
            
        if media_image or media_audio:
            self.display = Display(text=text, media_image=media_image, media_audio=media_audio)
        else:
            self.text = text


class Command(DisplayNode, IdNode):
    ROOT_NAME = 'command'
    relevant = StringField('@relevant')


class Instance(IdNode, OrderedXmlObject):
    ROOT_NAME = 'instance'
    ORDER = ('id', 'src')

    src = StringField('@src')


class SessionDatum(IdNode, OrderedXmlObject):
    ROOT_NAME = 'datum'
    ORDER = ('id', 'nodeset', 'value', 'function', 'detail_select', 'detail_confirm')

    nodeset = StringField('@nodeset')
    value = StringField('@value')
    function = StringField('@function')
    detail_select = StringField('@detail-select')
    detail_confirm = StringField('@detail-confirm')


class StackDatum(IdNode):
    ROOT_NAME = 'datum'

    value = StringField('@value')


class BaseFrame(XmlObject):
    if_clause = StringField('@if')


class CreatePushBase(IdNode, BaseFrame):
    def add_command(self, command):
        node = etree.SubElement(self.node, 'command')
        node.text = command

    def add_datum(self, datum):
        self.node.append(datum.node)


class CreateFrame(CreatePushBase):
    ROOT_NAME = 'create'


class PushFrame(CreatePushBase):
    ROOT_NAME = 'push'


class ClearFrame(BaseFrame):
    ROOT_NAME = 'clear'

    frame = StringField('@frame')


class Stack(XmlObject):
    ROOT_NAME = 'stack'

    def add_frame(self, frame):
        self.node.append(frame.node)


class Assertion(XmlObject):
    ROOT_NAME = 'assert'

    test = StringField('@test')
    text = NodeListField('text', Text)


class Entry(XmlObject):
    ROOT_NAME = 'entry'

    form = StringField('form')
    command = NodeField('command', Command)
    instances = NodeListField('instance', Instance)

    datums = NodeListField('session/datum', SessionDatum)

    stack = NodeField('stack', Stack)

    assertions = NodeListField('assertions/assert', Assertion)


class Menu(DisplayNode, IdNode):
    ROOT_NAME = 'menu'

    root = StringField('@root')
    commands = NodeListField('command', Command)


class AbstractTemplate(XmlObject):
    form = StringField('@form', choices=['image', 'phone', 'address'])
    width = IntegerField('@width')
    text = NodeField('text', Text)


class Template(AbstractTemplate):
    ROOT_NAME = 'template'


class Header(AbstractTemplate):
    ROOT_NAME = 'header'


class Sort(AbstractTemplate):
    ROOT_NAME = 'sort'

    type = StringField('@type')
    order = StringField('@order')
    direction = StringField('@direction')


class Field(OrderedXmlObject):
    ROOT_NAME = 'field'
    ORDER = ('header', 'template', 'sort_node')

    sort = StringField('@sort')
    header = NodeField('header', Header)
    template = NodeField('template', Template)
    sort_node = NodeField('sort', Sort)


class DetailVariable(XmlObject):
    ROOT_NAME = '_'
    function = StringField('@function')

    def get_name(self):
        return self.node.tag

    def set_name(self, value):
        self.node.tag = value

    name = property(get_name, set_name)


class DetailVariableList(XmlObject):
    ROOT_NAME = 'variables'

    variables = NodeListField('_', DetailVariable)


class Detail(IdNode):
    """
    <detail id="">
        <title><text/></title>
        <variables>
            <__ function=""/>
        </variables>
        <field sort="">
            <header form="" width=""><text/></header>
            <template form=""  width=""><text/></template>
        </field>
    </detail>
    """

    ROOT_NAME = 'detail'

    title = NodeField('title/text', Text)
    fields = NodeListField('field', Field)
    _variables = NodeField('variables', DetailVariableList)

    def _init_variables(self):
        if self._variables is None:
            self._variables = DetailVariableList()

    def get_variables(self):
        self._init_variables()
        return self._variables.variables

    def set_variables(self, value):
        self._init_variables()
        self._variables.variables = value

    variables = property(get_variables, set_variables)


class Fixture(IdNode):
    ROOT_NAME = 'fixture'

    user_id = StringField('@user_id')

    def set_content(self, xml):
        for child in self.node:
            self.node.remove(child)
        self.node.append(xml)


class Suite(XmlObject):
    ROOT_NAME = 'suite'

    version = IntegerField('@version')

    xform_resources = NodeListField('xform', XFormResource)
    locale_resources = NodeListField('locale', LocaleResource)
    media_resources = NodeListField('locale', MediaResource)

    details = NodeListField('detail', Detail)
    entries = NodeListField('entry', Entry)
    menus = NodeListField('menu', Menu)

    fixtures = NodeListField('fixture', Fixture)
    descriptor = StringField('@descriptor')


class IdStrings(object):

    def homescreen_title(self):
        return 'homescreen.title'

    def app_display_name(self):
        return "app.display.name"

    def xform_resource(self, form):
        return form.unique_id

    def locale_resource(self, lang):
        return u'app_{lang}_strings'.format(lang=lang)

    def media_resource(self, multimedia_id, name):
        return u'media-{id}-{name}'.format(id=multimedia_id, name=name)

    def detail(self, module, detail_type):
        return u"m{module.id}_{detail_type}".format(module=module, detail_type=detail_type)

    def detail_title_locale(self, module, detail_type):
        return u"m{module.id}.{detail_type}.title".format(module=module, detail_type=detail_type)

    def detail_column_header_locale(self, module, detail_type, column):
        return u"m{module.id}.{detail_type}.{d.model}_{d.field}_{d_id}.header".format(
            detail_type=detail_type,
            module=module,
            d=column,
            d_id=column.id + 1
        )

    def detail_column_enum_variable(self, module, detail_type, column, key):
        return u"m{module.id}.{detail_type}.{d.model}_{d.field}_{d_id}.enum.k{key}".format(
            module=module,
            detail_type=detail_type,
            d=column,
            d_id=column.id + 1,
            key=key,
        )

    def menu(self, module):
        put_in_root = getattr(module, 'put_in_root', False)
        return 'root' if put_in_root else u"m{module.id}".format(module=module)

    def module_locale(self, module):
        return module.get_locale_id()

    def form_locale(self, form):
        return form.get_locale_id()

    def form_command(self, form):
        return form.get_command_id()

    def case_list_command(self, module):
        return module.get_case_list_command_id()

    def case_list_locale(self, module):
        return module.get_case_list_locale_id()

    def referral_list_command(self, module):
        """1.0 holdover"""
        return module.get_referral_list_command_id()

    def referral_list_locale(self, module):
        """1.0 holdover"""
        return module.get_referral_list_locale_id()

    def indicator_instance(self, indicator_set_name):
        return u"indicators_%s" % indicator_set_name


def get_detail_column_infos(detail, include_sort):
    """
    This is not intented to be a widely used format
    just a packaging of column info into a form most convenient for rendering
    """
    from corehq.apps.app_manager.models import SortElement

    DetailColumnInfo = namedtuple('DetailColumnInfo',
                                  'column sort_element order')
    if not include_sort:
        return [DetailColumnInfo(column, None, None) for column in detail.get_columns()]

    if detail.sort_elements:
        sort_elements = detail.sort_elements
    elif detail.columns:
        sort_elements = [SortElement(
            field=detail.get_column(0).field,
            type='string',
            direction='ascending',
        )]
    else:
        sort_elements = []

    # order is 1-indexed
    sort_elements = dict((s.field, (s, i + 1))
                         for i, s in enumerate(sort_elements))
    columns = []
    for column in detail.get_columns():
        sort_element, order = sort_elements.pop(column.field, (None, None))
        columns.append(DetailColumnInfo(column, sort_element, order))

    # sort elements is now populated with only what's not in any column
    # add invisible columns for these
    sort_only = sorted(sort_elements.items(),
                       key=lambda (field, (sort_element, order)): order)

    for field, (sort_element, order) in sort_only:
        column = create_temp_sort_column(field, len(columns))
        columns.append(DetailColumnInfo(column, sort_element, order))
    return columns


class SuiteGenerator(object):
    def __init__(self, app):
        self.app = app
        # this is actually so slow it's worth caching
        self.modules = list(self.app.get_modules())
        self.id_strings = IdStrings()

    @property
    def xform_resources(self):
        first = []
        last = []
        for form_stuff in self.app.get_forms(bare=False):
            form = form_stuff["form"]
            if form_stuff['type'] == 'module_form':
                path = './modules-{module.id}/forms-{form.id}.xml'.format(**form_stuff)
                this_list = first
            else:
                path = './user_registration.xml'
                this_list = last
            resource = XFormResource(
                id=self.id_strings.xform_resource(form),
                version=form.get_version(),
                local=path,
                remote=path,
            )
            if form_stuff['type'] == 'module_form' and LooseVersion(self.app.build_spec.version) >= '2.9':
                resource.descriptor = u"Form: (Module {module_name}) - {form_name}".format(
                    module_name=trans(form_stuff["module"]["name"], langs=[self.app.default_language]),
                    form_name=trans(form["name"], langs=[self.app.default_language])
                )
            elif path == './user_registration.xml':
                resource.descriptor=u"User Registration Form"
            this_list.append(resource)
        for x in first:
            yield x
        for x in last:
            yield x

    @property
    def locale_resources(self):
        for lang in ["default"] + self.app.build_langs:
            path = './{lang}/app_strings.txt'.format(lang=lang)
            resource = LocaleResource(
                language=lang,
                id=self.id_strings.locale_resource(lang),
                version=self.app.version,
                local=path,
                remote=path,
            )
            if LooseVersion(self.app.build_spec.version) >= '2.9':
                unknown_lang_txt = u"Unknown Language (%s)" % lang
                resource.descriptor = u"Translations: %s" % languages_mapping().get(lang, [unknown_lang_txt])[0]
            yield resource

    @property
    def media_resources(self):
        PREFIX = 'jr://file/'
        # you have to call remove_unused_mappings
        # before iterating through multimedia_map
        self.app.remove_unused_mappings()
        for path, m in self.app.multimedia_map.items():
            unchanged_path = path
            if path.startswith(PREFIX):
                path = path[len(PREFIX):]
            else:
                raise MediaResourceError('%s does not start with jr://file/commcare/' % path)
            path, name = split_path(path)
            # CommCare assumes jr://media/,
            # which is an alias to jr://file/commcare/media/
            # so we need to replace 'jr://file/' with '../../'
            # (this is a hack)
            path = '../../' + path

            if not getattr(m, 'unique_id', None):
                # lazy migration for adding unique_id to map_item
                m.unique_id = HQMediaMapItem.gen_unique_id(m.multimedia_id, unchanged_path)

            yield MediaResource(
                id=self.id_strings.media_resource(m.unique_id, name),
                path=path,
                version=m.version,
                local=None,
                remote=get_url_base() + reverse(
                    'hqmedia_download',
                    args=[m.media_type, m.multimedia_id]
                ) + name
            )

    @property
    @memoized
    def details(self):

        r = []
        from corehq.apps.app_manager.detail_screen import get_column_generator
        if not self.app.use_custom_suite:
            for module in self.modules:
                for detail_type, detail, enabled in module.get_details():
                    detail_column_infos = get_detail_column_infos(
                        detail,
                        include_sort=detail_type.endswith('short'),
                    )

                    if detail_column_infos and enabled:
                        d = Detail(
                            id=self.id_strings.detail(module, detail_type),
                            title=Text(locale_id=self.id_strings.detail_title_locale(module, detail_type))
                        )

                        for column_info in detail_column_infos:
                            fields = get_column_generator(
                                self.app, module, detail,
                                detail_type=detail_type, *column_info
                            ).fields
                            d.fields.extend(fields)

                        try:
                            if not self.app.enable_multi_sort:
                                d.fields[0].sort = 'default'
                        except IndexError:
                            pass
                        else:
                            # only yield the Detail if it has Fields
                            r.append(d)

        return r

    def get_filter_xpath(self, module, delegation=False):
        from corehq.apps.app_manager.detail_screen import Filter
        short_detail = module.case_details.short
        filters = []
        for column in short_detail.get_columns():
            if column.format == 'filter':
                filters.append("(%s)" % Filter(self.app, module, short_detail, column).filter_xpath)
        if filters:
            xpath = '[%s]' % (' and '.join(filters))
        else:
            xpath = ''

        if delegation:
            xpath += "[index/parent/@case_type = '%s']" % module.case_type
            xpath += "[start_date = '' or double(date(start_date)) <= double(now())]"
        return xpath

    def get_nodeset_xpath(self, module, use_filter):
        return "instance('casedb')/casedb/case[@case_type='{case_type}'][@status='open']{filter_xpath}".format(
            case_type=module.case_type,
            filter_xpath=self.get_filter_xpath(module) if use_filter else '',
        )

    def get_parent_filter(self, relationship, parent_id):
        return "[index/{relationship}=instance('commcaresession')/session/data/{parent_id}]".format(
            relationship=relationship,
            parent_id=parent_id,
        )

    def get_module_by_id(self, module_id):
        try:
            [parent_module] = (
                module for module in self.app.get_modules()
                if module.unique_id == module_id
            )
        except ValueError:
            raise ParentModuleReferenceError(
                "Module %s in app %s not found" % (module_id, self.app)
            )
        else:
            return parent_module

    def get_select_chain(self, module):
        select_chain = [module]
        current_module = module
        while current_module.parent_select.active:
            current_module = self.get_module_by_id(
                current_module.parent_select.module_id
            )
            select_chain.append(current_module)
        return select_chain

    @property
    def entries(self):
        # avoid circular dependency
        from corehq.apps.app_manager.models import CareplanForm, Module

        detail_ids = [detail.id for detail in self.details]
        def get_detail_id_safe(module, detail_type):
            detail_id = self.id_strings.detail(
                module=module,
                detail_type=detail_type,
            )
            return detail_id if detail_id in detail_ids else None

        def add_case_stuff(module, e, use_filter=False):
            def get_instances():
                yield Instance(id='casedb', src='jr://instance/casedb')
                if (any(form.form_filter for form in module.get_forms())
                    and module.all_forms_require_a_case()) \
                    or module.parent_select.active:
                    yield Instance(id='commcaresession',
                                   src='jr://instance/session')

                indicator_sets = []
                for _, detail, _ in module.get_details():
                    for column in detail.get_columns():
                        if column.field_type == FIELD_TYPE_INDICATOR:
                            indicator_set, _ = column.field_property.split('/', 1)
                            if indicator_set not in indicator_sets:
                                indicator_sets.append(indicator_set)
                                yield Instance(id=self.id_strings.indicator_instance(indicator_set),
                                       src='jr://fixture/indicators:%s' % indicator_set)

            e.instances.extend(get_instances())

            select_chain = self.get_select_chain(module)
            # generate names ['child_id', 'parent_id', 'parent_parent_id', ...]
            datum_ids = [('parent_' * i or 'case_') + 'id'
                         for i in range(len(select_chain))]
            # iterate backwards like
            # [..., (2, 'parent_parent_id'), (1, 'parent_id'), (0, 'child_id')]
            for i, module in reversed(list(enumerate(select_chain))):
                try:
                    parent_id = datum_ids[i + 1]
                except IndexError:
                    parent_filter = ''
                else:
                    parent_filter = self.get_parent_filter(module.parent_select.relationship, parent_id)
                e.datums.append(SessionDatum(
                    id=datum_ids[i],
                    nodeset=(self.get_nodeset_xpath(module, use_filter)
                             + parent_filter),
                    value="./@case_id",
                    detail_select=get_detail_id_safe(module, 'case_short'),
                    detail_confirm=(
                        get_detail_id_safe(module, 'case_long')
                        if i == 0 else None
                    )
                ))

        def add_careplan_stuff(module, form, e):
            e.instances.append(Instance(id='casedb', src='jr://instance/casedb'))
            e.instances.append(Instance(id='commcaresession', src='jr://instance/session'))

            parent_module = self.get_module_by_id(module.parent_select.module_id)
            e.datums.append(SessionDatum(
                id='case_id',
                nodeset=self.get_nodeset_xpath(parent_module, False),
                value="./@case_id",
                detail_select=get_detail_id_safe(parent_module, 'case_short'),
                detail_confirm=get_detail_id_safe(parent_module, 'case_long')
            ))

            def session_datum(datum_id, case_type, parent_ref, parent_val):
                nodeset = CaseTypeXpath(case_type).case().select(
                    'index/%s' % parent_ref, session_var(parent_val), quote=False
                ).select('@status', 'open')
                return SessionDatum(
                    id=datum_id,
                    nodeset=nodeset,
                    value="./@case_id",
                    detail_select=get_detail_id_safe(module, '%s_short' % case_type),
                    detail_confirm=get_detail_id_safe(module, '%s_long' % case_type)
                )

            if form.case_type == CAREPLAN_GOAL:
                e.stack = Stack()
                open_goal = CaseIDXPath(session_var('case_id_goal')).case().select('@status', 'open')
                frame = CreateFrame(
                    if_clause='{count} = 1'.format(count=open_goal.count())
                )
                frame.add_command(self.id_strings.menu(parent_module))
                frame.add_datum(StackDatum(id='case_id', value=session_var('case_id')))
                frame.add_command(self.id_strings.menu(module))
                frame.add_datum(StackDatum(id='case_id_goal', value=session_var('case_id_goal')))
                e.stack.add_frame(frame)

                if form.mode == 'create':
                    e.datums.append(SessionDatum(id='case_id_goal', function='uuid()'))
                elif form.mode == 'update':
                    e.datums.append(session_datum('case_id_goal', CAREPLAN_GOAL, 'parent', 'case_id'))
            elif form.case_type == CAREPLAN_TASK:
                e.stack = Stack()
                frame = CreateFrame()
                frame.add_command(self.id_strings.menu(parent_module))
                frame.add_datum(StackDatum(id='case_id', value=session_var('case_id')))
                frame.add_command(self.id_strings.menu(module))
                frame.add_datum(StackDatum(id='case_id_goal', value=session_var('case_id_goal')))
                e.stack.add_frame(frame)

                if form.mode == 'create':
                    e.datums.append(session_datum('case_id_goal', CAREPLAN_GOAL, 'parent', 'case_id'))
                elif form.mode == 'update':
                    e.datums.append(session_datum('case_id_goal', CAREPLAN_GOAL, 'parent', 'case_id'))
                    e.datums.append(session_datum('case_id_task', CAREPLAN_TASK, 'goal', 'case_id_goal'))

                    count = CaseTypeXpath(CAREPLAN_TASK).case().select(
                        'index/goal', session_var('case_id_goal'), quote=False
                    ).select('@status', 'open').count()
<<<<<<< HEAD
                    frame = CreateFrame(
                        if_clause='{count} >= 1'.format(count=count)
                    )
                    frame.add_command(self.id_strings.menu(parent_module))
                    frame.add_datum(StackDatum(id='case_id', value=session_var('case_id')))
                    frame.add_command(self.id_strings.menu(module))
                    frame.add_datum(StackDatum(id='case_id_goal', value=session_var('case_id_goal')))
=======
                    frame.if_clause = '{count} >= 1'.format(count=count)

>>>>>>> ef572333
                    frame.add_command(self.id_strings.form_command(module.get_form_by_type(CAREPLAN_TASK, 'update')))

        def case_sharing_requires_assertion(form):
            actions = form.active_actions()
            if 'open_case' in actions and autoset_owner_id_for_open_case(actions):
                return True
            if 'subcases' in actions:
                for subcase in actions['subcases']:
                    if autoset_owner_id_for_subcase(subcase):
                        return True
            return False

        def add_case_sharing_assertion(e):
            e.instances.append(Instance(id='groups', src='jr://fixture/user-groups'))
            assertion = Assertion(test="count(instance('groups')/groups/group) = 1")
            assertion.text.append(Text(locale_id='case_sharing.exactly_one_group'))
            e.assertions.append(assertion)

        for module in self.modules:
            for form in module.get_forms():
                e = Entry()
                e.form = form.xmlns
                e.command=Command(
                    id=self.id_strings.form_command(form),
                    locale_id=self.id_strings.form_locale(form),
                    media_image=form.media_image,
                    media_audio=form.media_audio,
                )
                if isinstance(form, CareplanForm):
                    add_careplan_stuff(module, form, e)
                elif form.requires == "case":
                    add_case_stuff(module, e, use_filter=True)

                if self.app.case_sharing and case_sharing_requires_assertion(form):
                    add_case_sharing_assertion(e)
                yield e
            if isinstance(module, Module) and module.case_list.show:
                e = Entry(
                    command=Command(
                        id=self.id_strings.case_list_command(module),
                        locale_id=self.id_strings.case_list_locale(module),
                    )
                )
                add_case_stuff(module, e, use_filter=False)
                yield e

    @property
    def menus(self):
        # avoid circular dependency
        from corehq.apps.app_manager.models import CareplanModule
        for module in self.modules:
            if isinstance(module, CareplanModule):
                parent = self.get_module_by_id(module.parent_select.module_id)
                create_goal_form = module.get_form_by_type(CAREPLAN_GOAL, 'create')
                create_menu = Menu(
                    id=self.id_strings.menu(parent),
                    locale_id=self.id_strings.module_locale(parent),
                )
                create_menu.commands.append(Command(id=self.id_strings.form_command(create_goal_form)))
                yield create_menu

                update_menu = Menu(
                    id=self.id_strings.menu(module),
                    root=self.id_strings.menu(parent),
                    locale_id=self.id_strings.module_locale(module),
                )
                update_menu.commands.extend([
                    Command(id=self.id_strings.form_command(module.get_form_by_type(CAREPLAN_GOAL, 'update'))),
                    Command(id=self.id_strings.form_command(module.get_form_by_type(CAREPLAN_TASK, 'create'))),
                    Command(id=self.id_strings.form_command(module.get_form_by_type(CAREPLAN_TASK, 'update'))),
                ])
                yield update_menu
            else:
                menu = Menu(
                    id=self.id_strings.menu(module),
                    locale_id=self.id_strings.module_locale(module),
                    media_image=module.media_image,
                    media_audio=module.media_audio,
                )

                def get_commands():
                    for form in module.get_forms():
                        command = Command(id=self.id_strings.form_command(form))
                        if module.all_forms_require_a_case() and \
                                not module.put_in_root and \
                                getattr(form, 'form_filter', None):
                            command.relevant = dot_interpolate(
                                    form.form_filter, SESSION_CASE_ID.case())
                        yield command

                    if module.case_list.show:
                        yield Command(id=self.id_strings.case_list_command(module))

                menu.commands.extend(get_commands())

                yield menu

    @property
    def fixtures(self):
        if self.app.case_sharing:
            f = Fixture(id='user-groups')
            f.user_id = 'demo_user'
            groups = etree.fromstring("""
                <groups>
                    <group id="demo_user_group_id">
                        <name>Demo Group</name>
                    </group>
                </groups>
            """)
            f.set_content(groups)
            yield f

    def generate_suite(self, sections=None, is_media=False):
        sections = sections or (
            'xform_resources',
            'locale_resources',
            'details',
            'entries',
            'menus',
            'fixtures',
        )
        kw = {"descriptor": u"Suite File" if not is_media else u"Media Suite File"}
        suite = Suite(**kw)
        suite.version = self.app.version

        def add_to_suite(attr):
            getattr(suite, attr).extend(getattr(self, attr))

        map(add_to_suite, sections)
        return suite.serializeDocument(pretty=True)


def validate_suite(suite):
    if isinstance(suite, unicode):
        suite = suite.encode('utf8')
    if isinstance(suite, str):
        suite = etree.fromstring(suite)
    if isinstance(suite, etree._Element):
        suite = Suite(suite)
    assert isinstance(suite, Suite),\
        'Could not convert suite to a Suite XmlObject: %r' % suite

    def is_unique_list(things):
        return len(set(things)) == len(things)

    for detail in suite.details:
        orders = [field.sort_node.order for field in detail.fields
                  if field and field.sort_node]
        if not is_unique_list(orders):
            raise SuiteValidationError('field/sort/@order must be unique per detail')<|MERGE_RESOLUTION|>--- conflicted
+++ resolved
@@ -736,18 +736,8 @@
                     count = CaseTypeXpath(CAREPLAN_TASK).case().select(
                         'index/goal', session_var('case_id_goal'), quote=False
                     ).select('@status', 'open').count()
-<<<<<<< HEAD
-                    frame = CreateFrame(
-                        if_clause='{count} >= 1'.format(count=count)
-                    )
-                    frame.add_command(self.id_strings.menu(parent_module))
-                    frame.add_datum(StackDatum(id='case_id', value=session_var('case_id')))
-                    frame.add_command(self.id_strings.menu(module))
-                    frame.add_datum(StackDatum(id='case_id_goal', value=session_var('case_id_goal')))
-=======
                     frame.if_clause = '{count} >= 1'.format(count=count)
 
->>>>>>> ef572333
                     frame.add_command(self.id_strings.form_command(module.get_form_by_type(CAREPLAN_TASK, 'update')))
 
         def case_sharing_requires_assertion(form):
