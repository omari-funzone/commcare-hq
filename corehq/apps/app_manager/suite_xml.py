--- conflicted
+++ resolved
@@ -1362,74 +1362,9 @@
                 d.fields.extend(fields)
 
             # Add actions
-<<<<<<< HEAD
-            if module.case_list_form.form_id and detail_type.endswith('short'):
-                # add form action to detail
-                form = self.app.get_form(module.case_list_form.form_id)
-
-                if self.app.enable_localized_menu_media:
-                    case_list_form = module.case_list_form
-                    d.action = LocalizedAction(
-                        menu_locale_id=id_strings.case_list_form_locale(module),
-                        media_image=bool(len(case_list_form.all_image_paths())),
-                        media_audio=bool(len(case_list_form.all_audio_paths())),
-                        image_locale_id=id_strings.case_list_form_icon_locale(module),
-                        audio_locale_id=id_strings.case_list_form_audio_locale(module),
-                        stack=Stack()
-                    )
-                else:
-                    d.action = Action(
-                        display=Display(
-                            text=Text(locale_id=id_strings.case_list_form_locale(module)),
-                            media_image=module.case_list_form.default_media_image,
-                            media_audio=module.case_list_form.default_media_audio,
-                        ),
-                        stack=Stack()
-                    )
-                frame = PushFrame()
-                frame.add_command(XPath.string(id_strings.form_command(form)))
-
-                def get_datums_meta_for_form(form):
-                    if form.form_type == 'module_form':
-                        datums_meta = self.get_case_datums_basic_module(form.get_module(), form)
-                    elif form.form_type == 'advanced_form':
-                        datums_meta, _ = self.get_datum_meta_assertions_advanced(form.get_module(), form)
-                        datums_meta.extend(SuiteGenerator.get_new_case_id_datums_meta(form))
-                    else:
-                        raise SuiteError("Unexpected form type '{}' with a case list form: {}".format(
-                            form.form_type, form.unique_id
-                        ))
-                    return datums_meta
-
-                target_form_dm = get_datums_meta_for_form(form)
-                source_form_dm = get_datums_meta_for_form(module.get_form(0))
-                for target_meta in target_form_dm:
-                    if target_meta['requires_selection']:
-                        # This is true for registration forms where the case being created is a subcase
-                        try:
-                            [source_dm] = [
-                                source_meta for source_meta in source_form_dm
-                                if source_meta['case_type'] == target_meta['case_type']
-                            ]
-                        except ValueError:
-                            raise SuiteError("Form selected as case list form requires a case "
-                                             "but no matching case could be found: {}".format(form.unique_id))
-                        else:
-                            frame.add_datum(StackDatum(
-                                id=target_meta['datum'].id,
-                                value=session_var(source_dm['datum'].id))
-                            )
-                    else:
-                        s_datum = target_meta['datum']
-                        frame.add_datum(StackDatum(id=s_datum.id, value=s_datum.function))
-
-                frame.add_datum(StackDatum(id=RETURN_TO, value=XPath.string(id_strings.menu_id(module))))
-                d.action.stack.add_frame(frame)
-=======
             if module.case_list_form.form_id and detail_type.endswith('short')\
                     and not module.put_in_root:
                 self._add_action_to_detail(d, module)
->>>>>>> 1ac760e6
 
             try:
                 if not self.app.enable_multi_sort:
@@ -1444,14 +1379,26 @@
         # add form action to detail
         form = self.app.get_form(module.case_list_form.form_id)
 
-        detail.action = Action(
-            display=Display(
-                text=Text(locale_id=id_strings.case_list_form_locale(module)),
-                media_image=module.case_list_form.media_image,
-                media_audio=module.case_list_form.media_audio,
-            ),
-            stack=Stack()
-        )
+        if self.app.enable_localized_menu_media:
+            case_list_form = module.case_list_form
+            detail.action = LocalizedAction(
+                menu_locale_id=id_strings.case_list_form_locale(module),
+                media_image=bool(len(case_list_form.all_image_paths())),
+                media_audio=bool(len(case_list_form.all_audio_paths())),
+                image_locale_id=id_strings.case_list_form_icon_locale(module),
+                audio_locale_id=id_strings.case_list_form_audio_locale(module),
+                stack=Stack()
+            )
+        else:
+            detail.action = Action(
+                display=Display(
+                    text=Text(locale_id=id_strings.case_list_form_locale(module)),
+                    media_image=module.case_list_form.default_media_image,
+                    media_audio=module.case_list_form.default_media_audio,
+                ),
+                stack=Stack()
+            )
+
         frame = PushFrame()
         frame.add_command(XPath.string(id_strings.form_command(form)))
 
