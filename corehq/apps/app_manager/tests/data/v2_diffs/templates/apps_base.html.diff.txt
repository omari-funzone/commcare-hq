--- 
+++ 
@@ -1,10 +1,19 @@
-{% extends 'style/base_section.html' %}
+{% extends 'style/two_column.html' %}
 {% load xforms_extras %}
 {% load url_extras %}
 {% load hq_shared_tags %}
 {% load timezone_tags %}
 {% load i18n %}
 {% load compress %}
+
+{% block page_sidebar_classes %}
+appmanager-sidebar
+{% endblock %}
+
+
+{% block page_content_classes %}
+appmanager-main-container{% if formdesigner %} formdesigner-content-wrapper{% endif %}
+{% endblock %}
 
 {% block title %}{% trans "Applications" %}{% endblock %}
 
@@ -17,25 +26,33 @@
   {% endcompress %}
 
   {% if less_debug %}
-  <link type="text/less"
-        rel="stylesheet"
-        media="all"
-        href="{% static 'app_manager/less/app_manager.debug.less' %}" />
-  <link type="text/less"
-        rel="stylesheet"
-        media="all"
-        href="{% static 'app_manager/less/preview_app.debug.less' %}"/>
-  {% else %}
-  {% compress css %}
-      <link type="text/less"
-            rel="stylesheet"
-            media="all"
-            href="{% static 'app_manager/less/app_manager.less' %}" />
-      <link type="text/less"
-            rel="stylesheet"
-            media="all"
-            href="{% static 'app_manager/less/preview_app.less' %}"/>
-  {% endcompress %}
+    <link type="text/less"
+          rel="stylesheet"
+          media="all"
+          href="{% static 'app_manager/less/font-workflow.less' %}" />
+    <link type="text/less"
+          rel="stylesheet"
+          media="all"
+          href="{% static 'app_manager/less/new_appmanager.debug.less' %}" />
+    <link type="text/less"
+          rel="stylesheet"
+          media="all"
+          href="{% static 'app_manager/less/preview_app.debug.less' %}"/>
+    {% else %}
+    {% compress css %}
+        <link type="text/less"
+              rel="stylesheet"
+              media="all"
+              href="{% static 'app_manager/less/font-workflow.less' %}" />
+        <link type="text/less"
+              rel="stylesheet"
+              media="all"
+              href="{% static 'app_manager/less/new_appmanager.less' %}" />
+        <link type="text/less"
+              rel="stylesheet"
+              media="all"
+              href="{% static 'app_manager/less/preview_app.less' %}"/>
+    {% endcompress %}
   {% endif %}
 
 {% endblock %}
<<<<<<< HEAD
@@ -64,10 +81,9 @@
     <script src="{% static 'style/js/ui-element.js' %}"></script>
     <script src="{% static 'langcodes/js/langcodes.js' %}"></script>
     <script src="{% static 'hqwebapp/js/lib/jquery.textchange.min.js' %}"></script>
=======
@@ -66,37 +83,23 @@
     <script src="{% static 'hqwebapp/js/lib/jquery.textchange.min.js' %}"></script>
     <script src="{% static 'hqwebapp/js/urllib.js' %}"></script>
     <script src="{% static 'hqwebapp/js/initial_page_data.js' %}"></script>
-    {% if show_live_preview %}
+
>>>>>>> 55c276f0
+
     <script src="{% static 'hqwebapp/js/stay-on-tab.js' %}"></script>
-    {% if show_live_preview %}
     <script src="{% static 'app_manager/js/preview_app.js' %}"></script>
-    {% endif %}
<<<<<<< HEAD
 {% endblock %}
 
 {% block js-inline %}{{ block.super }}
@@ -80,41 +96,30 @@
         }).on('hide.bs.modal', function () {
             window.location = "{% url "default_app" domain %}";
         });
-        {% if show_live_preview %}
-            var previewApp = hqImport('app_manager/js/preview_app.js');
-            previewApp.initPreviewWindow(hqLayout);
-        {% endif %}
+
+        var previewApp = hqImport('app_manager/js/preview_app.js');
+        previewApp.initPreviewWindow(hqLayout);
+
     });
     $(function () {
        $('.appmanager-content').fadeIn();
        $('.appmanager-loading').fadeOut();
     });
+
+    hqLayout.utils.setIsAppbuilderResizing(true);
+
     </script>
 {% endblock %}
 
=======
     <script src="{% static 'app_manager/js/apps_base.js' %}"></script>
+
+
 {% endblock %}
 
>>>>>>> 55c276f0
-{% block page_breadcrumbs %}
-    {% if not formdesigner %}
-        <ul class="breadcrumb breadcrumb-hq-section">
-            <li>{% trans 'Applications' %}</li>
-            {% block breadcrumbs %}{% endblock %}
-        </ul>
-    {% endif %}
-{% endblock %}
+{% block page_breadcrumbs %}{% endblock %}
 
-{% block content %}
-  {{ block.super }}
+{% block content %}{{ block.super }}
   {% registerurl "default_app" domain %}
-  {% initial_page_data 'show_live_preview' show_live_preview %}
-  {% if show_live_preview %}
-    {% include 'app_manager/v1/partials/preview_app.html'%}
-  {% endif %}
+  {% include 'app_manager/v2/partials/preview_app.html'%}
 {% endblock %}
 
 {% block page_content %}
-<div class="appmanager-loading-container">
-  <div class="appmanager-loading appmanager-loading-body">
-    <i class="fa fa-spin fa-spinner"></i>
-  </div>
-</div>
-<div class="appmanager-content appmanager-content-animate-preview"
+<div class="appmanager-content appmanager-content-animate-preview{% if not formdesigner %} appmanager-content-not-formdesigner{% endif %}"
      id="js-appmanager-body">
     {% if app %}
         {% if error %}
<<<<<<< HEAD
@@ -139,7 +144,7 @@
=======
@@ -121,7 +124,7 @@
>>>>>>> 55c276f0
                 {% endblocktrans %}
             </p>
             <br>
-            {% include 'app_manager/v1/partials/new_app_buttons.html' %}
+            {% include 'app_manager/v2/partials/new_app_buttons.html' %}
         </div>
     {% endif %}
 </div><|MERGE_RESOLUTION|>--- conflicted
+++ resolved
@@ -74,58 +74,22 @@
    {% endif %}
  
  {% endblock %}
-<<<<<<< HEAD
-@@ -64,10 +81,9 @@
+@@ -64,40 +81,24 @@
      <script src="{% static 'style/js/ui-element.js' %}"></script>
      <script src="{% static 'langcodes/js/langcodes.js' %}"></script>
      <script src="{% static 'hqwebapp/js/lib/jquery.textchange.min.js' %}"></script>
-=======
-@@ -66,37 +83,23 @@
-     <script src="{% static 'hqwebapp/js/lib/jquery.textchange.min.js' %}"></script>
+-    <script src="{% static 'hqwebapp/js/stay-on-tab.js' %}"></script>
      <script src="{% static 'hqwebapp/js/urllib.js' %}"></script>
      <script src="{% static 'hqwebapp/js/initial_page_data.js' %}"></script>
 -    {% if show_live_preview %}
 +
->>>>>>> 55c276f0
-+
-     <script src="{% static 'hqwebapp/js/stay-on-tab.js' %}"></script>
--    {% if show_live_preview %}
++    <script src="{% static 'hqwebapp/js/stay-on-tab.js' %}"></script>
      <script src="{% static 'app_manager/js/preview_app.js' %}"></script>
 -    {% endif %}
-<<<<<<< HEAD
- {% endblock %}
- 
- {% block js-inline %}{{ block.super }}
-@@ -80,41 +96,30 @@
-         }).on('hide.bs.modal', function () {
-             window.location = "{% url "default_app" domain %}";
-         });
--        {% if show_live_preview %}
--            var previewApp = hqImport('app_manager/js/preview_app.js');
--            previewApp.initPreviewWindow(hqLayout);
--        {% endif %}
-+
-+        var previewApp = hqImport('app_manager/js/preview_app.js');
-+        previewApp.initPreviewWindow(hqLayout);
-+
-     });
-     $(function () {
-        $('.appmanager-content').fadeIn();
-        $('.appmanager-loading').fadeOut();
-     });
-+
-+    hqLayout.utils.setIsAppbuilderResizing(true);
-+
-     </script>
- {% endblock %}
- 
-=======
      <script src="{% static 'app_manager/js/apps_base.js' %}"></script>
-+
 +
  {% endblock %}
  
->>>>>>> 55c276f0
 -{% block page_breadcrumbs %}
 -    {% if not formdesigner %}
 -        <ul class="breadcrumb breadcrumb-hq-section">
@@ -158,11 +122,7 @@
       id="js-appmanager-body">
      {% if app %}
          {% if error %}
-<<<<<<< HEAD
-@@ -139,7 +144,7 @@
-=======
-@@ -121,7 +124,7 @@
->>>>>>> 55c276f0
+@@ -122,7 +123,7 @@
                  {% endblocktrans %}
              </p>
              <br>
