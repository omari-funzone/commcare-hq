from django.test import SimpleTestCase
from corehq.apps.app_manager.const import APP_V2, AUTO_SELECT_USERCASE
<<<<<<< HEAD
from corehq.apps.app_manager.models import Application, Module, UpdateCaseAction, OpenCaseAction, PreloadAction, \
    WORKFLOW_MODULE, AdvancedModule, AdvancedOpenCaseAction, LoadUpdateAction, AutoSelectCase, OpenSubCaseAction, \
    FormActionCondition
from corehq.apps.app_manager.tests.app_factory import setup_case_list_form_app
=======
from corehq.apps.app_manager.models import Application, Module, OpenCaseAction, PreloadAction, \
    WORKFLOW_MODULE, AdvancedModule, AdvancedOpenCaseAction, LoadUpdateAction, AutoSelectCase
from corehq.apps.app_manager.tests.app_factory import AppFactory
>>>>>>> 2971c2b8
from corehq.apps.app_manager.tests.util import TestFileMixin
from mock import patch


class CaseListFormSuiteTests(SimpleTestCase, TestFileMixin):
    file_path = ('data', 'case_list_form')

<<<<<<< HEAD
    def test_case_list_registration_form(self):
        app = setup_case_list_form_app()
=======
    def _prep_case_list_form_app(self):
        factory = AppFactory(build_version='2.9')

        case_module, update_case_form = factory.new_basic_module('case_module', 'suite_test')
        factory.form_updates_case(update_case_form)

        register_module, register_form = factory.new_basic_module('register_case', 'suite_test')
        factory.form_opens_case(register_form)

        case_module.case_list_form.form_id = register_form.get_unique_id()
        case_module.case_list_form.label = {
            'en': 'New Case'
        }
        return factory

    def test_case_list_registration_form(self):
        factory = self._prep_case_list_form_app()
        app = factory.app
>>>>>>> 2971c2b8
        case_module = app.get_module(0)
        case_module.case_list_form.set_icon('en', 'jr://file/commcare/image/new_case.png')
        case_module.case_list_form.set_audio('en', 'jr://file/commcare/audio/new_case.mp3')
        self.assertXmlEqual(self.get_xml('case-list-form-suite'), app.create_suite())

    def test_case_list_registration_form_usercase(self):
<<<<<<< HEAD
        app = setup_case_list_form_app()
=======
        factory = self._prep_case_list_form_app()
        app = factory.app
>>>>>>> 2971c2b8
        register_module = app.get_module(1)
        register_form = register_module.get_form(0)
        register_form.actions.usercase_preload = PreloadAction(preload={'/data/question1': 'question1'})
        register_form.actions.usercase_preload.condition.type = 'always'
        self.assertXmlEqual(self.get_xml('case-list-form-suite-usercase'), app.create_suite())

    def test_case_list_registration_form_end_for_form_nav(self):
<<<<<<< HEAD
        app = setup_case_list_form_app()
        app.build_spec.version = '2.9'
=======
        factory = self._prep_case_list_form_app()
        app = factory.app

>>>>>>> 2971c2b8
        registration_form = app.get_module(1).get_form(0)
        registration_form.post_form_workflow = WORKFLOW_MODULE

        self.assertXmlPartialEqual(
            self.get_xml('case-list-form-suite-form-nav-entry'),
            app.create_suite(),
            "./entry[2]"
        )

    def test_case_list_registration_form_no_media(self):
<<<<<<< HEAD
        app = setup_case_list_form_app()
=======
        factory = self._prep_case_list_form_app()
>>>>>>> 2971c2b8

        self.assertXmlPartialEqual(
            self.get_xml('case-list-form-suite-no-media-partial'),
            factory.app.create_suite(),
            "./detail[@id='m0_case_short']/action"
        )

    def test_case_list_form_multiple_modules(self):
<<<<<<< HEAD
        app = setup_case_list_form_app()
        case_module1 = app.get_module(0)

        case_module2 = app.add_module(Module.new_module('update2', None))
        case_module2.unique_id = 'update case 2'
        case_module2.case_type = case_module1.case_type
        update2 = app.new_form(2, 'Update Case Form2', lang='en')
        update2.unique_id = 'update_case_form2'
        update2.requires = 'case'
        update2.actions.update_case = UpdateCaseAction(update={'question1': '/data/question1'})
        update2.actions.update_case.condition.type = 'always'
=======
        factory = self._prep_case_list_form_app()
        case_module1 = factory.app.get_module(0)

        case_module2, update2 = factory.new_basic_module('update case 2', case_module1.case_type)
        factory.form_updates_case(update2)
>>>>>>> 2971c2b8

        case_module2.case_list_form.form_id = 'register_case_form'
        case_module2.case_list_form.label = {
            'en': 'New Case'
        }

        self.assertXmlEqual(
            self.get_xml('case-list-form-suite-multiple-references'),
            factory.app.create_suite(),
        )

    def test_case_list_registration_form_advanced(self):
        factory = AppFactory(build_version='2.9')

        register_module, register_form = factory.new_advanced_module('register_dugong', 'dugong')
        factory.form_opens_case(register_form)

        case_module, update_form = factory.new_advanced_module('update_dugong', 'dugong')
        factory.form_updates_case(update_form)

        case_module.case_list_form.form_id = register_form.get_unique_id()
        case_module.case_list_form.label = {
            'en': 'Register another Dugong'
        }
        self.assertXmlEqual(self.get_xml('case-list-form-advanced'), factory.app.create_suite())

    def test_case_list_registration_form_advanced_autoload(self):
        factory = AppFactory(build_version='2.9')

        register_module, register_form = factory.new_advanced_module('register_dugong', 'dugong')
        factory.form_opens_case(register_form)
        register_form.actions.load_update_cases.append(LoadUpdateAction(
            case_tag='usercase',
            auto_select=AutoSelectCase(
                mode=AUTO_SELECT_USERCASE,
            )
        ))

        case_module, update_form = factory.new_advanced_module('update_dugong', 'dugong')
        factory.form_updates_case(update_form)

        case_module.case_list_form.form_id = register_form.get_unique_id()
        case_module.case_list_form.label = {
            'en': 'Register another Dugong'
        }
        self.assertXmlEqual(self.get_xml('case-list-form-advanced-autoload'), factory.app.create_suite())

    def test_case_list_form_parent_child_advanced(self):
        """
        * Register house (case type = house, basic)
          * Register house form
        * Register person (case type = person, parent select = 'Register house', advanced)
          * Register person form
        * Manager person (case type = person, case list form = 'Register person form', basic)
          * Manage person form
        """
        factory = AppFactory(build_version='2.9')
        register_house_module, register_house_form = factory.new_basic_module('register_house', 'house')
        factory.form_opens_case(register_house_form)

        register_person_module, register_person_form = factory.new_advanced_module('register_person', 'person')
        factory.form_updates_case(register_person_form, 'house')
        factory.form_opens_case(register_person_form, 'person', is_subcase=True)

        person_module, update_person_form = factory.new_basic_module('update_person', 'person')
        person_module.case_list_form.form_id = register_person_form.unique_id
        person_module.parent_select.active = True
        person_module.parent_select.module_id = register_house_module.unique_id

        factory.form_updates_case(update_person_form)

        self.assertXmlEqual(self.get_xml('case-list-form-suite-parent-child-advanced'), factory.app.create_suite())

    def test_case_list_form_parent_child_basic(self):
        """
        * Register house (case type = house, basic)
          * Register house form
        * Register person (case type = person, parent select = 'Register house', basic)
          * Register person form
        * Manager person (case type = person, case list form = 'Register person form', basic)
          * Manage person form
        """
        factory = AppFactory(build_version='2.9')
        register_house_module, register_house_form = factory.new_basic_module('register_house', 'house')

        factory.form_opens_case(register_house_form)

        register_person_module, register_person_form = factory.new_basic_module('register_person', 'house')
        factory.form_updates_case(register_person_form)
        factory.form_opens_case(register_person_form, case_type='person', is_subcase=True)

        person_module, update_person_form = factory.new_basic_module('update_person', 'person')
        person_module.case_list_form.form_id = register_person_form.unique_id

        factory.form_updates_case(update_person_form, parent_case_type='house')

        self.assertXmlEqual(self.get_xml('case-list-form-suite-parent-child-basic'), factory.app.create_suite())

    def test_case_list_form_parent_child_submodule_basic(self):
        """
        * Register house (case type = house, basic)
          * Register house form
        * Register person (case type = person, parent select = 'Register house', basic)
          * Register person form
        * Update house (case type = house, case list form = 'Register house')
          * Update house form
          * Update person (case type = person, case list form = 'Register person form', basic, parent module = 'Update house')
              * Update person form
        """
        factory = AppFactory(build_version='2.9')
        register_house_module, register_house_form = factory.new_basic_module('register_house', 'house')
        factory.form_opens_case(register_house_form)

        register_person_module, register_person_form = factory.new_basic_module('register_person', 'house')
        factory.form_updates_case(register_person_form, 'house')
        factory.form_opens_case(register_person_form, 'person', is_subcase=True)

        house_module, update_house_form = factory.new_basic_module('update_house', 'house')
        factory.form_updates_case(update_house_form)
        house_module.case_list_form.form_id = register_house_form.unique_id

        person_module, update_person_form = factory.new_basic_module('update_person', 'person')
        person_module.case_list_form.form_id = register_person_form.unique_id
        person_module.root_module_id = house_module.unique_id

        factory.form_updates_case(update_person_form, 'person', parent_case_type='house')

        self.assertXmlEqual(self.get_xml('case-list-form-suite-parent-child-submodule-basic'), factory.app.create_suite())

    def test_case_list_form_parent_child_submodule_advanced(self):
        """
        * Register house (case type = house, basic)
          * Register house form
        * Register person (case type = person, parent select = 'Register house', advanced)
          * Register person form
        * Update house (case type = house, case list form = 'Register house')
          * Update house form
          * Update person (case type = person, case list form = 'Register person form', advanced, parent module = 'Update house')
              * Update person form
        """
        factory = AppFactory(build_version='2.9')
        register_house_module, register_house_form = factory.new_basic_module('register_house', 'house')
        factory.form_opens_case(register_house_form)

        register_person_module, register_person_form = factory.new_advanced_module('register_person', 'person')
        factory.form_updates_case(register_person_form, 'house')
        factory.form_opens_case(register_person_form, 'person', is_subcase=True)

        house_module, update_house_form = factory.new_advanced_module('update_house', 'house')
        house_module.case_list_form.form_id = register_house_form.unique_id

        factory.form_updates_case(update_house_form)

        person_module, update_person_form = factory.new_advanced_module('update_person', 'person')
        person_module.case_list_form.form_id = register_person_form.unique_id
        person_module.root_module_id = house_module.unique_id

        factory.form_updates_case(update_person_form, 'house')
        factory.form_updates_case(update_person_form, 'person', parent_case_type='house')

        self.assertXmlEqual(self.get_xml('case-list-form-suite-parent-child-submodule-advanced'), factory.app.create_suite())

    def test_case_list_form_parent_child_submodule_mixed(self):
        """
        * Register house (case type = house, basic)
          * Register house form
        * Register person (case type = person, parent select = 'Register house', advanced)
          * Register person form
        * Update house (case type = house, case list form = 'Register house')
          * Update house form
          * Update person (case type = person, case list form = 'Register person form', advanced, parent module = 'Update house')
              * Update person form
        """
        factory = AppFactory(build_version='2.9')
        register_house_module, register_house_form = factory.new_basic_module('register_house', 'house')
        factory.form_opens_case(register_house_form)

        register_person_module, register_person_form = factory.new_basic_module('register_person', 'house')
        factory.form_updates_case(register_person_form, 'house')
        factory.form_opens_case(register_person_form, 'person', is_subcase=True)

        house_module, update_house_form = factory.new_advanced_module('update_house', 'house')
        house_module.case_list_form.form_id = register_house_form.unique_id

        factory.form_updates_case(update_house_form)

        person_module, update_person_form = factory.new_basic_module('update_person', 'person')
        person_module.case_list_form.form_id = register_person_form.unique_id
        person_module.root_module_id = house_module.unique_id

        factory.form_updates_case(update_person_form, 'person', parent_case_type='house')

        self.assertXmlEqual(self.get_xml('case-list-form-suite-parent-child-submodule-mixed'), factory.app.create_suite())


class CaseListFormFormTests(SimpleTestCase, TestFileMixin):
    file_path = 'data', 'case_list_form'

    def setUp(self):
        self.is_usercase_in_use_patch = patch('corehq.apps.app_manager.models.is_usercase_in_use')
        self.is_usercase_in_use_mock = self.is_usercase_in_use_patch.start()

        self.app = Application.new_app('domain', 'New App', APP_V2)
        self.app.version = 3

    def tearDown(self):
        self.is_usercase_in_use_patch.stop()

    def _add_module_and_form(self, ModuleClass):
        self.module = self.app.add_module(ModuleClass.new_module('New Module', lang='en'))
        self.module.case_type = 'test_case_type'
        self.form = self.module.new_form("Untitled Form", "en", self.get_xml('original_form', override_path=('data',)))

    def test_case_list_form_basic(self):
        self._add_module_and_form(Module)

        self.form.actions.open_case = OpenCaseAction(name_path="/data/question1", external_id=None)
        self.form.actions.open_case.condition.type = 'always'
        self.module.case_list_form.form_id = self.form.get_unique_id()

        self.assertXmlEqual(self.get_xml('case_list_form_basic_form'), self.form.render_xform())

    def test_case_list_form_advanced(self):
        self._add_module_and_form(AdvancedModule)

        self.form.actions.open_cases.append(AdvancedOpenCaseAction(
            case_type=self.module.case_type,
            case_tag='open_1',
            name_path="/data/question1"
        ))
        self.form.actions.open_cases[0].open_condition.type = 'always'
        self.module.case_list_form.form_id = self.form.get_unique_id()

        self.assertXmlEqual(self.get_xml('case_list_form_advanced_form'), self.form.render_xform())<|MERGE_RESOLUTION|>--- conflicted
+++ resolved
@@ -1,15 +1,8 @@
 from django.test import SimpleTestCase
 from corehq.apps.app_manager.const import APP_V2, AUTO_SELECT_USERCASE
-<<<<<<< HEAD
-from corehq.apps.app_manager.models import Application, Module, UpdateCaseAction, OpenCaseAction, PreloadAction, \
-    WORKFLOW_MODULE, AdvancedModule, AdvancedOpenCaseAction, LoadUpdateAction, AutoSelectCase, OpenSubCaseAction, \
-    FormActionCondition
-from corehq.apps.app_manager.tests.app_factory import setup_case_list_form_app
-=======
 from corehq.apps.app_manager.models import Application, Module, OpenCaseAction, PreloadAction, \
     WORKFLOW_MODULE, AdvancedModule, AdvancedOpenCaseAction, LoadUpdateAction, AutoSelectCase
 from corehq.apps.app_manager.tests.app_factory import AppFactory
->>>>>>> 2971c2b8
 from corehq.apps.app_manager.tests.util import TestFileMixin
 from mock import patch
 
@@ -17,41 +10,20 @@
 class CaseListFormSuiteTests(SimpleTestCase, TestFileMixin):
     file_path = ('data', 'case_list_form')
 
-<<<<<<< HEAD
+    def _prep_case_list_form_app(self):
+        return AppFactory.case_list_form_app_factory()
+
     def test_case_list_registration_form(self):
-        app = setup_case_list_form_app()
-=======
-    def _prep_case_list_form_app(self):
-        factory = AppFactory(build_version='2.9')
-
-        case_module, update_case_form = factory.new_basic_module('case_module', 'suite_test')
-        factory.form_updates_case(update_case_form)
-
-        register_module, register_form = factory.new_basic_module('register_case', 'suite_test')
-        factory.form_opens_case(register_form)
-
-        case_module.case_list_form.form_id = register_form.get_unique_id()
-        case_module.case_list_form.label = {
-            'en': 'New Case'
-        }
-        return factory
-
-    def test_case_list_registration_form(self):
         factory = self._prep_case_list_form_app()
         app = factory.app
->>>>>>> 2971c2b8
         case_module = app.get_module(0)
         case_module.case_list_form.set_icon('en', 'jr://file/commcare/image/new_case.png')
         case_module.case_list_form.set_audio('en', 'jr://file/commcare/audio/new_case.mp3')
         self.assertXmlEqual(self.get_xml('case-list-form-suite'), app.create_suite())
 
     def test_case_list_registration_form_usercase(self):
-<<<<<<< HEAD
-        app = setup_case_list_form_app()
-=======
         factory = self._prep_case_list_form_app()
         app = factory.app
->>>>>>> 2971c2b8
         register_module = app.get_module(1)
         register_form = register_module.get_form(0)
         register_form.actions.usercase_preload = PreloadAction(preload={'/data/question1': 'question1'})
@@ -59,14 +31,8 @@
         self.assertXmlEqual(self.get_xml('case-list-form-suite-usercase'), app.create_suite())
 
     def test_case_list_registration_form_end_for_form_nav(self):
-<<<<<<< HEAD
-        app = setup_case_list_form_app()
-        app.build_spec.version = '2.9'
-=======
         factory = self._prep_case_list_form_app()
         app = factory.app
-
->>>>>>> 2971c2b8
         registration_form = app.get_module(1).get_form(0)
         registration_form.post_form_workflow = WORKFLOW_MODULE
 
@@ -77,12 +43,7 @@
         )
 
     def test_case_list_registration_form_no_media(self):
-<<<<<<< HEAD
-        app = setup_case_list_form_app()
-=======
-        factory = self._prep_case_list_form_app()
->>>>>>> 2971c2b8
-
+        factory = self._prep_case_list_form_app()
         self.assertXmlPartialEqual(
             self.get_xml('case-list-form-suite-no-media-partial'),
             factory.app.create_suite(),
@@ -90,25 +51,11 @@
         )
 
     def test_case_list_form_multiple_modules(self):
-<<<<<<< HEAD
-        app = setup_case_list_form_app()
-        case_module1 = app.get_module(0)
-
-        case_module2 = app.add_module(Module.new_module('update2', None))
-        case_module2.unique_id = 'update case 2'
-        case_module2.case_type = case_module1.case_type
-        update2 = app.new_form(2, 'Update Case Form2', lang='en')
-        update2.unique_id = 'update_case_form2'
-        update2.requires = 'case'
-        update2.actions.update_case = UpdateCaseAction(update={'question1': '/data/question1'})
-        update2.actions.update_case.condition.type = 'always'
-=======
         factory = self._prep_case_list_form_app()
         case_module1 = factory.app.get_module(0)
 
         case_module2, update2 = factory.new_basic_module('update case 2', case_module1.case_type)
         factory.form_updates_case(update2)
->>>>>>> 2971c2b8
 
         case_module2.case_list_form.form_id = 'register_case_form'
         case_module2.case_list_form.label = {
