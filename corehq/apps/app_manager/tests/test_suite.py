--- conflicted
+++ resolved
@@ -257,10 +257,6 @@
         form.form_filter = "./edd = '123'"
         self.assertXmlEqual(self.get_xml('form-filter'), app.create_suite())
 
-<<<<<<< HEAD
-    def test_graphing(self):
-        self._test_generic_suite('app_graphing', 'suite-graphing')
-=======
     def test_tiered_select_with_advanced_module_as_parent(self):
         app = Application.new_app('domain', "Untitled Application", application_version=APP_V2)
 
@@ -280,7 +276,9 @@
         child_form.requires = 'case'
 
         self.assertXmlPartialEqual(self.get_xml('advanced_module_parent'), app.create_suite(), "./entry[1]")
->>>>>>> 4a3724ee
+        
+    def test_graphing(self):
+        self._test_generic_suite('app_graphing', 'suite-graphing')
 
 
 class RegexTest(SimpleTestCase):
