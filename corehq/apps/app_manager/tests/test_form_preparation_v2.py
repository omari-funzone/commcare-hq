--- conflicted
+++ resolved
@@ -345,49 +345,6 @@
         ))
         self.assertXmlEqual(self.get_xml('update_attachment_case'), self.form.render_xform())
 
-<<<<<<< HEAD
-    def test_case_list_form(self):
-        self.form.actions.open_cases.append(AdvancedOpenCaseAction(
-            case_type=self.module.case_type,
-            case_tag='open_1',
-            name_path="/data/question1"
-        ))
-        self.form.actions.open_cases[0].open_condition.type = 'always'
-        self.module.case_list_form.form_id = self.form.get_unique_id()
-        self.assertXmlEqual(self.get_xml('case_list_form'), self.form.render_xform())
-=======
-    def test_schedule(self):
-        self.form.actions.load_update_cases.append(LoadUpdateAction(
-            case_type=self.module.case_type,
-            case_tag='load_1',
-            case_properties={'question1': '/data/question1'}
-        ))
-        self.module.has_schedule = True
-        self.form.schedule = FormSchedule(anchor='edd')
-        xml = self.get_xml('schedule').format(
-            form_id=self.form.schedule_form_id,
-            form_index=1
-        )
-        self.assertXmlEqual(xml, self.form.render_xform())
-
-    def test_schedule_index(self):
-        self.module.has_schedule = True
-        form = self.app.new_form(0, 'New Form', lang='en')
-        form.source = self.get_xml('original_form', override_path=('data',))
-        form.actions.load_update_cases.append(LoadUpdateAction(
-            case_type=self.module.case_type,
-            case_tag='load_1',
-            case_properties={'question1': '/data/question1'}
-        ))
-        form.schedule = FormSchedule(anchor='edd')
-
-        xml = self.get_xml('schedule').format(
-            form_id=form.schedule_form_id,
-            form_index=2
-        )
-        self.assertXmlEqual(xml, form.render_xform())
->>>>>>> 5321ec87
-
 
 class FormPreparationChildModules(SimpleTestCase, TestFileMixin):
     file_path = 'data', 'form_preparation_v2_advanced'
