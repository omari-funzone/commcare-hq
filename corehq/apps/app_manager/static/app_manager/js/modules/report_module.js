--- conflicted
+++ resolved
@@ -202,34 +202,6 @@
         reportCharts, graphConfigs, columnXpathTemplate, dataPathPlaceholders,
         filterValues, reportFilters,
         language, languages, changeSaveButton) {
-<<<<<<< HEAD
-        var self = this;
-        this.lang = language;
-        this.fullDisplay = display || {};
-        this.fullLocalizedDescription = localizedDescription || {};
-        this.uuid = uuid;
-        this.availableReportIds = availableReportIds;
-
-        this.reportId = ko.observable(reportId);
-        this.display = ko.observable(this.fullDisplay[this.lang]);
-        this.localizedDescription = ko.observable(this.fullLocalizedDescription[this.lang]);
-        this.xpathDescription = ko.observable(xpathDescription);
-        this.useXpathDescription = ko.observable(useXpathDescription);
-        this.showDataTable = ko.observable(showDataTable);
-        this.syncDelay = ko.observable(syncDelay);
-        this.instanceId = ko.observable(reportSlug || uuid);
-
-        this.reportId.subscribe(changeSaveButton);
-        this.display.subscribe(changeSaveButton);
-        this.localizedDescription.subscribe(changeSaveButton);
-        this.xpathDescription.subscribe(changeSaveButton);
-        this.useXpathDescription.subscribe(changeSaveButton);
-        this.showDataTable.subscribe(changeSaveButton);
-        this.syncDelay.subscribe(changeSaveButton);
-        this.instanceId.subscribe(changeSaveButton);
-
-        self.graphConfig = new GraphConfig(this.reportId, this.display(), availableReportIds, reportCharts,
-=======
         var self = {};
         self.lang = language;
         self.fullDisplay = display || {};
@@ -244,6 +216,7 @@
         self.useXpathDescription = ko.observable(useXpathDescription);
         self.showDataTable = ko.observable(showDataTable);
         self.syncDelay = ko.observable(syncDelay);
+        self.instanceId = ko.observable(reportSlug || uuid);
 
         self.reportId.subscribe(changeSaveButton);
         self.display.subscribe(changeSaveButton);
@@ -252,9 +225,9 @@
         self.useXpathDescription.subscribe(changeSaveButton);
         self.showDataTable.subscribe(changeSaveButton);
         self.syncDelay.subscribe(changeSaveButton);
+        self.instanceId.subscribe(changeSaveButton);
 
         self.graphConfig = graphConfigModel(self.reportId, self.display(), availableReportIds, reportCharts,
->>>>>>> ac385444
             graphConfigs, columnXpathTemplate, dataPathPlaceholders,
             self.lang, languages, changeSaveButton);
         self.display.subscribe(function(newValue) {
@@ -357,15 +330,6 @@
         self.saveButton = hqImport("hqwebapp/js/main").initSaveButton({
             unsavedMessage: gettext("You have unsaved changes in your report list module"),
             save: function () {
-<<<<<<< HEAD
-                // validate that all reports have valid data
-                var reports = self.reports();
-                for (var i = 0; i < reports.length; i++) {
-                    if (!reports[i].reportId() || !reports[i].display()) {
-                        alert(gettext('Reports must have all properties set!'));
-                        break;
-                    }
-                }
 
                 var duplicatedSlugs = getDuplicatedSlugs();
                 if (duplicatedSlugs.length !== 0) {
@@ -373,8 +337,6 @@
                           + duplicatedSlugs.join(", "));
                 }
 
-=======
->>>>>>> ac385444
                 self.moduleName[self.lang] = self.currentModuleName();
 
                 var filter = self.currentModuleFilter().trim();
@@ -447,7 +409,6 @@
             self.reports.push(newReport(currentReports[i]));
         }
 
-<<<<<<< HEAD
         // flag instance ids defined outside this module
         var uuidsByInstanceId = hqImport('hqwebapp/js/initial_page_data').get('uuids_by_instance_id'),
             instanceIdsInThisModule = _.map(self.reports(), function (r) {return r.instanceId();}),
@@ -470,9 +431,7 @@
             return duplicatesHere.concat(duplicatesWithElsewhere);
         };
 
-=======
         return self;
->>>>>>> ac385444
     }
 
     $(function () {
