--- conflicted
+++ resolved
@@ -50,7 +50,6 @@
         self.reserved_words = params.reserved_words;
         self.moduleCaseTypes = params.moduleCaseTypes;
         self.utils = utils;
-<<<<<<< HEAD
 
         self.saveButton = COMMCAREHQ.SaveButton.init({
             unsavedMessage: "You have unchanged case settings",
@@ -66,145 +65,15 @@
                             HQFormActions.from_case_transaction(self.caseConfigViewModel.case_transaction),
                             {
                                 subcases: _(self.caseConfigViewModel.subcases()).map(HQOpenSubCaseAction.from_case_transaction)
-=======
-        self.edit = ko.observable(self.utils.edit);
-        var SubCase = {
-            CaseProperty: {
-                wrap: function (o, subcase) {
-                    var property = ko.mapping.fromJS(o);
-                    return SubCase.CaseProperty.make(property, subcase);
-                },
-                make: function (property, subcase) {
-                    property.defaultKey = ko.computed(function () {
-                        var path = property.path() || '';
-                        var value = path.split('/');
-                        value = value[value.length-1];
-                        return value;
-                    });
-                    property.keyVal = ko.computed(function () {
-                        return property.key() || property.defaultKey();
-                    });
-                    property.repeat_context = function () {
-                        return self.utils.get_repeat_context(property.path());
-                    };
-                    property.validate = ko.computed(function () {
-                        if (property.path() || property.keyVal()) {
-                            if (subcase.propertyCounts()[property.keyVal()] > 1) {
-                                return "Duplicate property";
-                            } else if (root.utils.reserved_words.indexOf(property.keyVal()) !== -1) {
-                                return '<strong>' + property.keyVal() + '</strong> is a reserved word';
-                            } else if (property.repeat_context() && property.repeat_context() !== subcase.repeat_context()) {
-                                return 'Inside the wrong repeat!'
-                            }
-                        }
-                    });
-                    return property;
-                }
-            },
-            transforms: [
-                {
-                    read: function (o) {
-                        var case_properties = [];
-                        for (var key in o.case_properties) {
-                            if (o.case_properties.hasOwnProperty(key)) {
-                                case_properties.push({
-                                    path: o.case_properties[key],
-                                    key: key
-                                });
->>>>>>> f6229b61
                             }
                         ))
                     },
-<<<<<<< HEAD
                     dataType: 'json',
                     success: function (data) {
                         COMMCAREHQ.app_manager.updateDOM(data.update);
                         self.requires(requires);
                     }
                 });
-=======
-                    write: function (o, self) {
-                        var case_properties = {};
-                        for (var i = 0; i < o.case_properties.length; i++) {
-                            if (self.case_properties()[i].keyVal() || o.case_properties[i].path) {
-                                case_properties[self.case_properties()[i].keyVal()] = o.case_properties[i].path;
-                            }
-                        }
-                        o.case_properties = case_properties;
-                    }
-                },
-                function (o) {
-                    o.case_type = o.case_type || null;
-                    o.case_name = o.case_name || null;
-                    o.condition = o.condition || {
-                        type: 'always',
-                        question: null,
-                        answer: null
-                    };
-                },
-                {
-                    write: function (o, self) {
-                        o.repeat_context = self.repeat_context();
-                    }
-                }
-            ],
-            wrap: function (o) {
-                var self, case_properties;
-
-                ko.utils.arrayForEach(SubCase.transforms, function (transform) {
-                    if (transform.hasOwnProperty('read')) {
-                        transform.read(o);
-                    } else {
-                        if (typeof transform === 'function') {
-                            transform(o);
-                        }
-                    }
-                });
-                case_properties = o.case_properties;
-                o.case_properties = [];
-                self = ko.mapping.fromJS(o);
-
-                self.addProperty = function () {
-                    var property = SubCase.CaseProperty.wrap({
-                        path: '',
-                        key: ''
-                    }, self);
-
-                    self.case_properties.push(property);
-                };
-                self.removeProperty = function (property) {
-                    self.case_properties.remove(property);
-                    root.utils.change();
-                };
-                self.propertyCounts = ko.computed(function () {
-                    var count = {};
-                    ko.utils.arrayForEach(self.case_properties(), function (p) {
-                        var key = p.keyVal();
-                        return count[key] = count[key] ? count[key] + 1 : 1;
-                    });
-                    return count;
-                });
-                self.repeat_context = function () {
-                    return root.utils.get_repeat_context(self.case_name());
-                };
-                self.case_properties(ko.utils.arrayMap(case_properties, function (property) {
-                    return SubCase.CaseProperty.wrap(property, self);
-                }));
-                self.unwrap = function () {
-                    SubCase.unwrap(self);
-                };
-
-                return self;
-            },
-            unwrap: function (self) {
-                var o = ko.mapping.toJS(self);
-                ko.utils.arrayForEach(SubCase.transforms, function (transform) {
-                    if (transform.hasOwnProperty('write')) {
-                        transform.write(o, self);
-                    }
-                });
-                return o;
->>>>>>> f6229b61
             }
         });
         self.change = function () {
@@ -216,7 +85,7 @@
             questionMap[question.value] = question;
         });
         self.get_repeat_context = function(path) {
-            if (path) {
+            if (path && questionMap[path]) {
                 return questionMap[path].repeat;
             } else {
                 return undefined;
@@ -274,7 +143,6 @@
         self.removeSubCase = function (subcase) {
             self.subcases.remove(subcase);
         };
-<<<<<<< HEAD
 
         self.actionType = ko.observable((function () {
                 var opens_case = self.case_transaction.condition.type() !== 'never';
@@ -285,51 +153,6 @@
                     return 'open';
                 } else {
                     return 'none';
-=======
-        self.toJS = ko.computed(function () {
-            return ko.utils.arrayMap(self.subcases(), SubCase.unwrap);
-        });
-        self.toJS.subscribe(function (newValue) {
-            self.utils.actions.subcases = newValue;
-        });
-        // Call on load
-        self.utils.actions.subcases = self.toJS();
-    }
-    SubCasesViewModel.prototype.getLabel = function (question) {
-        return CaseXML.prototype.truncateLabel((question.repeat ? '- ' : '') + question.label, question.tag == 'hidden' ? ' (Hidden)' : '');
-    };
-    var action_names = ["open_case", "update_case", "close_case", "case_preload"],
-        CaseXML = function (params) {
-            var i, $form,
-                ejs_urls = params.ejs_urls;
-
-            this.home = params.home;
-            this.actions = (function (a) {
-                var actions = {}, i;
-                for (i = 0; i < action_names.length; i += 1) {
-                    actions[action_names[i]] = a[action_names[i]];
-                }
-                actions.subcases = a.subcases;
-                return actions;
-            }(params.actions));
-            this.questions = params.questions;
-            this.edit = params.edit;
-            this.save_url = params.save_url;
-            // `requires` in a ko observable so it can be read by another UI
-            this.requires = params.requires;
-            this.save_requires_url = params.save_requires_url;
-            this.caseType = params.caseType;
-
-            function makeEJS(url) {
-                return new EJS({
-                    url: url,
-                    type: "["
-                });
-            }
-            for (var slug in ejs_urls) {
-                if (ejs_urls.hasOwnProperty(slug) && slug !== 'action_templates') {
-                    this[slug] = makeEJS(ejs_urls[slug]);
->>>>>>> f6229b61
                 }
             }()));
     };
@@ -345,26 +168,12 @@
                     }
                 }
             }
-<<<<<<< HEAD
         },
         wrap: function (data, caseConfig) {
             var self = {};
             ko.mapping.fromJS(data, CaseTransaction.mapping(self), self);
             self.case_type(self.case_type() || caseConfig.caseType);
             self.caseConfig = caseConfig;
-=======
-            var questionMap = {};
-            _(this.questions).each(function (question) {
-                questionMap[question.value] = question;
-            });
-            this.get_repeat_context = function(path) {
-                if (path && questionMap[path]) {
-                    return questionMap[path].repeat;
-                } else {
-                    return undefined;
-                }
-            };
->>>>>>> f6229b61
 
             // link self.case_name to corresponding path observable
             // in case_properties for convenience
@@ -573,13 +382,9 @@
             };
         }
     };
-<<<<<<< HEAD
 
     var action_names = ["open_case", "update_case", "close_case", "case_preload"];
     CaseConfig.prototype.getQuestions = function (filter, excludeHidden, includeRepeat) {
-=======
-    CaseXML.prototype.getQuestions = function (filter, excludeHidden, includeRepeat) {
->>>>>>> f6229b61
         // filter can be "all", or any of "select1", "select", or "input" separated by spaces
         var i, options = [],
             q;
