/* globals hqDefine COMMCAREHQ django hqLayout */
hqDefine('app_manager/js/app_manager', function () {
    'use strict';
    var module = eventize({});
    var _private = {};
    _private.appendedPageTitle = "";
    _private.prependedPageTitle = "";

    module.setCommcareVersion = function (version) {
        module.commcareVersion(version);
    };

    module.setAppendedPageTitle = function (appendedPageTitle) {
        _private.appendedPageTitle = appendedPageTitle;
    };
    module.setPrependedPageTitle = function (prependedPageTitle) {
        _private.prependedPageTitle = prependedPageTitle;
    };

    module.updatePageTitle = function (pageTitle) {
        var newTitle = pageTitle;
        if (_private.appendedPageTitle) {
            newTitle += " - " + _private.appendedPageTitle;
        }
        if (_private.prependedPageTitle) {
            newTitle = _private.prependedPageTitle + " - " + newTitle;
        }
        document.title = newTitle + " - CommCare HQ";
    };

    module.checkCommcareVersion = function (version) {
        return module.versionGE(module.commcareVersion(), version);
    };

    module.checkAreWeThereYet = function (version) {
        if (!module.latestCommcareVersion()) {
            // We don't know the latest version. Assume this version has arrived
            return true;
        } else {
            return module.versionGE(module.latestCommcareVersion(), version);
        }
    };

    module.versionGE = function (commcareVersion1, commcareVersion2) {
        function parse(version) {
            version = version.split('.');
            version = [parseInt(version[0]), parseInt(version[1])];
            return version;
        }
        commcareVersion1 = parse(commcareVersion1);
        commcareVersion2 = parse(commcareVersion2);
        if (commcareVersion1[0] > commcareVersion2[0]) {
            return true;
        } else if (commcareVersion1[0] === commcareVersion2[0]) {
            return commcareVersion1[1] >= commcareVersion2[1];

        } else {
            return false;
        }
    };

    module.updateDOM = function (update) {
        if (update.hasOwnProperty('app-version')) {
            var appVersion = update['app-version'];
            $('.variable-version').text(appVersion);
        }
        if (update.hasOwnProperty('commcare-version')) {
            module.setCommcareVersion(update['commcare-version']);
        }
        if (module.fetchAndShowFormValidation) {
            module.fetchAndShowFormValidation();
        }
        COMMCAREHQ.updateDOM(update);
    };

    module.setupValidation = function (validation_url) {
        module.fetchAndShowFormValidation = function () {
            $.getJSON(validation_url, function (data) {
                $('#build_errors').html(data.error_html);
            });
        };
        if ($.cookie('suppress_build_errors')) {
            $.removeCookie('suppress_build_errors', { path: '/' });
        } else {
            module.fetchAndShowFormValidation();
        }
    };

    module.setPublishStatus = function (isOn) {
        if (isOn) {
            $(hqLayout.selector.publishStatus).fadeIn();
        } else {
            $(hqLayout.selector.publishStatus).fadeOut();
        }
    };

    module.init = function (args) {

        _initCommcareVersion(args);
        _initSaveButtons();
        _initMenuItemSorting();
        _initLangs();
        _initNewItemForm();

        if (COMMCAREHQ.toggleEnabled('APP_MANAGER_V1')) {
            // legacy JS
            $('#form-tabs').show();
            $('#forms').tab('show');

            $('select.applications').change(function () {
                var url = $(this).find('option:selected').attr('value');
                $(document).attr('location', url);
            });

            // Auto set input and select values according to the following 'div.immutable'
            $('select').each(function () {
                var val = $(this).next('div.immutable').text();
                if (val) {
                    $(this).find('option').prop('selected', false);
                    $(this).find('option[value="' + val + '"]').prop('selected', true);
                }
            });
            $('input[type="text"]').each(function () {
                var val = $(this).next('div.immutable').text();
                if (val) {
                    $(this).attr('value', val);
                }
            });
        } else {
            _initResponsiveMenus();
            _initAddItemPopovers();
            _initPublishStatus();
        }


    };

    /**
     * Initialize the commcare version and check whether there is a later
     * version of CommCare that is available.
     * @param args
     * @private
     */
    var _initCommcareVersion = function (args) {
        var appVersion = args.appVersion;
        module.commcareVersion = ko.observable();
        module.latestCommcareVersion = ko.observable();
        module.latestCommcareVersion(args.latestCommcareVersion);
        module.commcareVersion.subscribe(function () {
            $('.commcare-feature').each(function () {
                // .attr() keeps zero intact in 2.10, data() doesn't
                var version = '' + $(this).attr('data-since-version') || '1.1',
                    upgradeMessage = $('<span class="upgrade-message"/>'),
                    area = $(this);

                if (module.checkCommcareVersion(version)) {
                    area.find('upgrade-message').remove();
                    area.find('*:not(".hide")').show();
                } else if (!module.checkAreWeThereYet(version)) {
                    area.parent().hide();
                } else {
                    area.find('*').hide();
                    upgradeMessage.append(
                        $('<i></i>').addClass('fa').addClass('fa-arrow-left')
                    ).append(
                        $('<span></span>').text(' Requires CommCare ' + version)
                    ).appendTo(area);
                }
            });
        });
        module.setCommcareVersion(args.commcareVersion);
    };

    var _initPublishStatus = function () {
        var currentAppVersionUrl = hqImport('hqwebapp/js/initial_page_data').get('current_app_version_url');
        var _checkPublishStatus = function () {
            $.ajax({
                url: currentAppVersionUrl,
                success: function (data) {
                    module.setPublishStatus((!data.latestRelease && data.currentVersion > 1) || (data.latestRelease !== null && data.latestRelease < data.currentVersion));
                },
            });
        };
        _checkPublishStatus();
        // check publish status every 20 seconds
        setInterval(_checkPublishStatus, 20000);

        // sniff ajax calls to other urls that make app changes
        $(document).ajaxComplete(function(e, xhr, options) {
            if (/edit_form_attr/.test(options.url) ||
                /edit_module_attr/.test(options.url) ||
                /edit_module_detail_screens/.test(options.url) ||
                /edit_app_attr/.test(options.url) ||
                /edit_form_actions/.test(options.url) ||
                /edit_commcare_settings/.test(options.url) ||
                /patch_xform/.test(options.url)) {
                module.setPublishStatus(true);
            }
        });
    };

    /**
     * Initialize the add item popover in the app v2 navigation menu. Make sure
     * the icons in the popover properly trigger the add item form and that
     * clicking away from the popover elsewhere on the screen closes it.
     * @private
     */
    var _initAddItemPopovers = function () {
        $('.js-add-new-item').popover({
            title: django.gettext("Add"),
            container: 'body',
            content: function () {
                var slug = $(this).data("slug"),
                    template = $('.js-popover-template-add-item-content[data-slug="' + slug + '"]').text();
                return _.template(template)($(this).data());
            },
            html: true,
            trigger: 'manual',
            placement: 'right',
            template: $('#js-popover-template-add-item').text(),
        }).on('show.bs.popover', function () {
            // Close any other open popover
            $('.js-add-new-item').not($(this)).popover('hide');
        }).one('shown.bs.popover', function () {
            var pop = this;
            $('.popover-additem').on('click', function (e) {
                $(pop).popover('hide');
                var dataType = $(e.target).closest('button').data('type');
                $('#new-module-type').val(dataType);
                if ($(e.target).closest('button').data('stopsubmit') !== 'yes') {
                    var form = $('#new-module-form');
                    if (!form.data('clicked')) {
                        form.data('clicked', 'true');
                        $('.new-module-icon').removeClass().addClass("fa fa-refresh fa-spin");
                        if (dataType === "case") {
                            window.analytics.usage("Added Case List Menu");
                            window.analytics.workflow("Added Case List Menu");
                        } else if (dataType === "survey") {
                            window.analytics.usage("Added Surveys Menu");
                            window.analytics.workflow("Added Surveys Menu");
                        }
                        form.submit();
                    }
                }
            });
        }).on('click', function (e) {
            e.preventDefault();
            $(this).popover('show');
        });

        // Close any open popover when user clicks elsewhere on the page
        $('body').click(function (event) {
            if (!($(event.target).hasClass('appnav-add') || $(event.target).hasClass('popover-additem-option') || $(event.target).hasClass('fa'))) {
                $('.js-add-new-item').popover('hide');
            }
        });
    };

    /**
     * For all the navigation links marked as responsive, make sure they hide
     * the main content element as soon as they are clicked to show the "loading"
     * animation and indicate to the user that something is going on.
     * @private
     */
    var _initResponsiveMenus = function () {
        $(document).on('click', '.appnav-responsive', function (e) {
            if (!e || (!e.metaKey && !e.ctrlKey && !e.which !== 2)) {
                // TODO doesn't handle vellum with saved changes.
                $('#js-appmanager-body.appmanager-settings-content').addClass('hide');
            }
        });
    };

    /**
     * Initialize the new form in to handle a click event from the add item
     * popover icons.
     * @private
     */
    var _initNewItemForm = function () {
        $('.new-module').on('click', function (e) {
            e.preventDefault();
            var dataType = $(this).data('type');
            $('#new-module-type').val(dataType);
            var form = $('#new-module-form');
            if (!form.data('clicked')) {
                form.data('clicked', 'true');
                $('.new-module-icon').removeClass().addClass("fa fa-refresh fa-spin");
                form.submit();
            }
        });

        $('.new-form').on('click', function (e) {
            e.preventDefault();
            var dataType = $(this).data("type");
            var moduleId = $(this).data("module");
            var form = $("#form-to-create-new-form-for-module-" + moduleId);
            $("input[name=form_type]", form).val(dataType);
            if (!form.data('clicked')) {
                form.data('clicked', 'true');
                $('.new-form-icon-module-' + moduleId).removeClass().addClass("fa fa-refresh fa-spin");
                form.submit();
            }
        });
        if (!COMMCAREHQ.toggleEnabled('APP_MANAGER_V1')) {
            $(document).on('click', '.js-new-form', function (e) {
                e.preventDefault();
                var $a = $(this),
                    $popoverContent = $a.closest(".popover-content > *"),
                    $form = $popoverContent.find("form"),
                    action = $a.data("case-action"),
                    moduleId = $popoverContent.data("module-id"),
                    $trigger = $('.js-add-new-item[data-module-id="' + moduleId + '"]');
<<<<<<< HEAD
                $form.attr("action", hqImport("hqwebapp/js/urllib").reverse("new_form", moduleId));
=======
                $form.attr("action", hqImport("hqwebapp/js/initial_page_data.js").reverse("new_form", moduleId));
>>>>>>> f14ec89a
                $form.find("input[name='case_action']").val(action);
                $form.find("input[name='form_type']").val($a.data("form-type"));
                if (!$form.data('clicked')) {
                    $form.data('clicked', 'true');
                    $trigger.find(".fa-plus").removeClass("fa-plus").addClass("fa fa-refresh fa-spin");
                    $form.submit();
                }
            });
        }
    };

    /**
     * Initialize sorting in the app manager menu.
     * @private
     */
    var _initMenuItemSorting = function () {
        function updateRelatedTags($elem, name, value) {
            var relatedTags = $elem.find("[data-" + name +"]");
            _.each(relatedTags, function (related) {
                $(related).data(name, value);
            });
        }

        $('.sortable .sort-action').addClass('sort-disabled');
        $('.drag_handle').addClass(COMMCAREHQ.icons.GRIP);
        $('.sortable').each(function () {
            var min_elem = $(this).hasClass('sortable-forms') ? 1 : 2;
            if ($(this).children().not('.sort-disabled').length < min_elem) {
                var $sortable = $(this);
                $('.drag_handle', this).each(function () {
                    if ($(this).closest('.sortable')[0] === $sortable[0]) {
                        $(this).removeClass('drag_handle').hide();
                    }
                });
            }
        });

        if (!COMMCAREHQ.toggleEnabled('APP_MANAGER_V1')) {
            $('.js-appnav-drag-module').on('mouseenter', function() {
                $(this).closest('.js-sorted-li').addClass('appnav-highlight');
            }).on('mouseleave', function () {
                $(this).closest('.js-sorted-li').removeClass('appnav-highlight');
            });
        }
        $('.sortable').each(function () {
            var $sortable = $(this);
            var sorting_forms = $sortable.hasClass('sortable-forms');
            var min_elem = $(this).hasClass('sortable-forms') ? 0 : 1;
            if ($(this).children().not('.sort-disabled').length > min_elem) {
                var init_dict = {
                    handle: '.drag_handle ',
                    items: ">*:not(.sort-disabled)",
                    update: function (e, ui) {
                        // because the event is triggered on both sortables when moving between one sortable list to
                        // another, do a check to see if this is the sortable list we're moving the item to
                        if ($sortable.find(ui.item).length < 1) {
                            return;
                        }

                        var to = -1,
                            from = -1,
                            to_module_id = parseInt($sortable.parents('.edit-module-li').data('index'), 10),
                            moving_to_new_module = false,
                            $form;

                        // if you're moving modules or moving forms within the same module, use this logic to find to and from
                        if (!sorting_forms || to_module_id === parseInt(ui.item.data('moduleid'), 10)) {
                            $(this).children().not('.sort-disabled').each(function (i) {
                                var index = parseInt($(this).data('index'), 10);
                                if (from !== -1) {
                                    if (from === index) {
                                        to = i;
                                        return false;
                                    }
                                }
                                if (i !== index) {
                                    if (i + 1 === index) {
                                        from = i;
                                    } else {
                                        to = i;
                                        from = index;
                                        return false;
                                    }
                                }
                            });
                        } else { //moving forms to a new submodule
                            $(this).children().not('.sort-disabled').each(function (i) {
                                if (parseInt($(this).data('moduleid'), 10) !== to_module_id) {
                                    moving_to_new_module = true;
                                    to = i;
                                    from = parseInt(ui.item.data('index'), 10);
                                    return false;
                                }
                            });
                        }

                        if (moving_to_new_module || to !== from) {
                            var from_module_id = parseInt(ui.item.data('moduleid'), 10);
                            $form = $(this).find('> .sort-action form');
                            $form.find('[name="from"], [name="to"]').remove();
                            $form.append('<input type="hidden" name="from" value="' + from.toString() + '" />');
                            $form.append('<input type="hidden" name="to"   value="' + to.toString()   + '" />');
                            if (sorting_forms) {
                                $form.append('<input type="hidden" name="from_module_id" value="' + from_module_id.toString() + '" />');
                                $form.append('<input type="hidden" name="to_module_id"   value="' + to_module_id.toString()   + '" />');
                            }

                            if (COMMCAREHQ.toggleEnabled('APP_MANAGER_V1')) {
                                // disable sortable
                                $sortable.find('.drag_handle').css('color', 'transparent').removeClass('drag_handle');
                                $sortable.sortable('option', 'disabled', true);
                            } else {
                                // Show loading screen and disable rearranging
                                $('#js-appmanager-body.appmanager-settings-content').addClass('hide');
                                $sortable.find('.drag_handle').remove();
                            }
                            $form.submit();
                        }

                        module.setPublishStatus(true);
                    }
                };
                if (sorting_forms) {
                    init_dict["connectWith"] = '.sortable-forms';
                }
                $(this).sortable(init_dict);
            }
        });
        $('.sort-action').hide();
    };

    /**
     * Initialize the save buttons on the various tabs and forms.
     * @private
     */
    var _initSaveButtons = function () {
        var $forms = $('.save-button-form');
        $forms.each(function () {
            var $form = $(this),
                $buttonHolder = $form.find('.save-button-holder'),
                button = COMMCAREHQ.SaveButton.initForm($form, {
                    unsavedMessage: gettext("You have unsaved changes"),
                    success: function (data) {
                        var key;
                        module.updateDOM(data.update);
                        for (key in data.corrections) {
                            if (data.corrections.hasOwnProperty(key)) {
                                $form.find('[name="' + key + '"]').val(data.corrections[key]);
                                $(document).trigger('correction', [key, data.corrections[key]]);
                            }
                        }
                        if (data.hasOwnProperty('case_list-show') &&
                                module.hasOwnProperty('module_view')) {
                            var requires_case_details = hqImport('app_manager/js/details/screen_config').state.requires_case_details;
                            requires_case_details(data['case_list-show']);
                        }
                    },
                });
            button.ui.appendTo($buttonHolder);
            $buttonHolder.data('button', button);
            if (!COMMCAREHQ.toggleEnabled('APP_MANAGER_V1')) {
                hqImport("app_manager/js/section_changer").attachToForm($form);
            }
        });
    };

    /**
     * Initialize the language dropdown.
     * @private
     */
    var _initLangs = function () {
        $('#langs select').change(function () {
            var lang = $(this).find('option:selected').attr('value');
            $(document).attr('location', window.location.href + (window.location.search ? '&' : '?') + 'lang=' + lang);
        });
    };

    return module;
});<|MERGE_RESOLUTION|>--- conflicted
+++ resolved
@@ -310,11 +310,7 @@
                     action = $a.data("case-action"),
                     moduleId = $popoverContent.data("module-id"),
                     $trigger = $('.js-add-new-item[data-module-id="' + moduleId + '"]');
-<<<<<<< HEAD
-                $form.attr("action", hqImport("hqwebapp/js/urllib").reverse("new_form", moduleId));
-=======
-                $form.attr("action", hqImport("hqwebapp/js/initial_page_data.js").reverse("new_form", moduleId));
->>>>>>> f14ec89a
+                $form.attr("action", hqImport("hqwebapp/js/initial_page_data").reverse("new_form", moduleId));
                 $form.find("input[name='case_action']").val(action);
                 $form.find("input[name='form_type']").val($a.data("form-type"));
                 if (!$form.data('clicked')) {
