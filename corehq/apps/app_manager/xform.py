--- conflicted
+++ resolved
@@ -360,15 +360,9 @@
         return update_block
 
     def add_update_block(self, updates, make_relative=False):
-<<<<<<< HEAD
         update_block = self.update_block
-        update_mapping = {}
-=======
-        update_block = make_case_elem('update')
-        self.elem.append(update_block)
         if not updates:
             return
->>>>>>> 82140c2d
 
         update_mapping = {}
         attachments = {}
@@ -393,9 +387,6 @@
                 relevant=("count(%s) > 0" % resolved_path)
             )
 
-<<<<<<< HEAD
-        return update_block
-=======
         if attachments:
             attachment_block = make_case_elem('attachment')
             self.elem.append(attachment_block)
@@ -418,7 +409,8 @@
             itr = self.xform.find('{h}body').iterfind(".//{f}upload[@ref]")
             uploads = self.xform.__upload_refs = set(node.attrib["ref"] for node in itr)
         return ref in uploads
->>>>>>> 82140c2d
+
+        return update_block
 
     def add_close_block(self, relevance):
         self.elem.append(make_case_elem('close'))
