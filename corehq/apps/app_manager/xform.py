--- conflicted
+++ resolved
@@ -2,7 +2,7 @@
 import logging
 from casexml.apps.case.xml import V2_NAMESPACE
 from corehq.apps.app_manager.const import APP_V1, SCHEDULE_PHASE, SCHEDULE_LAST_VISIT, SCHEDULE_LAST_VISIT_DATE, \
-    CASE_ID
+    CASE_ID, USERCASE_ID
 from lxml import etree as ET
 from corehq.util.view_utils import get_request
 from dimagi.utils.decorators.memoized import memoized
@@ -70,12 +70,8 @@
             return '%s/%s' % ('/'.join(['..' for n in from_nodes]), '/'.join(to_nodes))
 
 
-<<<<<<< HEAD
-SESSION_CASE_ID = CaseIDXPath(session_var('case_id'))
-SESSION_USERCASE_ID = CaseIDXPath(session_var('usercase_id'))
-=======
 SESSION_CASE_ID = CaseIDXPath(session_var(CASE_ID))
->>>>>>> 6fdff76d
+SESSION_USERCASE_ID = CaseIDXPath(session_var(USERCASE_ID))
 
 
 class WrappedAttribs(object):
