--- conflicted
+++ resolved
@@ -33,14 +33,9 @@
     )
     build_id = forms.CharField(
         required=False,
-<<<<<<< HEAD
-        label=_('Copy from built version'),
-        widget=forms.Select(choices=[], attrs={"class": "app-manager-version-dropdown"}))
-=======
         label=_('Copy version'),
         widget=forms.Select(choices=[], attrs={"class": "app-manager-version-dropdown",
                                                "placeholder": _("Current")}))
->>>>>>> acd7b4e0
 
     # Toggles to enable when copying the app
     toggles = forms.CharField(required=False, widget=forms.HiddenInput, max_length=5000)
