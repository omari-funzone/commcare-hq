--- conflicted
+++ resolved
@@ -392,12 +392,7 @@
     This is the main view for the app. All other views redirect to here.
 
     """
-<<<<<<< HEAD
-    timezone = report_utils.get_timezone(req.couch_user.user_id, domain)
-
-=======
     
->>>>>>> f5867913
     def bail():
         module_id=None
         form_id=None
@@ -459,11 +454,8 @@
 
         'new_module_form': NewModuleForm(),
         'new_xform_form': NewXFormForm(),
-<<<<<<< HEAD
         'timezone': timezone
 #        'factory_apps': factory_apps,
-=======
->>>>>>> f5867913
     }
     context.update(base_context)
     if app and not module and hasattr(app, 'translations'):
