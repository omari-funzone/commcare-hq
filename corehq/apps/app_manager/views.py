from StringIO import StringIO
import copy
import logging
import hashlib
import itertools
import os
import re
import json
from collections import defaultdict
from xml.dom.minidom import parseString

from diff_match_patch import diff_match_patch
from django.core.cache import cache
from django.template.loader import render_to_string
from django.utils.translation import ugettext as _, get_language
from django.views.decorators.cache import cache_control
from corehq import ApplicationsTab, toggles, privileges, feature_previews
from corehq.apps.app_manager import commcare_settings
from corehq.apps.app_manager.exceptions import (
    AppEditingError,
    AppManagerException,
    BlankXFormError,
    ConflictingCaseTypeError,
    FormNotFoundException,
    IncompatibleFormTypeException,
    ModuleNotFoundException,
    RearrangeError,
)

from corehq.apps.app_manager.forms import CopyApplicationForm
from corehq.apps.app_manager import id_strings
from corehq.apps.app_manager.templatetags.xforms_extras import trans
from corehq.apps.app_manager.translations import (
    expected_bulk_app_sheet_headers,
    get_translation,
    process_bulk_app_translation_upload
)
from corehq.apps.commtrack.models import Program
from corehq.apps.hqmedia.views import DownloadMultimediaZip
from corehq.apps.hqwebapp.templatetags.hq_shared_tags import toggle_enabled
from corehq.apps.hqwebapp.utils import get_bulk_upload_form
from corehq.apps.reports.formdetails.readable import (
    FormQuestionResponse,
    questions_in_hierarchy,
)
from corehq.apps.sms.views import get_sms_autocomplete_context
from django.utils.http import urlencode as django_urlencode
from couchdbkit.exceptions import ResourceConflict
from django.http import HttpResponse, Http404, HttpResponseBadRequest, HttpResponseForbidden
from unidecode import unidecode
from django.http import HttpResponseRedirect
from django.core.urlresolvers import reverse, RegexURLResolver, Resolver404
from django.shortcuts import render
from corehq.apps.translations import system_text_sources
from corehq.apps.translations.models import Translation
from corehq.util.lcs import lcsMerge
from corehq.util.view_utils import set_file_download
from dimagi.utils.django.cached_object import CachedObject
from django.utils.http import urlencode
from django.views.decorators.http import require_GET
from django.conf import settings
from couchdbkit.resource import ResourceNotFound
from corehq.apps.app_manager import app_strings
from corehq.apps.app_manager.const import (
    APP_V1,
    APP_V2,
    CAREPLAN_GOAL,
    CAREPLAN_TASK,
    MAJOR_RELEASE_TO_VERSION,
)
from corehq.apps.app_manager.success_message import SuccessMessage
from corehq.apps.app_manager.util import is_valid_case_type, get_all_case_properties, add_odk_profile_after_build, ParentCasePropertyBuilder, commtrack_ledger_sections
from corehq.apps.app_manager.util import save_xform, get_settings_values
from corehq.apps.domain.models import Domain
from corehq.apps.domain.views import DomainViewMixin
from corehq.util.compression import decompress
from couchexport.export import FormattedRow, export_raw
from couchexport.models import Format
from couchexport.shortcuts import export_response
from couchexport.writers import Excel2007ExportWriter
from dimagi.utils.couch.database import get_db
from dimagi.utils.couch.resource_conflict import retry_resource
from corehq.apps.app_manager.xform import (
    CaseError,
    XForm,
    XFormError,
    XFormValidationError
)
from corehq.apps.builds.models import CommCareBuildConfig, BuildSpec
from corehq.apps.users.decorators import require_permission
from corehq.apps.users.models import Permissions
from dimagi.utils.decorators.memoized import memoized
from dimagi.utils.decorators.view import get_file
from dimagi.utils.django.cache import make_template_fragment_key
from dimagi.utils.excel import WorkbookJSONReader
from dimagi.utils.logging import notify_exception
from dimagi.utils.subprocess_timeout import ProcessTimedOut
from dimagi.utils.web import json_response, json_request
from corehq.apps.reports import util as report_utils
from corehq.apps.domain.decorators import login_and_domain_required, login_or_digest
from corehq.apps.app_manager.models import (
    AdvancedForm,
    AdvancedFormActions,
    AdvancedModule,
    AppEditingError,
    Application,
    ApplicationBase,
    CareplanForm,
    CareplanModule,
    DeleteApplicationRecord,
    DeleteFormRecord,
    DeleteModuleRecord,
    DetailColumn,
    Form,
    FormActions,
    FormNotFoundException,
    FormSchedule,
    IncompatibleFormTypeException,
    Module,
    ModuleNotFoundException,
    ParentSelect,
    SavedAppBuild,
    get_app,
    load_case_reserved_words,
    str_to_cls,
)
from corehq.apps.app_manager.models import import_app as import_app_util, SortElement
from dimagi.utils.web import get_url_base
from corehq.apps.app_manager.decorators import safe_download, no_conflict_require_POST, \
    require_can_edit_apps, require_deploy_apps
from django.contrib import messages
from django_prbac.exceptions import PermissionDenied
from django_prbac.utils import ensure_request_has_privilege

logger = logging.getLogger(__name__)


def _encode_if_unicode(s):
    return s.encode('utf-8') if isinstance(s, unicode) else s

CASE_TYPE_CONFLICT_MSG = (
    "Warning: The form's new module "
    "has a different case type from the old module.<br />"
    "Make sure all case properties you are loading "
    "are available in the new case type"
)


@require_deploy_apps
def back_to_main(req, domain, app_id=None, module_id=None, form_id=None,
                 unique_form_id=None, edit=True):
    """
    returns an HttpResponseRedirect back to the main page for the App Manager app
    with the correct GET parameters.

    This is meant to be used by views that process a POST request,
    which then redirect to the main page.

    """

    page = None
    params = {}
    if edit:
        params['edit'] = 'true'

    args = [domain]

    if app_id is not None:
        args.append(app_id)
        if unique_form_id is not None:
            app = get_app(domain, app_id)
            obj = app.get_form(unique_form_id, bare=False)
            if obj['type'] == 'user_registration':
                page = 'view_user_registration'
            else:
                module_id = obj['module'].id
                form_id = obj['form'].id
        if module_id is not None:
            args.append(module_id)
            if form_id is not None:
                args.append(form_id)


    if page:
        view_name = page
    else:
        view_name = {
            1: 'default',
            2: 'view_app',
            3: 'view_module',
            4: 'view_form',
            }[len(args)]

    return HttpResponseRedirect("%s%s" % (
        reverse('corehq.apps.app_manager.views.%s' % view_name, args=args),
        "?%s" % urlencode(params) if params else ""
        ))

def bail(req, domain, app_id, not_found=""):
    if not_found:
        messages.error(req, 'Oops! We could not find that %s. Please try again' % not_found)
    else:
        messages.error(req, 'Oops! We could not complete your request. Please try again')
    return back_to_main(req, domain, app_id)

def _get_xform_source(request, app, form, filename="form.xml"):
    download = json.loads(request.GET.get('download', 'false'))
    lang = request.COOKIES.get('lang', app.langs[0])
    source = form.source
    if download:
        response = HttpResponse(source)
        response['Content-Type'] = "application/xml"
        for lc in [lang] + app.langs:
            if lc in form.name:
                filename = "%s.xml" % unidecode(form.name[lc])
                break
        set_file_download(response, filename)
        return response
    else:
        return json_response(source)


@require_can_edit_apps
def get_xform_source(req, domain, app_id, module_id, form_id):
    app = get_app(domain, app_id)
    try:
        form = app.get_module(module_id).get_form(form_id)
    except IndexError:
        raise Http404()
    return _get_xform_source(req, app, form)


@require_can_edit_apps
def get_user_registration_source(req, domain, app_id):
    app = get_app(domain, app_id)
    form = app.get_user_registration()
    return _get_xform_source(req, app, form, filename="User Registration.xml")


def xform_display(req, domain, form_unique_id):
    try:
        form, app = Form.get_form(form_unique_id, and_app=True)
    except ResourceNotFound:
        raise Http404()
    if domain != app.domain:
        raise Http404()
    langs = [req.GET.get('lang')] + app.langs

    questions = form.get_questions(langs, include_triggers=True,
                                   include_groups=True)

    if req.GET.get('format') == 'html':
        questions = [FormQuestionResponse(q) for q in questions]

        return render(req, 'app_manager/xform_display.html', {
            'questions': questions_in_hierarchy(questions)
        })
    else:
        return json_response(questions)


@require_can_edit_apps
def form_casexml(req, domain, form_unique_id):
    try:
        form, app = Form.get_form(form_unique_id, and_app=True)
    except ResourceNotFound:
        raise Http404()
    if domain != app.domain:
        raise Http404()
    return HttpResponse(form.create_casexml())

@login_or_digest
@require_can_edit_apps
def app_source(req, domain, app_id):
    app = get_app(domain, app_id)
    return HttpResponse(app.export_json())


@require_can_edit_apps
def copy_app_check_domain(req, domain, name, app_id):
    app_copy = import_app_util(app_id, domain, name=name)
    return back_to_main(req, app_copy.domain, app_id=app_copy._id)


@require_can_edit_apps
def copy_app(req, domain):
    app_id = req.POST.get('app')
    form = CopyApplicationForm(app_id, req.POST)
    if form.is_valid():
        return copy_app_check_domain(req, form.cleaned_data['domain'], form.cleaned_data['name'], app_id)
    else:
        return view_generic(req, domain, app_id=app_id, copy_app_form=form)


@require_can_edit_apps
def import_app(req, domain, template="app_manager/import_app.html"):
    if req.method == "POST":
        _clear_app_cache(req, domain)
        name = req.POST.get('name')
        compressed = req.POST.get('compressed')

        valid_request = True
        if not name:
            messages.error(req, _("You must submit a name for the application you are importing."))
            valid_request = False
        if not compressed:
            messages.error(req, _("You must submit the source data."))
            valid_request = False

        if not valid_request:
            return render(req, template, {'domain': domain})

        source = decompress([chr(int(x)) if int(x) < 256 else int(x) for x in compressed.split(',')])
        source = json.loads(source)
        assert(source is not None)
        app = import_app_util(source, domain, name=name)

        return back_to_main(req, domain, app_id=app._id)
    else:
        app_id = req.GET.get('app')
        redirect_domain = req.GET.get('domain') or None
        if redirect_domain is not None:
            redirect_domain = redirect_domain.lower()
            if Domain.get_by_name(redirect_domain):
                return HttpResponseRedirect(
                    reverse('import_app', args=[redirect_domain])
                    + "?app={app_id}".format(app_id=app_id)
                )
            else:
                if redirect_domain:
                    messages.error(req, "We can't find a project called %s." % redirect_domain)
                else:
                    messages.error(req, "You left the project name blank.")
                return HttpResponseRedirect(req.META.get('HTTP_REFERER', req.path))

        if app_id:
            app = get_app(None, app_id)
            assert(app.get_doc_type() in ('Application', 'RemoteApp'))
            assert(req.couch_user.is_member_of(app.domain))
        else:
            app = None

        return render(req, template, {
            'domain': domain,
            'app': app,
            'is_superuser': req.couch_user.is_superuser
        })


@require_deploy_apps
def default(req, domain):
    """
    Handles a url that does not include an app_id.
    Currently the logic is taken care of by view_app,
    but this view exists so that there's something to
    reverse() to. (I guess I should use url(..., name="default")
    in url.py instead?)
    """
    if toggles.DASHBOARD_PREVIEW.enabled(req.couch_user.username):
        return HttpResponseRedirect(reverse('dashboard_default', args=[domain]))
    return view_app(req, domain)


def get_form_view_context_and_template(request, form, langs, is_user_registration, messages=messages):
    xform_questions = []
    xform = None
    form_errors = []
    xform_validation_errored = False

    try:
        xform = form.wrapped_xform()
    except XFormError as e:
        form_errors.append(u"Error in form: %s" % e)
    except Exception as e:
        logging.exception(e)
        form_errors.append(u"Unexpected error in form: %s" % e)

    if xform and xform.exists():
        if xform.already_has_meta():
            messages.warning(request,
                "This form has a meta block already! "
                "It may be replaced by CommCare HQ's standard meta block."
            )

        try:
            form.validate_form()
            xform_questions = xform.get_questions(langs, include_triggers=True)
        except etree.XMLSyntaxError as e:
            form_errors.append(u"Syntax Error: %s" % e)
        except AppEditingError as e:
            form_errors.append(u"Error in application: %s" % e)
        except XFormValidationError:
            xform_validation_errored = True
            # showing these messages is handled by validate_form_for_build ajax
            pass
        except XFormError as e:
            form_errors.append(u"Error in form: %s" % e)
        # any other kind of error should fail hard,
        # but for now there are too many for that to be practical
        except Exception as e:
            if settings.DEBUG:
                raise
            notify_exception(request, 'Unexpected Build Error')
            form_errors.append(u"Unexpected System Error: %s" % e)
        else:
            # remove upload questions (attachemnts) until MM Case Properties
            # are released to general public
            is_previewer = toggles.MM_CASE_PROPERTIES.enabled(request.user.username)
            xform_questions = [q for q in xform_questions
                               if q["tag"] != "upload" or is_previewer]

        try:
            form_action_errors = form.validate_for_build()
            if not form_action_errors:
                form.add_stuff_to_xform(xform)
                if settings.DEBUG and False:
                    xform.validate()
        except CaseError as e:
            messages.error(request, u"Error in Case Management: %s" % e)
        except XFormValidationError as e:
            messages.error(request, unicode(e))
        except Exception as e:
            if settings.DEBUG:
                raise
            logging.exception(unicode(e))
            messages.error(request, u"Unexpected Error: %s" % e)

    try:
        languages = xform.get_languages()
    except Exception:
        languages = []

    for err in form_errors:
        messages.error(request, err)

    module_case_types = []
    app = form.get_app()
    if is_user_registration:
        module_case_types = None
    else:
        for module in app.get_modules():
            for case_type in module.get_case_types():
                module_case_types.append({
                    'id': module.unique_id,
                    'module_name': trans(module.name, langs),
                    'case_type': case_type,
                    'module_type': module.doc_type
                })

    if not form.unique_id:
        form.get_unique_id()
        app.save()

    context = {
        'is_user_registration': is_user_registration,
        'nav_form': form if not is_user_registration else '',
        'xform_languages': languages,
        "xform_questions": xform_questions,
        'case_reserved_words_json': load_case_reserved_words(),
        'module_case_types': module_case_types,
        'form_errors': form_errors,
        'xform_validation_errored': xform_validation_errored,
        'allow_cloudcare': app.application_version == APP_V2 and isinstance(form, Form),
        'allow_form_copy': isinstance(form, Form),
        'allow_form_filtering': not isinstance(form, CareplanForm),
        'allow_form_workflow': not isinstance(form, CareplanForm),
    }

    if isinstance(form, CareplanForm):
        context.update({
            'mode': form.mode,
            'fixed_questions': form.get_fixed_questions(),
            'custom_case_properties': [{'key': key, 'path': path} for key, path in form.custom_case_updates.items()],
            'case_preload': [{'key': key, 'path': path} for key, path in form.case_preload.items()],
        })
        return "app_manager/form_view_careplan.html", context
    elif isinstance(form, AdvancedForm):
        def commtrack_programs():
            if app.commtrack_enabled:
                programs = Program.by_domain(app.domain)
                return [{'value': program.get_id, 'label': program.name} for program in programs]
            else:
                return []

        all_programs = [{'value': '', 'label': _('All Programs')}]
        context.update({
            'show_custom_ref': toggles.APP_BUILDER_CUSTOM_PARENT_REF.enabled(request.user.username),
            'commtrack_programs': all_programs + commtrack_programs(),
        })
        return "app_manager/form_view_advanced.html", context
    else:
        context.update({
            'show_custom_ref': toggles.APP_BUILDER_CUSTOM_PARENT_REF.enabled(request.user.username),
        })
        return "app_manager/form_view.html", context


def get_app_view_context(request, app):

    is_cloudcare_allowed = False
    try:
        ensure_request_has_privilege(request, privileges.CLOUDCARE)
        is_cloudcare_allowed = True
    except PermissionDenied:
        pass

    settings_layout = copy.deepcopy(
        commcare_settings.LAYOUT[app.get_doc_type()])
    for section in settings_layout:
        new_settings = []
        for setting in section['settings']:
            toggle_name = setting.get('toggle')
            if toggle_name and not toggle_enabled(request, toggle_name):
                continue
            new_settings.append(setting)
        section['settings'] = new_settings

    context = {
        'settings_layout': settings_layout,
        'settings_values': get_settings_values(app),
        'is_cloudcare_allowed': is_cloudcare_allowed,
    }

    build_config = CommCareBuildConfig.fetch()
    options = build_config.get_menu()
    if not request.user.is_superuser:
        options = [option for option in options if not option.superuser_only]
    options_map = defaultdict(lambda:{"values": [], "value_names": []})
    for option in options:
        builds = options_map[option.build.major_release()]
        builds["values"].append(option.build.to_string())
        builds["value_names"].append(option.get_label())
        if "default" not in builds:
            app_ver = MAJOR_RELEASE_TO_VERSION[option.build.major_release()]
            builds["default"] = build_config.get_default(app_ver).to_string()

    (build_spec_setting,) = filter(
        lambda x: x['type'] == 'hq' and x['id'] == 'build_spec',
        [setting for section in context['settings_layout']
            for setting in section['settings']]
    )
    build_spec_setting['options_map'] = options_map
    build_spec_setting['default_app_version'] = app.application_version

    if app.get_doc_type() == 'Application':
        try:
            # todo remove get_media_references
            multimedia = app.get_media_references()
        except ProcessTimedOut:
            notify_exception(request)
            messages.warning(request, (
                "We were unable to check if your forms had errors. "
                "Refresh the page and we will try again."
            ))
            multimedia = {
                'references': {},
                'form_errors': True,
                'missing_refs': False,
            }
        context.update({
            'multimedia': multimedia,
        })

    context.update({
        'bulk_ui_translation_upload': {
            'action': reverse('upload_bulk_ui_translations',
                              args=(app.domain, app.get_id)),
            'download_url': reverse('download_bulk_ui_translations',
                                    args=(app.domain, app.get_id)),
            'adjective': _(u"U\u200BI translation"),
            'plural_noun': _(u"U\u200BI translations"),
        },
        'bulk_app_translation_upload': {
            'action': reverse('upload_bulk_app_translations',
                              args=(app.domain, app.get_id)),
            'download_url': reverse('download_bulk_app_translations',
                                    args=(app.domain, app.get_id)),
            'adjective': _("app translation"),
            'plural_noun': _("app translations"),
        },
    })
    context.update({
        'bulk_ui_translation_form': get_bulk_upload_form(
            context,
            context_key="bulk_ui_translation_upload"
        ),
        'bulk_app_translation_form': get_bulk_upload_form(
            context,
            context_key="bulk_app_translation_upload"
        )
    })
    return context


def get_langs(request, app):
    lang = request.GET.get('lang',
        request.COOKIES.get('lang', app.langs[0] if hasattr(app, 'langs') and app.langs else '')
    )
    langs = None
    if app and hasattr(app, 'langs'):
        if not app.langs and not app.is_remote_app:
            # lots of things fail if the app doesn't have any languages.
            # the best we can do is add 'en' if there's nothing else.
            app.langs.append('en')
            app.save()
        if not lang or lang not in app.langs:
            lang = (app.langs or ['en'])[0]
        langs = [lang] + app.langs
    return lang, langs


def _clear_app_cache(request, domain):
    from corehq import ApplicationsTab
    ApplicationBase.get_db().view('app_manager/applications_brief',
        startkey=[domain],
        limit=1,
    ).all()
    for is_active in True, False:
        key = make_template_fragment_key('header_tab', [
            domain,
            None, # tab.org should be None for any non org page
            ApplicationsTab.view,
            is_active,
            request.couch_user.get_id,
            get_language(),
        ])
        cache.delete(key)


def get_apps_base_context(request, domain, app):

    lang, langs = get_langs(request, app)

    if getattr(request, 'couch_user', None):
        edit = ((request.GET.get('edit', 'true') == 'true') and
                (request.couch_user.can_edit_apps(domain) or request.user.is_superuser))
        timezone = report_utils.get_timezone(request.couch_user, domain)
    else:
        edit = False
        timezone = None

    context = {
        'lang': lang,
        'langs': langs,
        'domain': domain,
        'edit': edit,
        'app': app,
        'URL_BASE': get_url_base(),
        'timezone': timezone,
    }

    if app:
        for _lang in app.langs:
            try:
                SuccessMessage(app.success_message.get(_lang, ''), '').check_message()
            except Exception as e:
                messages.error(request, "Your success message is malformed: %s is not a keyword" % e)

        v2_app = app.application_version == APP_V2
        context.update({
            'show_care_plan': (v2_app
                               and not app.has_careplan_module
                               and toggles.APP_BUILDER_CAREPLAN.enabled(request.user.username)),
            'show_advanced': (v2_app
                               and (toggles.APP_BUILDER_ADVANCED.enabled(request.user.username)
                                    or getattr(app, 'commtrack_enabled', False))),
        })

    return context


@cache_control(no_cache=True, no_store=True)
@require_deploy_apps
def paginate_releases(request, domain, app_id):
    limit = request.GET.get('limit')
    try:
        limit = int(limit)
    except ValueError:
        limit = 10
    start_build_param = request.GET.get('start_build')
    if start_build_param and json.loads(start_build_param):
        start_build = json.loads(start_build_param)
        assert isinstance(start_build, int)
    else:
        start_build = {}
    timezone = report_utils.get_timezone(request.couch_user, domain)
    saved_apps = get_db().view('app_manager/saved_app',
        startkey=[domain, app_id, start_build],
        endkey=[domain, app_id],
        descending=True,
        limit=limit,
        wrapper=lambda x: SavedAppBuild.wrap(x['value']).to_saved_build_json(timezone),
    ).all()
    include_media = toggles.APP_BUILDER_INCLUDE_MULTIMEDIA_ODK.enabled(
        request.user.username
    )
    for app in saved_apps:
        app['include_media'] = include_media and app['doc_type'] != 'RemoteApp'
    return json_response(saved_apps)


@require_deploy_apps
def release_manager(request, domain, app_id, template='app_manager/releases.html'):
    app = get_app(domain, app_id)
    latest_release = get_app(domain, app_id, latest=True)
    context = get_apps_base_context(request, domain, app)
    context['sms_contacts'] = get_sms_autocomplete_context(request, domain)['sms_contacts']

    context.update({
        'release_manager': True,
        'saved_apps': [],
        'latest_release': latest_release,
    })
    if not app.is_remote_app():
        # Multimedia is not supported for remote applications at this time.
        # todo remove get_media_references
        multimedia = app.get_media_references()
        context.update({
            'multimedia': multimedia,
        })
    response = render(request, template, context)
    response.set_cookie('lang', _encode_if_unicode(context['lang']))
    return response


@login_and_domain_required
def current_app_version(request, domain, app_id):
    """
    Return current app version and the latest release
    """
    app = get_app(domain, app_id)
    latest = get_db().view('app_manager/saved_app',
        startkey=[domain, app_id, {}],
        endkey=[domain, app_id],
        descending=True,
        limit=1,
    ).first()
    latest_release = latest['value']['version'] if latest else None
    return json_response({
        'currentVersion': app.version,
        'latestRelease': latest_release,
    })


@no_conflict_require_POST
@require_can_edit_apps
def release_build(request, domain, app_id, saved_app_id):
    is_released = request.POST.get('is_released') == 'true'
    ajax = request.POST.get('ajax') == 'true'
    saved_app = get_app(domain, saved_app_id)
    if saved_app.copy_of != app_id:
        raise Http404
    saved_app.is_released = is_released
    saved_app.save(increment_version=False)
    from corehq.apps.app_manager.signals import app_post_release
    app_post_release.send(Application, application=saved_app)
    if ajax:
        return json_response({'is_released': is_released})
    else:
        return HttpResponseRedirect(reverse('release_manager', args=[domain, app_id]))


def get_module_view_context_and_template(app, module):
    defaults = ('name', 'date-opened', 'status')
    if app.case_sharing:
        defaults += ('#owner_name',)
    builder = ParentCasePropertyBuilder(app, defaults=defaults)

    def ensure_unique_ids():
        # make sure all modules have unique ids
        modules = app.modules
        if any(not mod.unique_id for mod in modules):
            for mod in modules:
                mod.get_or_create_unique_id()
            app.save()

    def get_parent_modules(case_type):
        parent_types = builder.get_parent_types(case_type)
        modules = app.modules
        parent_module_ids = [mod.unique_id for mod in modules
                             if mod.case_type in parent_types]
        return [{
            'unique_id': mod.unique_id,
            'name': mod.name,
            'is_parent': mod.unique_id in parent_module_ids,
        } for mod in app.modules if mod.case_type != case_type and mod.unique_id != module.unique_id]

    def get_sort_elements(details):
        return [prop.values() for prop in details.sort_elements]

    ensure_unique_ids()
    if isinstance(module, CareplanModule):
        return "app_manager/module_view_careplan.html", {
            'parent_modules': get_parent_modules(CAREPLAN_GOAL),
            'details': [
                {
                    'label': _('Goal List'),
                    'detail_label': _('Goal Detail'),
                    'type': 'careplan_goal',
                    'model': 'case',
                    'properties': sorted(builder.get_properties(CAREPLAN_GOAL)),
                    'sort_elements': json.dumps(get_sort_elements(module.goal_details.short)),
                    'short': module.goal_details.short,
                    'long': module.goal_details.long,
                },
                {
                    'label': _('Task List'),
                    'detail_label': _('Task Detail'),
                    'type': 'careplan_task',
                    'model': 'case',
                    'properties': sorted(builder.get_properties(CAREPLAN_TASK)),
                    'sort_elements': json.dumps(get_sort_elements(module.task_details.short)),
                    'short': module.task_details.short,
                    'long': module.task_details.long,
                },
            ],
        }
    elif isinstance(module, AdvancedModule):
        case_type = module.case_type
        def get_details():
            details = [{
                'label': _('Case List'),
                'detail_label': _('Case Detail'),
                'type': 'case',
                'model': 'case',
                'properties': sorted(builder.get_properties(case_type)),
                'sort_elements': json.dumps(get_sort_elements(module.case_details.short)),
                'short': module.case_details.short,
                'long': module.case_details.long,
            }]

            if app.commtrack_enabled:
                details.append({
                    'label': _('Product List'),
                    'detail_label': _('Product Detail'),
                    'type': 'product',
                    'model': 'product',
                    'properties': ['name'] + commtrack_ledger_sections(app.commtrack_requisition_mode),
                    'sort_elements': json.dumps(get_sort_elements(module.product_details.short)),
                    'short': module.product_details.short,
                })

            return details

        return "app_manager/module_view_advanced.html", {
            'details': get_details(),
        }
    else:
        case_type = module.case_type
        return "app_manager/module_view.html", {
            'parent_modules': get_parent_modules(case_type),
            'details': [
                {
                    'label': _('Case List'),
                    'detail_label': _('Case Detail'),
                    'type': 'case',
                    'model': 'case',
                    'properties': sorted(builder.get_properties(case_type)),
                    'sort_elements': json.dumps(get_sort_elements(module.case_details.short)),
                    'short': module.case_details.short,
                    'long': module.case_details.long,
                    'parent_select': module.parent_select,
                },
            ],
        }


@retry_resource(3)
def view_generic(req, domain, app_id=None, module_id=None, form_id=None, is_user_registration=False, copy_app_form=None):
    """
    This is the main view for the app. All other views redirect to here.

    """
    if form_id and not module_id:
        return bail(req, domain, app_id)

    app = module = form = None
    try:
        if app_id:
            app = get_app(domain, app_id)
        if is_user_registration:
            if not app.show_user_registration:
                raise Http404()
            form = app.get_user_registration()
        if module_id:
            try:
                module = app.get_module(module_id)
            except ModuleNotFoundException:
                raise Http404()
            if not module.unique_id:
                module.get_or_create_unique_id()
                app.save()
        if form_id:
            try:
                form = module.get_form(form_id)
            except IndexError:
                raise Http404()
    except ModuleNotFoundException:
        return bail(req, domain, app_id)

    context = get_apps_base_context(req, domain, app)
    if not app:
        all_applications = ApplicationBase.view('app_manager/applications_brief',
            startkey=[domain],
            endkey=[domain, {}],
            #stale=settings.COUCH_STALE_QUERY,
        ).all()
        if all_applications:
            app_id = all_applications[0].id
            return back_to_main(req, domain, app_id=app_id, module_id=module_id,
                                form_id=form_id)
    if app and app.copy_of:
        # don't fail hard.
        return HttpResponseRedirect(reverse("corehq.apps.app_manager.views.view_app", args=[domain,app.copy_of]))

    # grandfather in people who set commcare sense earlier
    if app and 'use_commcare_sense' in app:
        if app['use_commcare_sense']:
            if 'features' not in app.profile:
                app.profile['features'] = {}
            app.profile['features']['sense'] = 'true'
        del app['use_commcare_sense']
        app.save()

    context.update({
        'module': module,
        'form': form,
    })

    if app and not module and hasattr(app, 'translations'):
        context.update({"translations": app.translations.get(context['lang'], {})})

    if form:
        template, form_context = get_form_view_context_and_template(req, form, context['langs'], is_user_registration)
        context.update({
            'case_properties': get_all_case_properties(app),
        })
        context.update(form_context)
    elif module:
        template, module_context = get_module_view_context_and_template(app, module)
        module_context["enable_calc_xpaths"] = (
            feature_previews.CALC_XPATHS.enabled(getattr(req, 'domain', None))
        )
        module_context["enable_enum_image"] = (
            feature_previews.ENUM_IMAGE.enabled(getattr(req, 'domain', None))
        )
        context.update(module_context)
    else:
        template = "app_manager/app_view.html"
        if app:
            context.update(get_app_view_context(req, app))

    error = req.GET.get('error', '')

    context.update({
        'error':error,
        'app': app,
    })

    # Pass form for Copy Application to template:
    context.update({
        'copy_app_form': copy_app_form if copy_app_form is not None else CopyApplicationForm(app_id)
    })

    response = render(req, template, context)
    response.set_cookie('lang', _encode_if_unicode(context['lang']))
    return response


@require_can_edit_apps
def get_commcare_version(request, app_id, app_version):
    options = CommCareBuildConfig.fetch().get_menu(app_version)
    return json_response(options)


@require_can_edit_apps
def view_user_registration(request, domain, app_id):
    return view_generic(request, domain, app_id, is_user_registration=True)


@require_GET
@require_deploy_apps
def view_form(req, domain, app_id, module_id, form_id):
    return view_generic(req, domain, app_id, module_id, form_id)


@require_GET
@require_deploy_apps
def view_module(req, domain, app_id, module_id):
    return view_generic(req, domain, app_id, module_id)


@require_GET
@require_deploy_apps
def view_app(req, domain, app_id=None):
    # redirect old m=&f= urls
    module_id = req.GET.get('m', None)
    form_id = req.GET.get('f', None)
    if module_id or form_id:
        return back_to_main(req, domain, app_id=app_id, module_id=module_id,
                            form_id=form_id)

    return view_generic(req, domain, app_id)


@require_can_edit_apps
def form_source(req, domain, app_id, module_id, form_id):
    return form_designer(req, domain, app_id, module_id, form_id)


@require_can_edit_apps
def user_registration_source(req, domain, app_id):
    return form_designer(req, domain, app_id, is_user_registration=True)


@require_can_edit_apps
def form_designer(req, domain, app_id, module_id=None, form_id=None,
                  is_user_registration=False):
    app = get_app(domain, app_id)

    if is_user_registration:
        form = app.get_user_registration()
    else:
        try:
            module = app.get_module(module_id)
        except ModuleNotFoundException:
            return bail(req, domain, app_id, not_found="module")
        try:
            form = module.get_form(form_id)
        except IndexError:
            return bail(req, domain, app_id, not_found="form")

    context = get_apps_base_context(req, domain, app)
    context.update(locals())
    context.update({
        'vellum_debug': settings.VELLUM_DEBUG,
        'vellum_prerelease': settings.VELLUM_PRERELEASE,
        'edit': True,
        'nav_form': form if not is_user_registration else '',
        'formdesigner': True,
        'multimedia_object_map': app.get_object_map(),
        'sessionid': req.COOKIES.get('sessionid')
    })
    return render(req, 'app_manager/form_designer.html', context)



@no_conflict_require_POST
@require_can_edit_apps
def new_app(req, domain):
    "Adds an app to the database"
    lang = 'en'
    type = req.POST["type"]
    application_version = req.POST.get('application_version', APP_V1)
    cls = str_to_cls[type]
    if cls == Application:
        app = cls.new_app(domain, "Untitled Application", lang=lang, application_version=application_version)
        app.add_module(Module.new_module("Untitled Module", lang))
        app.new_form(0, "Untitled Form", lang)
    else:
        app = cls.new_app(domain, "Untitled Application", lang=lang)
    if req.project.secure_submissions:
        app.secure_submissions = True
    app.save()
    _clear_app_cache(req, domain)
    app_id = app.id

    return back_to_main(req, domain, app_id=app_id)


@no_conflict_require_POST
@require_can_edit_apps
def new_module(req, domain, app_id):
    "Adds a module to an app"
    app = get_app(domain, app_id)
    lang = req.COOKIES.get('lang', app.langs[0])
    name = req.POST.get('name')
    module_type = req.POST.get('module_type', 'case')
    if module_type == 'case':
        module = app.add_module(Module.new_module(name, lang))
        module_id = module.id
        app.new_form(module_id, "Untitled Form", lang)
        app.save()
        response = back_to_main(req, domain, app_id=app_id, module_id=module_id)
        response.set_cookie('suppress_build_errors', 'yes')
        return response
    elif module_type in MODULE_TYPE_MAP:
        fn = MODULE_TYPE_MAP[module_type][FN]
        validations = MODULE_TYPE_MAP[module_type][VALIDATIONS]
        error = next((v[1] for v in validations if v[0](app)), None)
        if error:
            messages.warning(req, error)
            return back_to_main(req, domain, app_id=app.id)
        else:
            return fn(req, domain, app, name, lang)
    else:
        logger.error('Unexpected module type for new module: "%s"' % module_type)
        return back_to_main(req, domain, app_id=app_id)


def _new_careplan_module(req, domain, app, name, lang):
    from corehq.apps.app_manager.util import new_careplan_module
    target_module_index = req.POST.get('target_module_id')
    target_module = app.get_module(target_module_index)
    if not target_module.case_type:
        name = target_module.name[lang]
        messages.error(req, _("Please set the case type for the target module '{name}'.".format(name=name)))
        return back_to_main(req, domain, app_id=app.id)
    module = new_careplan_module(app, name, lang, target_module)
    app.save()
    response = back_to_main(req, domain, app_id=app.id, module_id=module.id)
    response.set_cookie('suppress_build_errors', 'yes')
    messages.info(req, _('Caution: Care Plan modules are a labs feature'))
    return response


def _new_advanced_module(req, domain, app, name, lang):
    module = app.add_module(AdvancedModule.new_module(name, lang))
    module_id = module.id
    app.new_form(module_id, _("Untitled Form"), lang)

    app.save()
    response = back_to_main(req, domain, app_id=app.id, module_id=module_id)
    response.set_cookie('suppress_build_errors', 'yes')
    messages.info(req, _('Caution: Advanced modules are a labs feature'))
    return response


@no_conflict_require_POST
@require_can_edit_apps
def new_form(req, domain, app_id, module_id):
    "Adds a form to an app (under a module)"
    app = get_app(domain, app_id)
    lang = req.COOKIES.get('lang', app.langs[0])
    name = req.POST.get('name')
    form = app.new_form(module_id, name, lang)
    app.save()
    # add form_id to locals()
    form_id = form.id
    response = back_to_main(req, domain, app_id=app_id, module_id=module_id,
                            form_id=form_id)
    return response

@no_conflict_require_POST
@require_can_edit_apps
def delete_app(req, domain, app_id):
    "Deletes an app from the database"
    app = get_app(domain, app_id)
    record = app.delete_app()
    messages.success(req,
        'You have deleted an application. <a href="%s" class="post-link">Undo</a>' % reverse('undo_delete_app', args=[domain, record.get_id]),
        extra_tags='html'
    )
    app.save()
    _clear_app_cache(req, domain)
    return back_to_main(req, domain)

@no_conflict_require_POST
@require_can_edit_apps
def undo_delete_app(request, domain, record_id):
    try:
        app = get_app(domain, record_id)
        app.unretire()
        app_id = app.id
    except Exception:
        record = DeleteApplicationRecord.get(record_id)
        record.undo()
        app_id = record.app_id
    _clear_app_cache(request, domain)
    messages.success(request, 'Application successfully restored.')
    return back_to_main(request, domain, app_id=app_id)

@no_conflict_require_POST
@require_can_edit_apps
def delete_module(req, domain, app_id, module_unique_id):
    "Deletes a module from an app"
    app = get_app(domain, app_id)
    try:
        record = app.delete_module(module_unique_id)
    except ModuleNotFoundException:
        return bail(req, domain, app_id)
    if record is not None:
        messages.success(req,
            'You have deleted a module. <a href="%s" class="post-link">Undo</a>' % reverse('undo_delete_module', args=[domain, record.get_id]),
            extra_tags='html'
        )
        app.save()
    return back_to_main(req, domain, app_id=app_id)

@no_conflict_require_POST
@require_can_edit_apps
def undo_delete_module(request, domain, record_id):
    record = DeleteModuleRecord.get(record_id)
    record.undo()
    messages.success(request, 'Module successfully restored.')
    return back_to_main(request, domain, app_id=record.app_id, module_id=record.module_id)


@no_conflict_require_POST
@require_can_edit_apps
def delete_form(req, domain, app_id, module_unique_id, form_unique_id):
    "Deletes a form from an app"
    app = get_app(domain, app_id)
    record = app.delete_form(module_unique_id, form_unique_id)
    if record is not None:
        messages.success(
            req,
            'You have deleted a form. <a href="%s" class="post-link">Undo</a>'
            % reverse('undo_delete_form', args=[domain, record.get_id]),
            extra_tags='html'
        )
        app.save()
    return back_to_main(
        req, domain, app_id=app_id,
        module_id=app.get_module_by_unique_id(module_unique_id).id)


@no_conflict_require_POST
@require_can_edit_apps
def copy_form(req, domain, app_id, module_id, form_id):
    app = get_app(domain, app_id)
    to_module_id = int(req.POST['to_module_id'])
    try:
        app.copy_form(int(module_id), int(form_id), to_module_id)
    except ConflictingCaseTypeError:
        messages.warning(req, CASE_TYPE_CONFLICT_MSG,  extra_tags="html")
        app.save()
    except BlankXFormError:
        # don't save!
        messages.error(req, _('We could not copy this form, because it is blank.'
                              'In order to copy this form, please add some questions first.'))
    except IncompatibleFormTypeException:
        # don't save!
        messages.error(req, _('This form could not be copied because it '
                              'is not compatible with the selected module.'))
    else:
        app.save()

    return back_to_main(req, domain, app_id=app_id, module_id=module_id,
                        form_id=form_id)


@no_conflict_require_POST
@require_can_edit_apps
def undo_delete_form(request, domain, record_id):
    record = DeleteFormRecord.get(record_id)
    try:
        record.undo()
        messages.success(request, 'Form successfully restored.')
    except ModuleNotFoundException:
        messages.error(request,
                       'Form could not be restored: module is missing.')

    return back_to_main(request, domain, app_id=record.app_id,
                        module_id=record.module_id, form_id=record.form_id)

@no_conflict_require_POST
@require_can_edit_apps
def edit_module_attr(req, domain, app_id, module_id, attr):
    """
    Called to edit any (supported) module attribute, given by attr
    """
    attributes = {
        "all": None,
        "case_type": None, "put_in_root": None, "display_separately": None,
        "name": None, "case_label": None, "referral_label": None,
        'media_image': None, 'media_audio': None, 'has_schedule': None,
        "case_list": ('case_list-show', 'case_list-label'),
        "task_list": ('task_list-show', 'task_list-label'),
        "parent_module": None,
    }

    if attr not in attributes:
        return HttpResponseBadRequest()

    def should_edit(attribute):
        if attribute == attr:
            return True
        if 'all' == attr:
            if attributes[attribute]:
                for param in attributes[attribute]:
                    if not req.POST.get(param):
                        return False
                return True
            else:
                return req.POST.get(attribute) is not None

    app = get_app(domain, app_id)
    module = app.get_module(module_id)
    lang = req.COOKIES.get('lang', app.langs[0])
    resp = {'update': {}}
    if should_edit("case_type"):
        case_type = req.POST.get("case_type", None)
        if is_valid_case_type(case_type):
            # todo: something better than nothing when invalid
            old_case_type = module["case_type"]
            module["case_type"] = case_type
            for cp_mod in (mod for mod in app.modules if isinstance(mod, CareplanModule)):
                if cp_mod.unique_id != module.unique_id and cp_mod.parent_select.module_id == module.unique_id:
                    cp_mod.case_type = case_type

            def rename_action_case_type(mod):
                for form in mod.forms:
                    for action in form.actions.get_all_actions():
                        if action.case_type == old_case_type:
                            action.case_type = case_type

            if isinstance(module, AdvancedModule):
                rename_action_case_type(module)
            for ad_mod in (mod for mod in app.modules if isinstance(mod, AdvancedModule)):
                if ad_mod.unique_id != module.unique_id and ad_mod.case_type != old_case_type:
                    # only apply change if the module's case_type does not reference the old value
                    rename_action_case_type(ad_mod)
        else:
            return HttpResponseBadRequest("case type is improperly formatted")
    if should_edit("put_in_root"):
        module["put_in_root"] = json.loads(req.POST.get("put_in_root"))
    if should_edit("display_separately"):
        module["display_separately"] = json.loads(req.POST.get("display_separately"))
    if should_edit("parent_module"):
        parent_module = req.POST.get("parent_module")
        module.parent_select.module_id = parent_module
    for attribute in ("name", "case_label", "referral_label"):
        if should_edit(attribute):
            name = req.POST.get(attribute, None)
            module[attribute][lang] = name
            if should_edit("name"):
                resp['update'].update({'.variable-module_name': module.name[lang]})
    for SLUG in ('case_list', 'task_list'):
        if should_edit(SLUG):
            module[SLUG].show = json.loads(req.POST['{SLUG}-show'.format(SLUG=SLUG)])
            module[SLUG].label[lang] = req.POST['{SLUG}-label'.format(SLUG=SLUG)]

    if isinstance(module, AdvancedModule):
        module.has_schedule = should_edit('has_schedule')
        if should_edit('has_schedule'):
            for form in module.get_forms():
                if not form.schedule:
                    form.schedule = FormSchedule()

    _handle_media_edits(req, module, should_edit, resp)

    app.save(resp)
    resp['case_list-show'] = module.requires_case_details()
    return HttpResponse(json.dumps(resp))

@no_conflict_require_POST
@require_can_edit_apps
def edit_module_detail_screens(req, domain, app_id, module_id):
    """
    Overwrite module case details. Only overwrites components that have been
    provided in the request. Components are short, long, filter, parent_select,
    and sort_elements.
    """
    params = json_request(req.POST)
    detail_type = params.get('type')
    short = params.get('short', None)
    long = params.get('long', None)
    filter = params.get('filter', ())
    parent_select = params.get('parent_select', None)
    sort_elements = params.get('sort_elements', None)

    app = get_app(domain, app_id)
    module = app.get_module(module_id)

    if detail_type == 'case':
        detail = module.case_details
    elif detail_type == CAREPLAN_GOAL:
        detail = module.goal_details
    elif detail_type == CAREPLAN_TASK:
        detail = module.task_details
    else:
        try:
            detail = getattr(module, '{0}_details'.format(detail_type))
        except AttributeError:
            return HttpResponseBadRequest("Unknown detail type '%s'" % detail_type)

    if short is not None:
        detail.short.columns = map(DetailColumn.wrap, short)
    if long is not None:
        detail.long.columns = map(DetailColumn.wrap, long)
    if filter != ():
        # Note that we use the empty tuple as the sentinel because a filter
        # value of None represents clearing the filter.
        detail.short.filter = filter
    if sort_elements is not None:
        detail.short.sort_elements = []
        for sort_element in sort_elements:
            item = SortElement()
            item.field = sort_element['field']
            item.type = sort_element['type']
            item.direction = sort_element['direction']
            detail.short.sort_elements.append(item)
    if parent_select is not None:
        module.parent_select = ParentSelect.wrap(parent_select)

    resp = {}
    app.save(resp)
    return json_response(resp)


def validate_module_for_build(request, domain, app_id, module_id, ajax=True):
    app = get_app(domain, app_id)
    try:
        module = app.get_module(module_id)
    except ModuleNotFoundException:
        raise Http404()
    errors = module.validate_for_build()
    lang, langs = get_langs(request, app)

    response_html = render_to_string('app_manager/partials/build_errors.html', {
        'app': app,
        'build_errors': errors,
        'not_actual_build': True,
        'domain': domain,
        'langs': langs,
        'lang': lang
    })
    if ajax:
        return json_response({'error_html': response_html})
    return HttpResponse(response_html)


def _handle_media_edits(request, item, should_edit, resp):
    if not resp.has_key('corrections'):
        resp['corrections'] = {}
    for attribute in ('media_image', 'media_audio'):
        if should_edit(attribute):
            val = request.POST.get(attribute)
            if val:
                if val.startswith('jr://'):
                    pass
                elif val.startswith('/file/'):
                    val = 'jr:/' + val
                elif val.startswith('file/'):
                    val = 'jr://' + val
                elif val.startswith('/'):
                    val = 'jr://file' + val
                else:
                    val = 'jr://file/' + val
                resp['corrections'][attribute] = val
            else:
                val = None
            setattr(item, attribute, val)

@no_conflict_require_POST
@login_or_digest
@require_permission(Permissions.edit_apps, login_decorator=None)
def patch_xform(request, domain, app_id, unique_form_id):
    patch = request.POST['patch']
    sha1_checksum = request.POST['sha1']

    app = get_app(domain, app_id)
    form = app.get_form(unique_form_id)

    current_xml = form.source
    if hashlib.sha1(current_xml.encode('utf-8')).hexdigest() != sha1_checksum:
        return json_response({'status': 'conflict', 'xform': current_xml})

    dmp = diff_match_patch()
    xform, _ = dmp.patch_apply(dmp.patch_fromText(patch), current_xml)
    save_xform(app, form, xform)
    response_json = {
        'status': 'ok',
        'sha1': hashlib.sha1(form.source.encode('utf-8')).hexdigest()
    }
    app.save(response_json)
    return json_response(response_json)

@no_conflict_require_POST
@login_or_digest
@require_permission(Permissions.edit_apps, login_decorator=None)
def edit_form_attr(req, domain, app_id, unique_form_id, attr):
    """
    Called to edit any (supported) form attribute, given by attr

    """

    app = get_app(domain, app_id)
    form = app.get_form(unique_form_id)
    lang = req.COOKIES.get('lang', app.langs[0])
    ajax = json.loads(req.POST.get('ajax', 'true'))

    resp = {}

    def should_edit(attribute):
        if req.POST.has_key(attribute):
            return True
        elif req.FILES.has_key(attribute):
            return True
        else:
            return False

    if should_edit("user_reg_data"):
        # should be user_registrations only
        data = json.loads(req.POST['user_reg_data'])
        data_paths = data['data_paths']
        data_paths_dict = {}
        for path in data_paths:
            data_paths_dict[path.split('/')[-1]] = path
        form.data_paths = data_paths_dict

    if should_edit("name"):
        name = req.POST['name']
        form.name[lang] = name
        resp['update'] = {'.variable-form_name': form.name[lang]}
    if should_edit("xform"):
        try:
            # support FILES for upload and POST for ajax post from Vellum
            try:
                xform = req.FILES.get('xform').read()
            except Exception:
                xform = req.POST.get('xform')
            else:
                try:
                    xform = unicode(xform, encoding="utf-8")
                except Exception:
                    raise Exception("Error uploading form: Please make sure your form is encoded in UTF-8")
            if req.POST.get('cleanup', False):
                try:
                    # First, we strip all newlines and reformat the DOM.
                    px = parseString(xform.replace('\r\n', '')).toprettyxml()
                    # Then we remove excess newlines from the DOM output.
                    text_re = re.compile('>\n\s+([^<>\s].*?)\n\s+</', re.DOTALL)
                    prettyXml = text_re.sub('>\g<1></', px)
                    xform = prettyXml
                except Exception:
                    pass
            if xform:
                save_xform(app, form, xform)
            else:
                raise Exception("You didn't select a form to upload")
        except Exception, e:
            if ajax:
                return HttpResponseBadRequest(unicode(e))
            else:
                messages.error(req, unicode(e))
    if should_edit("show_count"):
        show_count = req.POST['show_count']
        form.show_count = True if show_count == "True" else False
    if should_edit("put_in_root"):
        put_in_root = req.POST['put_in_root']
        form.put_in_root = True if put_in_root == "True" else False
    if should_edit('form_filter'):
        form.form_filter = req.POST['form_filter']
    if should_edit('post_form_workflow'):
        form.post_form_workflow = req.POST['post_form_workflow']
    if should_edit('auto_gps_capture'):
        form.auto_gps_capture = req.POST['auto_gps_capture'] == 'true'

    _handle_media_edits(req, form, should_edit, resp)

    app.save(resp)
    if ajax:
        return HttpResponse(json.dumps(resp))
    else:
        return back_to_main(req, domain, app_id=app_id, unique_form_id=unique_form_id)


@no_conflict_require_POST
@require_can_edit_apps
def edit_visit_schedule(request, domain, app_id, module_id, form_id):
    app = get_app(domain, app_id)
    form = app.get_module(module_id).get_form(form_id)
    json_loads = json.loads(request.POST.get('schedule'))
    form.schedule = FormSchedule.wrap(json_loads)
    response_json = {}
    app.save(response_json)
    return json_response(response_json)


@no_conflict_require_POST
@require_can_edit_apps
def rename_language(req, domain, form_unique_id):
    old_code = req.POST.get('oldCode')
    new_code = req.POST.get('newCode')
    try:
        form, app = Form.get_form(form_unique_id, and_app=True)
    except ResourceConflict:
        raise Http404()
    if app.domain != domain:
        raise Http404()
    try:
        form.rename_xform_language(old_code, new_code)
        app.save()
        return HttpResponse(json.dumps({"status": "ok"}))
    except XFormError as e:
        response = HttpResponse(json.dumps({'status': 'error', 'message': unicode(e)}))
        response.status_code = 409
        return response

@require_GET
@login_and_domain_required
def validate_language(request, domain, app_id):
    app = get_app(domain, app_id)
    term = request.GET.get('term', '').lower()
    if term in [lang.lower() for lang in app.langs]:
        return HttpResponse(json.dumps({'match': {"code": term, "name": term}, 'suggestions': []}))
    else:
        return HttpResponseRedirect("%s?%s" % (reverse('langcodes.views.validate', args=[]), django_urlencode({'term': term})))

@no_conflict_require_POST
@require_can_edit_apps
def edit_form_actions(req, domain, app_id, module_id, form_id):
    app = get_app(domain, app_id)
    form = app.get_module(module_id).get_form(form_id)
    form.actions = FormActions.wrap(json.loads(req.POST['actions']))
    form.requires = req.POST.get('requires', form.requires)
    response_json = {}
    app.save(response_json)
    response_json['propertiesMap'] = get_all_case_properties(app)
    return json_response(response_json)

@no_conflict_require_POST
@require_can_edit_apps
def edit_careplan_form_actions(req, domain, app_id, module_id, form_id):
    app = get_app(domain, app_id)
    form = app.get_module(module_id).get_form(form_id)
    transaction = json.loads(req.POST.get('transaction'))

    for question in transaction['fixedQuestions']:
        setattr(form, question['name'], question['path'])

    def to_dict(properties):
        return dict((p['key'], p['path']) for p in properties)

    form.custom_case_updates = to_dict(transaction['case_properties'])
    form.case_preload = to_dict(transaction['case_preload'])

    response_json = {}
    app.save(response_json)
    return json_response(response_json)


@no_conflict_require_POST
@require_can_edit_apps
def edit_advanced_form_actions(req, domain, app_id, module_id, form_id):
    app = get_app(domain, app_id)
    form = app.get_module(module_id).get_form(form_id)
    json_loads = json.loads(req.POST.get('actions'))
    actions = AdvancedFormActions.wrap(json_loads)
    form.actions = actions
    response_json = {}
    app.save(response_json)
    response_json['propertiesMap'] = get_all_case_properties(app)
    return json_response(response_json)


@require_can_edit_apps
def multimedia_list_download(req, domain, app_id):
    app = get_app(domain, app_id)
    include_audio = req.GET.get("audio", True)
    include_images = req.GET.get("images", True)
    strip_jr = req.GET.get("strip_jr", True)
    filelist = []
    for m in app.get_modules():
        for f in m.get_forms():
            parsed = XForm(f.source)
            parsed.validate(version=app.application_version)
            if include_images:
                filelist.extend(parsed.image_references)
            if include_audio:
                filelist.extend(parsed.audio_references)

    if strip_jr:
        filelist = [s.replace("jr://file/", "") for s in filelist if s]
    response = HttpResponse()
    set_file_download(response, 'list.txt')
    response.write("\n".join(sorted(set(filelist))))
    return response

@require_GET
@login_and_domain_required
def commcare_profile(req, domain, app_id):
    app = get_app(domain, app_id)
    return HttpResponse(json.dumps(app.profile))


@no_conflict_require_POST
@require_can_edit_apps
def edit_commcare_settings(request, domain, app_id):
    sub_responses = (
        edit_commcare_profile(request, domain, app_id),
        edit_app_attr(request, domain, app_id, 'all'),
    )
    response = {}
    for sub_response in sub_responses:
        response.update(
            json.loads(sub_response.content)
        )
    return json_response(response)

@no_conflict_require_POST
@require_can_edit_apps
def edit_commcare_profile(request, domain, app_id):
    try:
        settings = json.loads(request.raw_post_data)
    except TypeError:
        return HttpResponseBadRequest(json.dumps({
            'reason': 'POST body must be of the form:'
                      '{"properties": {...}, "features": {...}}'
        }))
    app = get_app(domain, app_id)
    changed = defaultdict(dict)
    for type in ["features", "properties"]:
        for name, value in settings.get(type, {}).items():
            if type not in app.profile:
                app.profile[type] = {}
            app.profile[type][name] = value
            changed[type][name] = value
    response_json = {"status": "ok", "changed": changed}
    app.save(response_json)
    return json_response(response_json)


def validate_langs(request, existing_langs, validate_build=True):
    o = json.loads(request.raw_post_data)
    langs = o['langs']
    rename = o['rename']
    build = o['build']

    assert set(rename.keys()).issubset(existing_langs)
    assert set(rename.values()).issubset(langs)
    # assert that there are no repeats in the values of rename
    assert len(set(rename.values())) == len(rename.values())
    # assert that no lang is renamed to an already existing lang
    for old, new in rename.items():
        if old != new:
            assert(new not in existing_langs)
    # assert that the build langs are in the correct order
    if validate_build:
        assert sorted(build, key=lambda lang: langs.index(lang)) == build

    return (langs, rename, build)


@no_conflict_require_POST
@require_can_edit_apps
def edit_app_langs(request, domain, app_id):
    """
    Called with post body:
    {
        langs: ["en", "es", "hin"],
        rename: {
            "hi": "hin",
            "en": "en",
            "es": "es"
        },
        build: ["es", "hin"]
    }
    """
    app = get_app(domain, app_id)
    try:
        langs, rename, build = validate_langs(request, app.langs)
    except AssertionError:
        return HttpResponse(status=400)

    # now do it
    for old, new in rename.items():
        if old != new:
            app.rename_lang(old, new)

    def replace_all(list1, list2):
        if list1 != list2:
            while list1:
                list1.pop()
            list1.extend(list2)
    replace_all(app.langs, langs)
    replace_all(app.build_langs, build)

    app.save()
    return json_response(langs)


@require_can_edit_apps
@no_conflict_require_POST
def edit_app_translations(request, domain, app_id):
    params = json_request(request.POST)
    lang = params.get('lang')
    translations = params.get('translations')
    app = get_app(domain, app_id)
    app.set_translations(lang, translations)
    response = {}
    app.save(response)
    return json_response(response)


@require_GET
def get_app_translations(request, domain):
    params = json_request(request.GET)
    lang = params.get('lang', 'en')
    key = params.get('key', None)
    one = params.get('one', False)
    translations = Translation.get_translations(lang, key, one)
    if isinstance(translations, dict):
        translations = {k: v for k, v in translations.items()
                        if not id_strings.is_custom_app_string(k)
                        and '=' not in k}
    return json_response(translations)


@no_conflict_require_POST
@require_can_edit_apps
def delete_app_lang(req, domain, app_id):
    """
    DEPRECATED
    Called when a language (such as 'zh') is to be deleted from app.langs

    """
    lang_id = int(req.POST['index'])
    app = get_app(domain, app_id)
    del app.langs[lang_id]
    app.save()
    return back_to_main(req, domain, app_id=app_id)


@no_conflict_require_POST
@require_can_edit_apps
def edit_app_attr(request, domain, app_id, attr):
    """
    Called to edit any (supported) app attribute, given by attr

    """
    app = get_app(domain, app_id)
    lang = request.COOKIES.get('lang', (app.langs or ['en'])[0])

    try:
        hq_settings = json.loads(request.raw_post_data)['hq']
    except ValueError:
        hq_settings = request.POST

    attributes = [
        'all',
        'recipients', 'name', 'success_message', 'use_commcare_sense',
        'text_input', 'platform', 'build_spec', 'show_user_registration',
        'use_custom_suite', 'custom_suite',
        'admin_password',
        # Application only
        'cloudcare_enabled',
        'application_version',
        'case_sharing',
        'translation_strategy',
        'auto_gps_capture',
        # RemoteApp only
        'profile_url',
        'manage_urls'
        ]
    if attr not in attributes:
        return HttpResponseBadRequest()

    def should_edit(attribute):
        return attribute == attr or ('all' == attr and attribute in hq_settings)
    resp = {"update": {}}
    # For either type of app
    easy_attrs = (
        ('application_version', None),
        ('build_spec', BuildSpec.from_string),
        ('case_sharing', None),
        ('cloudcare_enabled', None),
        ('commtrack_enabled', None),
        ('commtrack_requisition_mode', lambda m: None if m == 'disabled' else m),
        ('manage_urls', None),
        ('name', None),
        ('platform', None),
        ('recipients', None),
        ('text_input', None),
        ('use_custom_suite', None),
        ('secure_submissions', None),
        ('translation_strategy', None),
        ('auto_gps_capture', None),
    )
    for attribute, transformation in easy_attrs:
        if should_edit(attribute):
            value = hq_settings[attribute]
            if transformation:
                value = transformation(value)
            setattr(app, attribute, value)

    if should_edit("name"):
        _clear_app_cache(request, domain)
        name = hq_settings['name']
        resp['update'].update({
            '.variable-app_name': name,
            '[data-id="{id}"]'.format(id=app_id): ApplicationsTab.make_app_title(name, app.doc_type),
        })

    if should_edit("success_message"):
        success_message = hq_settings['success_message']
        app.success_message[lang] = success_message

    if should_edit("build_spec"):
        resp['update']['commcare-version'] = app.commcare_minor_release

    if should_edit("admin_password"):
        admin_password = hq_settings.get('admin_password')
        if admin_password:
            app.set_admin_password(admin_password)

    # For Normal Apps
    if should_edit("cloudcare_enabled"):
        if app.get_doc_type() not in ("Application",):
            raise Exception("App type %s does not support cloudcare" % app.get_doc_type())
        try:
            ensure_request_has_privilege(request, privileges.CLOUDCARE)
        except PermissionDenied:
            app.cloudcare_enabled = False

    if should_edit('show_user_registration'):
        show_user_registration = hq_settings['show_user_registration']
        app.show_user_registration = show_user_registration
        if show_user_registration:
            #  load the form source and also set its unique_id
            app.get_user_registration()

    def require_remote_app():
        if app.get_doc_type() not in ("RemoteApp",):
            raise Exception("App type %s does not support profile url" % app.get_doc_type())

    # For RemoteApps
    if should_edit("profile_url"):
        require_remote_app()
        app['profile_url'] = hq_settings['profile_url']
    if should_edit("manage_urls"):
        require_remote_app()

    app.save(resp)
    # this is a put_attachment, so it has to go after everything is saved
    if should_edit("custom_suite"):
        app.set_custom_suite(hq_settings['custom_suite'])

    return HttpResponse(json.dumps(resp))


@no_conflict_require_POST
@require_can_edit_apps
def rearrange(req, domain, app_id, key):
    """
    This function handles any request to switch two items in a list.
    Key tells us the list in question and must be one of
    'forms', 'modules', 'detail', or 'langs'. The two POST params
    'to' and 'from' give us the indicies of the items to be rearranged.

    """
    app = get_app(domain, app_id)
    ajax = json.loads(req.POST.get('ajax', 'false'))
    i, j = (int(x) for x in (req.POST['to'], req.POST['from']))
    resp = {}
    module_id = None

    try:
        if "forms" == key:
            to_module_id = int(req.POST['to_module_id'])
            from_module_id = int(req.POST['from_module_id'])
            try:
                app.rearrange_forms(to_module_id, from_module_id, i, j)
            except ConflictingCaseTypeError:
                messages.warning(req, CASE_TYPE_CONFLICT_MSG,  extra_tags="html")
        elif "modules" == key:
            app.rearrange_modules(i, j)
    except IncompatibleFormTypeException:
        messages.error(req, _(
            'The form can not be moved into the desired module.'
        ))
        return back_to_main(req, domain, app_id=app_id, module_id=module_id)
    except (RearrangeError, ModuleNotFoundException):
        messages.error(req, _(
            'Oops. '
            'Looks like you got out of sync with us. '
            'The sidebar has been updated, so please try again.'
        ))
        return back_to_main(req, domain, app_id=app_id, module_id=module_id)
    app.save(resp)
    if ajax:
        return HttpResponse(json.dumps(resp))
    else:
        return back_to_main(req, domain, app_id=app_id, module_id=module_id)


# The following three functions deal with
# Saving multiple versions of the same app
# i.e. "making builds"


@no_conflict_require_POST
@require_can_edit_apps
def save_copy(req, domain, app_id):
    """
    Saves a copy of the app to a new doc.
    See VersionedDoc.save_copy

    """
    comment = req.POST.get('comment')
    app = get_app(domain, app_id)
    errors = app.validate_app()

    if not errors:
        try:
            copy = app.make_build(
                comment=comment,
                user_id=req.couch_user.get_id,
                previous_version=app.get_latest_app(released_only=False)
            )
            copy.save(increment_version=False)
        finally:
            # To make a RemoteApp always available for building
            if app.is_remote_app():
                app.save(increment_version=True)
    else:
        copy = None
    copy = copy and SavedAppBuild.wrap(copy.to_json()).to_saved_build_json(
        report_utils.get_timezone(req.couch_user, domain)
    )
    lang, langs = get_langs(req, app)
    return json_response({
        "saved_app": copy,
        "error_html": render_to_string('app_manager/partials/build_errors.html', {
            'app': get_app(domain, app_id),
            'build_errors': errors,
            'domain': domain,
            'langs': langs,
            'lang': lang
        }),
    })


def validate_form_for_build(request, domain, app_id, unique_form_id, ajax=True):
    app = get_app(domain, app_id)
    try:
        form = app.get_form(unique_form_id)
    except FormNotFoundException:
        # this can happen if you delete the form from another page
        raise Http404()
    errors = form.validate_for_build()
    lang, langs = get_langs(request, app)

    if ajax and "blank form" in [error.get('type') for error in errors]:
        response_html = render_to_string('app_manager/partials/create_form_prompt.html')
    else:
        response_html = render_to_string('app_manager/partials/build_errors.html', {
            'app': app,
            'form': form,
            'build_errors': errors,
            'not_actual_build': True,
            'domain': domain,
            'langs': langs,
            'lang': lang
        })

    if ajax:
        return json_response({
            'error_html': response_html,
        })
    else:
        return HttpResponse(response_html)


@no_conflict_require_POST
@require_can_edit_apps
def revert_to_copy(req, domain, app_id):
    """
    Copies a saved doc back to the original.
    See VersionedDoc.revert_to_copy

    """
    app = get_app(domain, app_id)
    copy = get_app(domain, req.POST['saved_app'])
    app = app.make_reversion_to_copy(copy)
    app.save()
    messages.success(req, "Successfully reverted to version %s, now at version %s" % (copy.version, app.version))
    return back_to_main(req, domain, app_id=app_id)

@no_conflict_require_POST
@require_can_edit_apps
def delete_copy(req, domain, app_id):
    """
    Deletes a saved copy permanently from the database.
    See VersionedDoc.delete_copy

    """
    app = get_app(domain, app_id)
    copy = get_app(domain, req.POST['saved_app'])
    app.delete_copy(copy)
    return json_response({})


# download_* views are for downloading the files that the application generates
# (such as CommCare.jad, suite.xml, profile.xml, etc.

BAD_BUILD_MESSAGE = "Sorry: this build is invalid. Try deleting it and rebuilding. If error persists, please contact us at commcarehq-support@dimagi.com"


def _download_index_files(request):
    files = []
    if request.app.copy_of:
        files = [(path[len('files/'):], request.app.fetch_attachment(path))
                 for path in request.app._attachments
                 if path.startswith('files/')]
    else:
        try:
            files = sorted(request.app.create_all_files().items())
        except Exception:
            messages.error(request, _(
                "We were unable to get your files "
                "because your Application has errors. "
                "Please click <strong>Make New Version</strong> "
                "under <strong>Deploy</strong> "
                "for feedback on how to fix these errors."
            ), extra_tags='html')
    return files


@safe_download
def download_index(req, domain, app_id, template="app_manager/download_index.html"):
    """
    A landing page, mostly for debugging, that has links the jad and jar as well as
    all the resource files that will end up zipped into the jar.

    """
    return render(req, template, {
        'app': req.app,
        'files': _download_index_files(req),
    })


class DownloadCCZ(DownloadMultimediaZip):
    name = 'download_ccz'
    compress_zip = True
    zip_name = 'commcare.ccz'

    def check_before_zipping(self):
        pass

    def iter_files(self):
        skip_files = ('profile.xml', 'profile.ccpr', 'media_profile.xml')
        get_name = lambda f: {'media_profile.ccpr': 'profile.ccpr'}.get(f, f)

        def _files():
            for name, f in _download_index_files(self.request):
                if name not in skip_files:
                    yield (get_name(name), f.encode('utf-8'))

        media_files, errors = super(DownloadCCZ, self).iter_files()
        return itertools.chain(_files(), media_files), errors


@safe_download
def download_file(req, domain, app_id, path):
    mimetype_map = {
        'ccpr': 'commcare/profile',
        'jad': 'text/vnd.sun.j2me.app-descriptor',
        'jar': 'application/java-archive',
        'xml': 'application/xml',
        'txt': 'text/plain',
    }
    try:
        mimetype = mimetype_map[path.split('.')[-1]]
    except KeyError:
        mimetype = None
    response = HttpResponse(mimetype=mimetype)

    if path in ('CommCare.jad', 'CommCare.jar'):
        set_file_download(response, path)
        full_path = path
    else:
        full_path = 'files/%s' % path

    def resolve_path(path):
        return RegexURLResolver(
            r'^', 'corehq.apps.app_manager.download_urls').resolve(path)

    try:
        assert req.app.copy_of
        obj = CachedObject('{id}::{path}'.format(
            id=req.app._id,
            path=full_path,
        ))
        if not obj.is_cached():
            payload = req.app.fetch_attachment(full_path)
            if type(payload) is unicode:
                payload = payload.encode('utf-8')
            buffer = StringIO(payload)
            metadata = {'content_type': mimetype}
            obj.cache_put(buffer, metadata, timeout=0)
        else:
            _, buffer = obj.get()
            payload = buffer.getvalue()
        response.write(payload)
        response['Content-Length'] = len(response.content)
        return response
    except (ResourceNotFound, AssertionError):
        if req.app.copy_of:
            if req.META.get('HTTP_USER_AGENT') == 'bitlybot':
                raise Http404()
            elif path == 'profile.ccpr':
                # legacy: should patch build to add odk profile
                # which wasn't made on build for a long time
                add_odk_profile_after_build(req.app)
                req.app.save()
                return download_file(req, domain, app_id, path)
            else:
                try:
                    resolve_path(path)
                except Resolver404:
                    # ok this was just a url that doesn't exist
                    # todo: log since it likely exposes a mobile bug
                    # logging was removed because such a mobile bug existed
                    # and was spamming our emails
                    pass
                else:
                    # this resource should exist but doesn't
                    logging.error(
                        'Expected build resource %s not found' % path,
                        extra={'request': req}
                    )
                    if not req.app.build_broken:
                        req.app.build_broken = True
                        req.app.build_broken_reason = 'incomplete-build'
                        try:
                            req.app.save()
                        except ResourceConflict:
                            # this really isn't a big deal:
                            # It'll get updated next time a resource is req'd;
                            # in fact the conflict is almost certainly from
                            # another thread doing this exact update
                            pass
                raise Http404()
        try:
            callback, callback_args, callback_kwargs = resolve_path(path)
        except Resolver404:
            raise Http404()

        return callback(req, domain, app_id, *callback_args, **callback_kwargs)


@safe_download
def download_profile(req, domain, app_id):
    """
    See ApplicationBase.create_profile

    """
    return HttpResponse(
        req.app.create_profile()
    )

@safe_download
def download_media_profile(req, domain, app_id):
    return HttpResponse(
        req.app.create_profile(with_media=True)
    )

def odk_install(req, domain, app_id, with_media=False):
    app = get_app(domain, app_id)
    qr_code_view = "odk_qr_code" if not with_media else "odk_media_qr_code"
    context = {
        "domain": domain,
        "app": app,
        "qr_code": reverse("corehq.apps.app_manager.views.%s" % qr_code_view, args=[domain, app_id]),
        "profile_url": app.odk_profile_display_url if not with_media else app.odk_media_profile_display_url,
    }
    return render(req, "app_manager/odk_install.html", context)

def odk_qr_code(req, domain, app_id):
    qr_code = get_app(domain, app_id).get_odk_qr_code()
    return HttpResponse(qr_code, mimetype="image/png")

def odk_media_qr_code(req, domain, app_id):
    qr_code = get_app(domain, app_id).get_odk_qr_code(with_media=True)
    return HttpResponse(qr_code, mimetype="image/png")

@safe_download
def download_odk_profile(req, domain, app_id):
    """
    See ApplicationBase.create_profile

    """
    return HttpResponse(
        req.app.create_profile(is_odk=True),
        mimetype="commcare/profile"
    )

@safe_download
def download_odk_media_profile(req, domain, app_id):
    return HttpResponse(
        req.app.create_profile(is_odk=True, with_media=True),
        mimetype="commcare/profile"
    )

@safe_download
def download_suite(req, domain, app_id):
    """
    See Application.create_suite

    """
    return HttpResponse(
        req.app.create_suite()
    )

@safe_download
def download_media_suite(req, domain, app_id):
    """
    See Application.create_media_suite

    """
    return HttpResponse(
        req.app.create_media_suite()
    )


@safe_download
def download_app_strings(req, domain, app_id, lang):
    """
    See Application.create_app_strings

    """
    return HttpResponse(
        req.app.create_app_strings(lang)
    )


@safe_download
def download_xform(req, domain, app_id, module_id, form_id):
    """
    See Application.fetch_xform

    """
    try:
        return HttpResponse(
            req.app.fetch_xform(module_id, form_id)
        )
    except (IndexError, ModuleNotFoundException):
        raise Http404()
    except AppManagerException:
        unique_form_id = req.app.get_module(module_id).get_form(form_id).unique_id
        response = validate_form_for_build(req, domain, app_id, unique_form_id, ajax=False)
        response.status_code = 404
        return response


@safe_download
def download_user_registration(req, domain, app_id):
    """See Application.fetch_xform"""
    return HttpResponse(
        req.app.get_user_registration().render_xform()
    )


@safe_download
def download_jad(req, domain, app_id):
    """
    See ApplicationBase.create_jadjar

    """
    app = req.app
    try:
        jad, _ = app.create_jadjar()
    except ResourceConflict:
        return download_jad(req, domain, app_id)
    try:
        response = HttpResponse(jad)
    except Exception:
        messages.error(req, BAD_BUILD_MESSAGE)
        return back_to_main(req, domain, app_id=app_id)
    set_file_download(response, "CommCare.jad")
    response["Content-Type"] = "text/vnd.sun.j2me.app-descriptor"
    response["Content-Length"] = len(jad)
    return response

@safe_download
def download_jar(req, domain, app_id):
    """
    See ApplicationBase.create_jadjar

    This is the only view that will actually be called
    in the process of downloading a complete CommCare.jar
    build (i.e. over the air to a phone).

    """
    response = HttpResponse(mimetype="application/java-archive")
    app = req.app
    _, jar = app.create_jadjar()
    set_file_download(response, 'CommCare.jar')
    response['Content-Length'] = len(jar)
    try:
        response.write(jar)
    except Exception:
        messages.error(req, BAD_BUILD_MESSAGE)
        return back_to_main(req, domain, app_id=app_id)
    return response

def download_test_jar(request):
    with open(os.path.join(os.path.dirname(__file__), 'static', 'app_manager', 'CommCare.jar')) as f:
        jar = f.read()

    response = HttpResponse(mimetype="application/java-archive")
    set_file_download(response, "CommCare.jar")
    response['Content-Length'] = len(jar)
    response.write(jar)
    return response

@safe_download
def download_raw_jar(req, domain, app_id):
    """
    See ApplicationBase.fetch_jar

    """
    response = HttpResponse(
        req.app.fetch_jar()
    )
    response['Content-Type'] = "application/java-archive"
    return response

def emulator_page(req, domain, app_id, template):
    copied_app = app = get_app(domain, app_id)
    if app.copy_of:
        app = get_app(domain, app.copy_of)

    # Coupled URL -- Sorry!
    build_path = "/builds/{version}/{build_number}/Generic/WebDemo/".format(
        **copied_app.get_preview_build()._doc
    )
    return render(req, template, {
        'domain': domain,
        'app': app,
        'build_path': build_path,
        'url_base': get_url_base()
    })


@require_can_edit_apps
def emulator(req, domain, app_id, template="app_manager/emulator.html"):
    return emulator_page(req, domain, app_id, template)


def emulator_handler(req, domain, app_id):
    exchange = req.GET.get("exchange", '')
    if exchange:
        return emulator_page(req, domain, app_id, template="app_manager/exchange_emulator.html")
    else:
        return emulator(req, domain, app_id)

def emulator_commcare_jar(req, domain, app_id):
    response = HttpResponse(
        get_app(domain, app_id).fetch_emulator_commcare_jar()
    )
    response['Content-Type'] = "application/java-archive"
    return response


@require_can_edit_apps
def formdefs(request, domain, app_id):
    langs = [json.loads(request.GET.get('lang', '"en"'))]
    format = request.GET.get('format', 'json')
    app = get_app(domain, app_id)

    def get_questions(form):
        xform = XForm(form.source)
        prefix = '/%s/' % xform.data_node.tag_name
        def remove_prefix(string):
            if string.startswith(prefix):
                return string[len(prefix):]
            else:
                raise Exception()
        def transform_question(q):
            return {
                'id': remove_prefix(q['value']),
                'type': q['tag'],
                'text': q['label'] if q['tag'] != 'hidden' else ''
            }
        return [transform_question(q) for q in xform.get_questions(langs)]
    formdefs = [{
        'name': "%s, %s" % (f['form'].get_module().name['en'], f['form'].name['en']) if f['type'] == 'module_form' else 'User Registration',
        'columns': ['id', 'type', 'text'],
        'rows': get_questions(f['form'])
    } for f in app.get_forms(bare=False)]

    if format == 'xlsx':
        f = StringIO()
        writer = Excel2007ExportWriter()
        writer.open([(sheet['name'], [FormattedRow(sheet['columns'])]) for sheet in formdefs], f)
        writer.write([(
            sheet['name'],
            [FormattedRow([cell for (_, cell) in sorted(row.items(), key=lambda item: sheet['columns'].index(item[0]))]) for row in sheet['rows']]
        ) for sheet in formdefs])
        writer.close()
        response = HttpResponse(f.getvalue(), mimetype=Format.from_format('xlsx').mimetype)
        set_file_download(response, 'formdefs.xlsx')
        return response
    else:
        return json_response(formdefs)

def _questions_for_form(request, form, langs):
    class FakeMessages(object):
        def __init__(self):
            self.messages = defaultdict(list)

        def add_message(self, type, message):
            self.messages[type].append(message)

        def error(self, request, message, *args, **kwargs):
            self.add_message('error', message)

        def warning(self, request, message, *args, **kwargs):
            self.add_message('warning', message)

    m = FakeMessages()

    _, context = get_form_view_context_and_template(request, form, langs, None, messages=m)
    xform_questions = context['xform_questions']
    return xform_questions, m.messages

def _find_name(names, langs):
    name = None
    for lang in langs:
        if lang in names:
            name = names[lang]
            break
    if name is None:
        lang = names.keys()[0]
        name = names[lang]
    return name


@require_can_edit_apps
def app_summary(request, domain, app_id):
    return summary(request, domain, app_id, should_edit=True)

def app_summary_from_exchange(request, domain, app_id):
    dom = Domain.get_by_name(domain)
    if dom.is_snapshot:
        return summary(request, domain, app_id, should_edit=False)
    else:
        return HttpResponseForbidden()

def summary(request, domain, app_id, should_edit=True):
    app = get_app(domain, app_id)
    if app.doc_type == 'RemoteApp':
        raise Http404()
    context = get_apps_base_context(request, domain, app)
    langs = context['langs']

    modules = []

    for module in app.get_modules():
        forms = []
        for form in module.get_forms():
            questions, messages = _questions_for_form(request, form, langs)
            forms.append({'name': _find_name(form.name, langs),
                          'questions': questions,
                          'messages': dict(messages)})

        modules.append({'name': _find_name(module.name, langs), 'forms': forms})

    context['modules'] = modules
    context['summary'] = True

    if should_edit:
        return render(request, "app_manager/summary.html", context)
    else:
        return render(request, "app_manager/exchange_summary.html", context)


<<<<<<< HEAD
@require_can_edit_apps
def download_bulk_ui_translations(request, domain, app_id):
    app = get_app(domain, app_id)
    properties = tuple(["property"] + app.langs + ["default"])
=======
def get_default_translations_for_download(app):
    return app_strings.CHOICES[app.translation_strategy].get_default_translations('en')


def get_index_for_defaults(langs):
    try:
        return langs.index("en")
    except ValueError:
        return 0


def build_ui_translation_download_file(app):

    properties = tuple(["property"] + app.langs + ["platform", "source"])
>>>>>>> 051991c6
    temp = StringIO()
    headers = (("translations", properties),)

    row_dict = {}
    for i, lang in enumerate(app.langs):
        index = i + 1
        trans_dict = app.translations.get(lang, {})
        for prop, trans in trans_dict.iteritems():
            if prop not in row_dict:
                row_dict[prop] = [prop]
            num_to_fill = index - len(row_dict[prop])
            row_dict[prop].extend(["" for i in range(num_to_fill)] if num_to_fill > 0 else [])
            row_dict[prop].append(trans)

    rows = row_dict.values()
    all_prop_trans = get_default_translations_for_download(app)
    rows.extend([[t] for t in sorted(all_prop_trans.keys()) if t not in row_dict])

    def fillrow(row):
        num_to_fill = len(properties) - len(row)
        row.extend(["" for i in range(num_to_fill)] if num_to_fill > 0 else [])
        return row

    def add_default(row):
        row_index = get_index_for_defaults(app.langs) + 1
        if not row[row_index]:
            # If no custom translation exists, replace it.
            row[row_index] = all_prop_trans.get(row[0], "")
        return row

    def add_sources(row):
        platform_map = {
            "CommCareAndroid": "Android",
            "CommCareJava": "Java",
            "ODK": "Android",
            "JavaRosa": "Java",
        }
        source = system_text_sources.SOURCES.get(row[0], "")
        row[-1] = source
        row[-2] = platform_map.get(source, "")
        return row

    rows = [add_sources(add_default(fillrow(row))) for row in rows]

    data = (("translations", tuple(rows)),)
    export_raw(headers, data, temp)
    return temp


@require_can_edit_apps
def download_translations(request, domain, app_id):
    app = get_app(domain, app_id)
    temp = build_ui_translation_download_file(app)
    return export_response(temp, Format.XLS_2007, "translations")


def process_ui_translation_upload(app, trans_file):

    workbook = WorkbookJSONReader(trans_file)
    translations = workbook.get_worksheet(title='translations')

    default_trans = get_default_translations_for_download(app)
    lang_with_defaults = app.langs[get_index_for_defaults(app.langs)]
    trans_dict = defaultdict(dict)
    error_properties = []
    for row in translations:
        for lang in app.langs:
            if row.get(lang):
                all_parameters = re.findall("\$.*?}", row[lang])
                for param in all_parameters:
                    if not re.match("\$\{[0-9]+}", param):
                        error_properties.append(row["property"] + ' - ' + row[lang])
                if not (lang_with_defaults == lang
                        and row[lang] == default_trans[row["property"]].lstrip(" ")):
                    trans_dict[lang].update({row["property"]: row[lang]})
    return trans_dict, error_properties


@no_conflict_require_POST
@require_can_edit_apps
@get_file("bulk_upload_file")
def upload_bulk_ui_translations(request, domain, app_id):
    success = False
    try:
        app = get_app(domain, app_id)
        trans_dict, error_properties = process_ui_translation_upload(
            app, request.file
        )
        if error_properties:
            message = _("We found problem with following translations:")
            message += "<br>"
            for prop in error_properties:
                message += "<li>%s</li>" % prop
            messages.error(request, message, extra_tags='html')
        else:
            app.translations = dict(trans_dict)
            app.save()
            success = True
    except Exception:
        notify_exception(request, 'Bulk Upload Translations Error')
        messages.error(request, _("Something went wrong! Update failed. We're looking into it"))

    if success:
        messages.success(request, _("UI Translations Updated!"))

    return HttpResponseRedirect(reverse('app_languages', args=[domain, app_id]))


@require_can_edit_apps
def download_bulk_app_translations(request, domain, app_id):

    def cleaned_row(row):
        '''
        :param row: A tuple representing a row in the spreadsheet
        Returns a cleaned version of row with all instances of None
        changed to ""
        '''
        return tuple(item if item is not None else "" for item in row)

    app = get_app(domain, app_id)
    headers = expected_bulk_app_sheet_headers(app)

    # keys are the names of sheets, values are lists of tuples representing rows
    rows = {"Modules_and_forms": []}

    for mod_index, module in enumerate(app.get_modules()):
        #This is duplicated logic from expected_bulk_app_sheet_headers,
        #which I don't love.
        module_string = "module" + str(mod_index + 1)

        # Add module to the first sheet
        row_data = cleaned_row(
            ("Module", module_string) +
            tuple(module.name.get(lang, "") for lang in app.langs) +
            tuple(module.case_label.get(lang, "") for lang in app.langs) +
            (module.media_audio, module.media_image, module.unique_id)
        )
        rows["Modules_and_forms"].append(row_data)

        # Populate module sheet
        rows[module_string] = []

        for list_or_detail, case_properties in [
            ("list", module.case_details.short.get_columns()),
            ("detail", module.case_details.long.get_columns())
        ]:
            for detail in case_properties:

                field_name = detail.field
                if detail.format == "enum":
                    field_name += " (ID Mapping Text)"

                # Add a row for this case detail
                rows[module_string].append(
                    (field_name, list_or_detail) +
                    tuple(detail.header.get(lang, "") for lang in app.langs)
                )

                # Add a row for any mapping pairs
                if detail.format == "enum":
                    for mapping in detail.enum:
                        rows[module_string].append(
                            (
                                mapping.key + " (ID Mapping Value)",
                                list_or_detail
                            ) + tuple(
                                mapping.value.get(lang, "")
                                for lang in app.langs
                            )
                        )

        for form_index, form in enumerate(module.get_forms()):
            form_string = module_string + "_form" + str(form_index+1)
            xform = form.wrapped_xform()

            # Add row for this form to the first sheet
            # This next line is same logic as above :(
            first_sheet_row = cleaned_row(
                ("Form", form_string) +
                tuple(form.name.get(lang, "") for lang in app.langs) +
                tuple("" for lang in app.langs) +
                (form.media_audio, form.media_image, form.unique_id)
            )
            rows["Modules_and_forms"].append(first_sheet_row)

            questions_by_lang = {lang: form.get_questions(
                [lang], include_triggers=True, include_groups=True)
                for lang in app.langs
            }
            rows[form_string] = []

            for i, question in enumerate(
                    form.get_questions(
                        app.langs,
                        include_triggers=True,
                        include_groups=True)):

                # Skip hidden values
                if question['type'] != 'DataBindOnly':

                    # Add row for this question
                    id = "/".join(question['value'].split("/")[2:])
                    labels = tuple(
                        questions_by_lang[l][i]['label'] for l in app.langs
                    )
                    media_paths = []
                    for media in ['audio', 'image', 'video']:
                        for lang in app.langs:
                            media_paths.append(get_translation(
                                id, lang, xform, media=media))
                    row = (id,) + labels + tuple(media_paths)
                    rows[form_string].append(row)

                    # Add rows for this question's options
                    if question['type'] in ("MSelect", "Select"):
                        for j, select in enumerate(question['options']):
                            select_id = row[0]+"-"+select['value']
                            labels = tuple(
                                questions_by_lang[l][i]['options'][j]['label']
                                for l in app.langs
                            )
                            # TODO: Get rid of this repeated media logic
                            media_paths = []
                            for media in ['audio', 'image', 'video']:
                                for lang in app.langs:
                                    media_paths.append(get_translation(
                                        id, lang, xform, media=media))
                            select_row = (select_id,) + labels + tuple(media_paths)
                            rows[form_string].append(select_row)

    temp = StringIO()
    data = [(k, v) for k, v in rows.iteritems()]
    export_raw(headers, data, temp)
    return export_response(temp, Format.XLS_2007, "bulk_app_translations")


@no_conflict_require_POST
@require_can_edit_apps
@get_file("bulk_upload_file")
def upload_bulk_app_translations(request, domain, app_id):
    app = get_app(domain, app_id)
    msgs = process_bulk_app_translation_upload(app, request.file)
    app.save()
    for msg in msgs:
        # Add the messages to the request object.
        # msg[0] should be a function like django.contrib.messages.error .
        # mes[1] should be a string.
        msg[0](request, msg[1])
    return HttpResponseRedirect(
        reverse('app_languages', args=[domain, app_id])
    )


common_module_validations = [
    (lambda app: app.application_version == APP_V1,
     _('Please upgrade you app to > 2.0 in order to add a Careplan module'))
]


FN = 'fn'
VALIDATIONS = 'validations'
MODULE_TYPE_MAP = {
    'careplan': {
        FN: _new_careplan_module,
        VALIDATIONS: common_module_validations + [
            (lambda app: app.has_careplan_module,
             _('This application already has a Careplan module'))
        ]
    },
    'advanced': {
        FN: _new_advanced_module,
        VALIDATIONS: common_module_validations
    }
}<|MERGE_RESOLUTION|>--- conflicted
+++ resolved
@@ -565,7 +565,7 @@
         'bulk_ui_translation_upload': {
             'action': reverse('upload_bulk_ui_translations',
                               args=(app.domain, app.get_id)),
-            'download_url': reverse('download_bulk_ui_translations',
+            'download_url': reverse('download_translations',
                                     args=(app.domain, app.get_id)),
             'adjective': _(u"U\u200BI translation"),
             'plural_noun': _(u"U\u200BI translations"),
@@ -2559,12 +2559,6 @@
         return render(request, "app_manager/exchange_summary.html", context)
 
 
-<<<<<<< HEAD
-@require_can_edit_apps
-def download_bulk_ui_translations(request, domain, app_id):
-    app = get_app(domain, app_id)
-    properties = tuple(["property"] + app.langs + ["default"])
-=======
 def get_default_translations_for_download(app):
     return app_strings.CHOICES[app.translation_strategy].get_default_translations('en')
 
@@ -2579,7 +2573,6 @@
 def build_ui_translation_download_file(app):
 
     properties = tuple(["property"] + app.langs + ["platform", "source"])
->>>>>>> 051991c6
     temp = StringIO()
     headers = (("translations", properties),)
 
