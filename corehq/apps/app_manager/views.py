from StringIO import StringIO
import copy
import logging
import hashlib
import itertools
from djangular.views.mixins import allow_remote_invocation, JSONResponseMixin
from lxml import etree
import os
import re
import json
from collections import defaultdict, OrderedDict
from xml.dom.minidom import parseString

from diff_match_patch import diff_match_patch
from django.core.cache import cache
from django.template.loader import render_to_string
from django.utils.translation import ugettext as _, get_language, ugettext_noop
from django.views.decorators.cache import cache_control
from corehq import ApplicationsTab, toggles, privileges, feature_previews
from corehq.apps.accounting.utils import domain_has_privilege
from corehq.apps.app_manager import commcare_settings
from corehq.apps.app_manager.exceptions import (
    AppEditingError,
    AppManagerException,
    BlankXFormError,
    ConflictingCaseTypeError,
    FormNotFoundException,
    IncompatibleFormTypeException,
    ModuleNotFoundException,
    RearrangeError,
)

from corehq.apps.app_manager.forms import CopyApplicationForm
from corehq.apps.app_manager import id_strings
from corehq.apps.app_manager.templatetags.xforms_extras import trans
from corehq.apps.app_manager.translations import (
    expected_bulk_app_sheet_headers,
    process_bulk_app_translation_upload,
    expected_bulk_app_sheet_rows)
from corehq.apps.app_manager.view_helpers import ApplicationViewMixin
from corehq.apps.hqwebapp.views import BasePageView
from corehq.apps.programs.models import Program
from corehq.apps.hqmedia.controller import (
    MultimediaImageUploadController,
    MultimediaAudioUploadController,
)
from corehq.apps.hqmedia.models import (
    ApplicationMediaReference,
    CommCareImage,
)
from corehq.apps.hqmedia.views import (
    DownloadMultimediaZip,
    ProcessImageFileUploadView,
    ProcessAudioFileUploadView,
)
from corehq.apps.hqwebapp.templatetags.hq_shared_tags import toggle_enabled
from corehq.apps.hqwebapp.utils import get_bulk_upload_form
from corehq.apps.reports.formdetails.readable import (
    FormQuestionResponse,
    questions_in_hierarchy,
)
from corehq.apps.sms.views import get_sms_autocomplete_context
from django.utils.http import urlencode as django_urlencode
from couchdbkit.exceptions import ResourceConflict
from django.http import HttpResponse, Http404, HttpResponseBadRequest, HttpResponseForbidden
from unidecode import unidecode
from django.http import HttpResponseRedirect
from django.core.urlresolvers import reverse, RegexURLResolver, Resolver404
from django.shortcuts import render
from corehq.apps.translations import system_text_sources
from corehq.apps.translations.models import Translation
from corehq.util.view_utils import set_file_download
from dimagi.utils.django.cached_object import CachedObject
from django.utils.http import urlencode
from django.views.decorators.http import require_GET
from django.conf import settings
from couchdbkit.resource import ResourceNotFound
from corehq.apps.app_manager import app_strings
from corehq.apps.app_manager.const import (
    APP_V1,
    APP_V2,
    CAREPLAN_GOAL,
    CAREPLAN_TASK,
    MAJOR_RELEASE_TO_VERSION,
)
from corehq.apps.app_manager.success_message import SuccessMessage
from corehq.apps.app_manager.util import (
    is_valid_case_type,
    get_all_case_properties,
    add_odk_profile_after_build,
    ParentCasePropertyBuilder,
    commtrack_ledger_sections,
    get_commcare_versions,
    save_xform,
    get_settings_values,
    get_usercase_type)
from corehq.apps.domain.models import Domain
from corehq.apps.domain.views import LoginAndDomainMixin
from corehq.util.compression import decompress
from couchexport.export import FormattedRow, export_raw
from couchexport.models import Format
from couchexport.shortcuts import export_response
from couchexport.writers import Excel2007ExportWriter
from dimagi.utils.couch.database import get_db
from dimagi.utils.couch.resource_conflict import retry_resource
from corehq.apps.app_manager.xform import (
    CaseError,
    XForm,
    XFormException,
    XFormValidationError,
    VELLUM_TYPES)
from corehq.apps.builds.models import CommCareBuildConfig, BuildSpec
from corehq.apps.users.decorators import require_permission
from corehq.apps.users.models import Permissions
from dimagi.utils.decorators.memoized import memoized
from dimagi.utils.decorators.view import get_file
from dimagi.utils.django.cache import make_template_fragment_key
from dimagi.utils.excel import WorkbookJSONReader
from dimagi.utils.logging import notify_exception
from dimagi.utils.subprocess_timeout import ProcessTimedOut
from dimagi.utils.web import json_response, json_request
from corehq.apps.reports import util as report_utils
from corehq.apps.domain.decorators import login_and_domain_required, login_or_digest
from corehq.apps.fixtures.models import FixtureDataType
from corehq.apps.app_manager.models import (
    AdvancedForm,
    AdvancedFormActions,
    AdvancedModule,
    AppEditingError,
    Application,
    ApplicationBase,
    CareplanForm,
    CareplanModule,
    DeleteApplicationRecord,
    DeleteFormRecord,
    DeleteModuleRecord,
    DetailColumn,
    Form,
    FormActions,
    FormLink,
    FormNotFoundException,
    FormSchedule,
    IncompatibleFormTypeException,
    Module,
    ModuleNotFoundException,
    ParentSelect,
    SavedAppBuild,
    get_app,
    load_case_reserved_words,
    str_to_cls,
    DetailTab,
    ANDROID_LOGO_PROPERTY_MAPPING,
)
from corehq.apps.app_manager.models import import_app as import_app_util, SortElement
from dimagi.utils.web import get_url_base
from corehq.apps.app_manager.decorators import safe_download, no_conflict_require_POST, \
    require_can_edit_apps, require_deploy_apps
from django.contrib import messages
from django_prbac.exceptions import PermissionDenied
from django_prbac.utils import ensure_request_has_privilege, has_privilege
# Numbers in paths is prohibited, hence the use of importlib
import importlib
FilterMigration = importlib.import_module('corehq.apps.app_manager.migrations.0002_add_filter_to_Detail').Migration

logger = logging.getLogger(__name__)


def _encode_if_unicode(s):
    return s.encode('utf-8') if isinstance(s, unicode) else s

CASE_TYPE_CONFLICT_MSG = (
    "Warning: The form's new module "
    "has a different case type from the old module.<br />"
    "Make sure all case properties you are loading "
    "are available in the new case type"
)


@require_deploy_apps
def back_to_main(request, domain, app_id=None, module_id=None, form_id=None,
                 unique_form_id=None):
    """
    returns an HttpResponseRedirect back to the main page for the App Manager app
    with the correct GET parameters.

    This is meant to be used by views that process a POST request,
    which then redirect to the main page.

    """

    page = None
    params = {}

    args = [domain]

    if app_id is not None:
        args.append(app_id)
        if unique_form_id is not None:
            app = get_app(domain, app_id)
            obj = app.get_form(unique_form_id, bare=False)
            if obj['type'] == 'user_registration':
                page = 'view_user_registration'
            else:
                module_id = obj['module'].id
                form_id = obj['form'].id
        if module_id is not None:
            args.append(module_id)
            if form_id is not None:
                args.append(form_id)


    if page:
        view_name = page
    else:
        view_name = {
            1: 'default',
            2: 'view_app',
            3: 'view_module',
            4: 'view_form',
            }[len(args)]

    return HttpResponseRedirect("%s%s" % (
        reverse('corehq.apps.app_manager.views.%s' % view_name, args=args),
        "?%s" % urlencode(params) if params else ""
        ))

def bail(request, domain, app_id, not_found=""):
    if not_found:
        messages.error(request, 'Oops! We could not find that %s. Please try again' % not_found)
    else:
        messages.error(request, 'Oops! We could not complete your request. Please try again')
    return back_to_main(request, domain, app_id)

def _get_xform_source(request, app, form, filename="form.xml"):
    download = json.loads(request.GET.get('download', 'false'))
    lang = request.COOKIES.get('lang', app.langs[0])
    source = form.source
    if download:
        response = HttpResponse(source)
        response['Content-Type'] = "application/xml"
        for lc in [lang] + app.langs:
            if lc in form.name:
                filename = "%s.xml" % unidecode(form.name[lc])
                break
        set_file_download(response, filename)
        return response
    else:
        return json_response(source)


@require_can_edit_apps
def get_xform_source(request, domain, app_id, module_id, form_id):
    app = get_app(domain, app_id)
    try:
        form = app.get_module(module_id).get_form(form_id)
    except IndexError:
        raise Http404()
    return _get_xform_source(request, app, form)


@require_can_edit_apps
def get_user_registration_source(request, domain, app_id):
    app = get_app(domain, app_id)
    form = app.get_user_registration()
    return _get_xform_source(request, app, form, filename="User Registration.xml")


def xform_display(request, domain, form_unique_id):
    try:
        form, app = Form.get_form(form_unique_id, and_app=True)
    except ResourceNotFound:
        raise Http404()
    if domain != app.domain:
        raise Http404()
    langs = [request.GET.get('lang')] + app.langs

    questions = form.get_questions(langs, include_triggers=True,
                                   include_groups=True)

    if request.GET.get('format') == 'html':
        questions = [FormQuestionResponse(q) for q in questions]

        return render(request, 'app_manager/xform_display.html', {
            'questions': questions_in_hierarchy(questions)
        })
    else:
        return json_response(questions)


@require_can_edit_apps
def form_casexml(request, domain, form_unique_id):
    try:
        form, app = Form.get_form(form_unique_id, and_app=True)
    except ResourceNotFound:
        raise Http404()
    if domain != app.domain:
        raise Http404()
    return HttpResponse(form.create_casexml())

@login_or_digest
@require_can_edit_apps
def app_source(request, domain, app_id):
    app = get_app(domain, app_id)
    return HttpResponse(app.export_json())


@require_can_edit_apps
def copy_app_check_domain(request, domain, name, app_id):
    app_copy = import_app_util(app_id, domain, name=name)
    return back_to_main(request, app_copy.domain, app_id=app_copy._id)


@require_can_edit_apps
def copy_app(request, domain):
    app_id = request.POST.get('app')
    form = CopyApplicationForm(app_id, request.POST)
    if form.is_valid():
        return copy_app_check_domain(request, form.cleaned_data['domain'], form.cleaned_data['name'], app_id)
    else:
        return view_generic(request, domain, app_id=app_id, copy_app_form=form)


@require_can_edit_apps
def migrate_app_filters(request, domain, app_id):
    message = "Migration succeeded!"
    try:
        app = get_app(domain, app_id)
        FilterMigration.migrate_app(app)
        app.save()
    except:
        message = "Migration failed :("
    return HttpResponse(message, content_type='text/plain')


@require_can_edit_apps
def import_app(request, domain, template="app_manager/import_app.html"):
    if request.method == "POST":
        _clear_app_cache(request, domain)
        name = request.POST.get('name')
        compressed = request.POST.get('compressed')

        valid_request = True
        if not name:
            messages.error(request, _("You must submit a name for the application you are importing."))
            valid_request = False
        if not compressed:
            messages.error(request, _("You must submit the source data."))
            valid_request = False

        if not valid_request:
            return render(request, template, {'domain': domain})

        source = decompress([chr(int(x)) if int(x) < 256 else int(x) for x in compressed.split(',')])
        source = json.loads(source)
        assert(source is not None)
        app = import_app_util(source, domain, name=name)

        return back_to_main(request, domain, app_id=app._id)
    else:
        app_id = request.GET.get('app')
        redirect_domain = request.GET.get('domain') or None
        if redirect_domain is not None:
            redirect_domain = redirect_domain.lower()
            if Domain.get_by_name(redirect_domain):
                return HttpResponseRedirect(
                    reverse('import_app', args=[redirect_domain])
                    + "?app={app_id}".format(app_id=app_id)
                )
            else:
                if redirect_domain:
                    messages.error(request, "We can't find a project called %s." % redirect_domain)
                else:
                    messages.error(request, "You left the project name blank.")
                return HttpResponseRedirect(request.META.get('HTTP_REFERER', request.path))

        if app_id:
            app = get_app(None, app_id)
            assert(app.get_doc_type() in ('Application', 'RemoteApp'))
            assert(request.couch_user.is_member_of(app.domain))
        else:
            app = None

        return render(request, template, {
            'domain': domain,
            'app': app,
            'is_superuser': request.couch_user.is_superuser
        })


@require_deploy_apps
def default(request, domain):
    """
    Handles a url that does not include an app_id.
    Currently the logic is taken care of by view_app,
    but this view exists so that there's something to
    reverse() to. (I guess I should use url(..., name="default")
    in url.py instead?)
    """
    return view_app(request, domain)


def get_form_view_context_and_template(request, form, langs, is_user_registration, messages=messages):
    xform_questions = []
    xform = None
    form_errors = []
    xform_validation_errored = False

    try:
        xform = form.wrapped_xform()
    except XFormException as e:
        form_errors.append(u"Error in form: %s" % e)
    except Exception as e:
        logging.exception(e)
        form_errors.append(u"Unexpected error in form: %s" % e)

    if xform and xform.exists():
        if xform.already_has_meta():
            messages.warning(request,
                "This form has a meta block already! "
                "It may be replaced by CommCare HQ's standard meta block."
            )

        try:
            form.validate_form()
            xform_questions = xform.get_questions(langs, include_triggers=True)
        except etree.XMLSyntaxError as e:
            form_errors.append(u"Syntax Error: %s" % e)
        except AppEditingError as e:
            form_errors.append(u"Error in application: %s" % e)
        except XFormValidationError:
            xform_validation_errored = True
            # showing these messages is handled by validate_form_for_build ajax
            pass
        except XFormException as e:
            form_errors.append(u"Error in form: %s" % e)
        # any other kind of error should fail hard,
        # but for now there are too many for that to be practical
        except Exception as e:
            if settings.DEBUG:
                raise
            notify_exception(request, 'Unexpected Build Error')
            form_errors.append(u"Unexpected System Error: %s" % e)
        else:
            # remove upload questions (attachemnts) until MM Case Properties
            # are released to general public
            is_previewer = toggles.MM_CASE_PROPERTIES.enabled(request.user.username)
            xform_questions = [q for q in xform_questions
                               if q["tag"] != "upload" or is_previewer]

        try:
            form_action_errors = form.validate_for_build()
            if not form_action_errors:
                form.add_stuff_to_xform(xform)
                if settings.DEBUG and False:
                    xform.validate()
        except CaseError as e:
            messages.error(request, u"Error in Case Management: %s" % e)
        except XFormValidationError as e:
            messages.error(request, unicode(e))
        except Exception as e:
            if settings.DEBUG:
                raise
            logging.exception(unicode(e))
            messages.error(request, u"Unexpected Error: %s" % e)

    try:
        languages = xform.get_languages()
    except Exception:
        languages = []

    for err in form_errors:
        messages.error(request, err)

    module_case_types = []
    app = form.get_app()
    if is_user_registration:
        module_case_types = None
    else:
        for module in app.get_modules():
            for case_type in module.get_case_types():
                module_case_types.append({
                    'id': module.unique_id,
                    'module_name': trans(module.name, langs),
                    'case_type': case_type,
                    'module_type': module.doc_type
                })

    if not form.unique_id:
        form.get_unique_id()
        app.save()

    context = {
        'is_user_registration': is_user_registration,
        'nav_form': form if not is_user_registration else '',
        'xform_languages': languages,
        "xform_questions": xform_questions,
        'case_reserved_words_json': load_case_reserved_words(),
        'module_case_types': module_case_types,
        'form_errors': form_errors,
        'xform_validation_errored': xform_validation_errored,
        'allow_cloudcare': app.application_version == APP_V2 and isinstance(form, Form),
        'allow_form_copy': isinstance(form, Form),
        'allow_form_filtering': not isinstance(form, CareplanForm),
        'allow_form_workflow': not isinstance(form, CareplanForm),
    }

    if isinstance(form, CareplanForm):
        context.update({
            'mode': form.mode,
            'fixed_questions': form.get_fixed_questions(),
            'custom_case_properties': [{'key': key, 'path': path} for key, path in form.custom_case_updates.items()],
            'case_preload': [{'key': key, 'path': path} for key, path in form.case_preload.items()],
        })
        return "app_manager/form_view_careplan.html", context
    elif isinstance(form, AdvancedForm):
        def commtrack_programs():
            if app.commtrack_enabled:
                programs = Program.by_domain(app.domain)
                return [{'value': program.get_id, 'label': program.name} for program in programs]
            else:
                return []

        all_programs = [{'value': '', 'label': _('All Programs')}]
        context.update({
            'show_custom_ref': toggles.APP_BUILDER_CUSTOM_PARENT_REF.enabled(request.user.username),
            'commtrack_programs': all_programs + commtrack_programs(),
        })
        return "app_manager/form_view_advanced.html", context
    else:
        context.update({
            'show_custom_ref': toggles.APP_BUILDER_CUSTOM_PARENT_REF.enabled(request.user.username),
        })
        return "app_manager/form_view.html", context


def get_app_view_context(request, app):

    is_cloudcare_allowed = has_privilege(request, privileges.CLOUDCARE)
    context = {}

    settings_layout = copy.deepcopy(
        commcare_settings.LAYOUT[app.get_doc_type()])
    for section in settings_layout:
        new_settings = []
        for setting in section['settings']:
            toggle_name = setting.get('toggle')
            if toggle_name and not toggle_enabled(request, toggle_name):
                continue
            privilege_name = setting.get('privilege')
            if privilege_name and not has_privilege(request, privilege_name):
                continue
            new_settings.append(setting)
        section['settings'] = new_settings

    if toggles.CUSTOM_PROPERTIES.enabled(request.domain) and 'custom_properties' in app.profile:
        custom_properties_array = map(lambda p: {'key': p[0], 'value': p[1]},
                                      app.profile.get('custom_properties').items())
        context.update({'custom_properties': custom_properties_array})

    context.update({
        'settings_layout': settings_layout,
        'settings_values': get_settings_values(app),
        'is_cloudcare_allowed': is_cloudcare_allowed,
    })

    build_config = CommCareBuildConfig.fetch()
    options = build_config.get_menu()
    if not request.user.is_superuser:
        options = [option for option in options if not option.superuser_only]
    options_map = defaultdict(lambda:{"values": [], "value_names": []})
    for option in options:
        builds = options_map[option.build.major_release()]
        builds["values"].append(option.build.to_string())
        builds["value_names"].append(option.get_label())
        if "default" not in builds:
            app_ver = MAJOR_RELEASE_TO_VERSION[option.build.major_release()]
            builds["default"] = build_config.get_default(app_ver).to_string()

    (build_spec_setting,) = filter(
        lambda x: x['type'] == 'hq' and x['id'] == 'build_spec',
        [setting for section in context['settings_layout']
            for setting in section['settings']]
    )
    build_spec_setting['options_map'] = options_map
    build_spec_setting['default_app_version'] = app.application_version

    context.update({
        'bulk_ui_translation_upload': {
            'action': reverse('upload_bulk_ui_translations',
                              args=(app.domain, app.get_id)),
            'download_url': reverse('download_bulk_ui_translations',
                                    args=(app.domain, app.get_id)),
            'adjective': _(u"U\u200BI translation"),
            'plural_noun': _(u"U\u200BI translations"),
        },
        'bulk_app_translation_upload': {
            'action': reverse('upload_bulk_app_translations',
                              args=(app.domain, app.get_id)),
            'download_url': reverse('download_bulk_app_translations',
                                    args=(app.domain, app.get_id)),
            'adjective': _("app translation"),
            'plural_noun': _("app translations"),
        },
    })
    context.update({
        'bulk_ui_translation_form': get_bulk_upload_form(
            context,
            context_key="bulk_ui_translation_upload"
        ),
        'bulk_app_translation_form': get_bulk_upload_form(
            context,
            context_key="bulk_app_translation_upload"
        )
    })
    return context


def get_langs(request, app):
    lang = request.GET.get('lang',
        request.COOKIES.get('lang', app.langs[0] if hasattr(app, 'langs') and app.langs else '')
    )
    langs = None
    if app and hasattr(app, 'langs'):
        if not app.langs and not app.is_remote_app:
            # lots of things fail if the app doesn't have any languages.
            # the best we can do is add 'en' if there's nothing else.
            app.langs.append('en')
            app.save()
        if not lang or lang not in app.langs:
            lang = (app.langs or ['en'])[0]
        langs = [lang] + app.langs
    return lang, langs


def _clear_app_cache(request, domain):
    from corehq import ApplicationsTab
    ApplicationBase.get_db().view('app_manager/applications_brief',
        startkey=[domain],
        limit=1,
    ).all()
    for is_active in True, False:
        key = make_template_fragment_key('header_tab', [
            domain,
            None, # tab.org should be None for any non org page
            ApplicationsTab.view,
            is_active,
            request.couch_user.get_id,
            get_language(),
        ])
        cache.delete(key)


def get_apps_base_context(request, domain, app):

    lang, langs = get_langs(request, app)

    if getattr(request, 'couch_user', None):
        timezone = report_utils.get_timezone(request.couch_user, domain)
    else:
        timezone = None

    context = {
        'lang': lang,
        'langs': langs,
        'domain': domain,
        'app': app,
        'URL_BASE': get_url_base(),
        'timezone': timezone,
    }

    if app:
        for _lang in app.langs:
            try:
                SuccessMessage(app.success_message.get(_lang, ''), '').check_message()
            except Exception as e:
                messages.error(request, "Your success message is malformed: %s is not a keyword" % e)

        v2_app = app.application_version == APP_V2
        context.update({
            'show_care_plan': (v2_app
                               and not app.has_careplan_module
                               and toggles.APP_BUILDER_CAREPLAN.enabled(request.user.username)),
            'show_advanced': (v2_app
                               and (toggles.APP_BUILDER_ADVANCED.enabled(request.user.username)
                                    or getattr(app, 'commtrack_enabled', False))),
        })

    return context


@cache_control(no_cache=True, no_store=True)
@require_deploy_apps
def paginate_releases(request, domain, app_id):
    limit = request.GET.get('limit')
    try:
        limit = int(limit)
    except (TypeError, ValueError):
        limit = 10
    start_build_param = request.GET.get('start_build')
    if start_build_param and json.loads(start_build_param):
        start_build = json.loads(start_build_param)
        assert isinstance(start_build, int)
    else:
        start_build = {}
    timezone = report_utils.get_timezone(request.couch_user, domain)
    saved_apps = get_db().view('app_manager/saved_app',
        startkey=[domain, app_id, start_build],
        endkey=[domain, app_id],
        descending=True,
        limit=limit,
        wrapper=lambda x: SavedAppBuild.wrap(x['value']).to_saved_build_json(timezone),
    ).all()
    include_media = toggles.APP_BUILDER_INCLUDE_MULTIMEDIA_ODK.enabled(
        request.user.username
    )
    for app in saved_apps:
        app['include_media'] = include_media and app['doc_type'] != 'RemoteApp'
    return json_response(saved_apps)


@require_deploy_apps
def release_manager(request, domain, app_id, template='app_manager/releases.html'):
    app = get_app(domain, app_id)
    context = get_apps_base_context(request, domain, app)
    can_send_sms = domain_has_privilege(domain, privileges.OUTBOUND_SMS)

    context.update({
        'release_manager': True,
        'can_send_sms': can_send_sms,
        'sms_contacts': (
            get_sms_autocomplete_context(request, domain)['sms_contacts']
            if can_send_sms else []
        ),
    })
    if not app.is_remote_app():
        # Multimedia is not supported for remote applications at this time.
        # todo remove get_media_references
        multimedia = app.get_media_references()
        context.update({
            'multimedia': multimedia,
        })
    response = render(request, template, context)
    response.set_cookie('lang', _encode_if_unicode(context['lang']))
    return response


@login_and_domain_required
def current_app_version(request, domain, app_id):
    """
    Return current app version and the latest release
    """
    app = get_app(domain, app_id)
    latest = get_db().view('app_manager/saved_app',
        startkey=[domain, app_id, {}],
        endkey=[domain, app_id],
        descending=True,
        limit=1,
    ).first()
    latest_release = latest['value']['version'] if latest else None
    return json_response({
        'currentVersion': app.version,
        'latestRelease': latest_release,
    })


@no_conflict_require_POST
@require_can_edit_apps
def release_build(request, domain, app_id, saved_app_id):
    is_released = request.POST.get('is_released') == 'true'
    ajax = request.POST.get('ajax') == 'true'
    saved_app = get_app(domain, saved_app_id)
    if saved_app.copy_of != app_id:
        raise Http404
    saved_app.is_released = is_released
    saved_app.save(increment_version=False)
    from corehq.apps.app_manager.signals import app_post_release
    app_post_release.send(Application, application=saved_app)
    if ajax:
        return json_response({'is_released': is_released})
    else:
        return HttpResponseRedirect(reverse('release_manager', args=[domain, app_id]))


def get_module_view_context_and_template(app, module):
    defaults = ('name', 'date-opened', 'status')
    if app.case_sharing:
        defaults += ('#owner_name',)
    builder = ParentCasePropertyBuilder(app, defaults=defaults)
    child_case_types = set()
    for m in app.get_modules():
        if m.case_type == module.case_type:
            child_case_types.update(m.get_child_case_types())
    child_case_types = list(child_case_types)
    fixtures = [f.tag for f in FixtureDataType.by_domain(app.domain)]

    def ensure_unique_ids():
        # make sure all modules have unique ids
        modules = app.modules
        if any(not mod.unique_id for mod in modules):
            for mod in modules:
                mod.get_or_create_unique_id()
            app.save()

    def get_parent_modules(case_type):
        parent_types = builder.get_parent_types(case_type)
        modules = app.modules
        parent_module_ids = [mod.unique_id for mod in modules
                             if mod.case_type in parent_types]
        return [{
            'unique_id': mod.unique_id,
            'name': mod.name,
            'is_parent': mod.unique_id in parent_module_ids,
        } for mod in app.modules if mod.case_type != case_type and mod.unique_id != module.unique_id]

    def case_list_form_options(case_type):
        options = OrderedDict()
        forms = [
            form
            for mod in app.get_modules() if module.unique_id != mod.unique_id
            for form in mod.get_forms() if form.is_registration_form(case_type)
        ]
        if forms or module.case_list_form.form_id:
            options['disabled'] = _("Don't show")
            options.update({f.unique_id: trans(f.name, app.langs) for f in forms})

        if not options:
            options['disabled'] = _("No suitable forms available")

        return options

    def get_details():
        item = {
            'label': _('Case List'),
            'detail_label': _('Case Detail'),
            'type': 'case',
            'model': 'case',
            'sort_elements': module.case_details.short.sort_elements,
            'short': module.case_details.short,
            'long': module.case_details.long,
            'child_case_types': child_case_types,
        }
        usercase_type = get_usercase_type(app.domain)
        if usercase_type:
            item['properties'] = sorted(builder.get_properties(case_type, usercase_type=usercase_type) |
                                        builder.get_properties(usercase_type, usercase_type=usercase_type))
        else:
            item['properties'] = sorted(builder.get_properties(case_type))

        if isinstance(module, AdvancedModule):
            details = [item]
            if app.commtrack_enabled:
                details.append({
                    'label': _('Product List'),
                    'detail_label': _('Product Detail'),
                    'type': 'product',
                    'model': 'product',
                    'properties': ['name'] + commtrack_ledger_sections(app.commtrack_requisition_mode),
                    'sort_elements': module.product_details.short.sort_elements,
                    'short': module.product_details.short,
                    'child_case_types': child_case_types,
                })
        else:
            item['parent_select'] = module.parent_select
            details = [item]

        return details

    ensure_unique_ids()
    if isinstance(module, CareplanModule):
        return "app_manager/module_view_careplan.html", {
            'parent_modules': get_parent_modules(CAREPLAN_GOAL),
            'fixtures': fixtures,
            'details': [
                {
                    'label': _('Goal List'),
                    'detail_label': _('Goal Detail'),
                    'type': 'careplan_goal',
                    'model': 'case',
                    'properties': sorted(builder.get_properties(CAREPLAN_GOAL)),
                    'sort_elements': module.goal_details.short.sort_elements,
                    'short': module.goal_details.short,
                    'long': module.goal_details.long,
                    'child_case_types': child_case_types,
                },
                {
                    'label': _('Task List'),
                    'detail_label': _('Task Detail'),
                    'type': 'careplan_task',
                    'model': 'case',
                    'properties': sorted(builder.get_properties(CAREPLAN_TASK)),
                    'sort_elements': module.task_details.short.sort_elements,
                    'short': module.task_details.short,
                    'long': module.task_details.long,
                    'child_case_types': child_case_types,
                },
            ],
        }
    elif isinstance(module, AdvancedModule):
        case_type = module.case_type
        return "app_manager/module_view_advanced.html", {
            'fixtures': fixtures,
            'details': get_details(),
            'case_list_form_options': case_list_form_options(case_type),
            'case_list_form_allowed': module.all_forms_require_a_case,
            'valid_parent_modules': [
                parent_module for parent_module in app.modules
                if not getattr(parent_module, 'root_module_id', None)
            ]

        }
    else:
        case_type = module.case_type
        return "app_manager/module_view.html", {
            'parent_modules': get_parent_modules(case_type),
            'fixtures': fixtures,
            'details': get_details(),
            'case_list_form_options': case_list_form_options(case_type),
            'case_list_form_allowed': module.all_forms_require_a_case and not module.parent_select.active,
        }


@retry_resource(3)
def view_generic(request, domain, app_id=None, module_id=None, form_id=None, is_user_registration=False, copy_app_form=None):
    """
    This is the main view for the app. All other views redirect to here.

    """
    if form_id and not module_id:
        return bail(request, domain, app_id)

    app = module = form = None
    try:
        if app_id:
            app = get_app(domain, app_id)
        if is_user_registration:
            if not app.show_user_registration:
                raise Http404()
            form = app.get_user_registration()
        if module_id:
            try:
                module = app.get_module(module_id)
            except ModuleNotFoundException:
                raise Http404()
            if not module.unique_id:
                module.get_or_create_unique_id()
                app.save()
        if form_id:
            try:
                form = module.get_form(form_id)
            except IndexError:
                raise Http404()
    except ModuleNotFoundException:
        return bail(request, domain, app_id)

    context = get_apps_base_context(request, domain, app)
    if not app:
        all_applications = ApplicationBase.view('app_manager/applications_brief',
            startkey=[domain],
            endkey=[domain, {}],
            #stale=settings.COUCH_STALE_QUERY,
        ).all()
        if all_applications:
            app_id = all_applications[0].id
            return back_to_main(request, domain, app_id=app_id, module_id=module_id,
                                form_id=form_id)
    if app and app.copy_of:
        # don't fail hard.
        return HttpResponseRedirect(reverse("corehq.apps.app_manager.views.view_app", args=[domain,app.copy_of]))

    # grandfather in people who set commcare sense earlier
    if app and 'use_commcare_sense' in app:
        if app['use_commcare_sense']:
            if 'features' not in app.profile:
                app.profile['features'] = {}
            app.profile['features']['sense'] = 'true'
        del app['use_commcare_sense']
        app.save()

    context.update({
        'module': module,
        'form': form,
    })

    if app and not module and hasattr(app, 'translations'):
        context.update({"translations": app.translations.get(context['lang'], {})})

    if form:
        template, form_context = get_form_view_context_and_template(request, form, context['langs'], is_user_registration)
        context.update({
            'case_properties': get_all_case_properties(app),
        })

        if toggles.FORM_LINK_WORKFLOW.enabled(request.user.username):
            modules = filter(lambda m: m.case_type == module.case_type, app.get_modules())
            linkable_forms = list(itertools.chain.from_iterable(list(m.get_forms()) for m in modules))
            context.update({
                'linkable_forms': map(
                    lambda f: {'unique_id': f.unique_id, 'name': trans(f.name, app.langs)},
                    linkable_forms
                )
            })

        context.update(form_context)
    elif module:
        template, module_context = get_module_view_context_and_template(app, module)
        context.update(module_context)
    else:
        template = "app_manager/app_view.html"
        if app:
            context.update(get_app_view_context(request, app))

    # update multimedia context for forms and modules.
    menu_host = form or module
    if menu_host:

        default_file_name = 'module%s' % module_id
        if form_id:
            default_file_name = '%s_form%s' % (default_file_name, form_id)

        specific_media = {
            'menu': {
                'menu_refs': app.get_menu_media(
                    module, module_id, form=form, form_index=form_id
                ),
                'default_file_name': default_file_name,
            }
        }
        if module:
            specific_media['case_list_form'] = {
                'menu_refs': app.get_case_list_form_media(module, module_id),
                'default_file_name': '{}_case_list_form'.format(default_file_name),
            }
        context.update({
            'multimedia': {
                "references": app.get_references(),
                "object_map": app.get_object_map(),
                'upload_managers': {
                    'icon': MultimediaImageUploadController(
                        "hqimage",
                        reverse(ProcessImageFileUploadView.name,
                                args=[app.domain, app.get_id])
                    ),
                    'audio': MultimediaAudioUploadController(
                        "hqaudio", reverse(ProcessAudioFileUploadView.name,
                                args=[app.domain, app.get_id])
                    ),
                },
            }
        })
        context['multimedia'].update(specific_media)

    error = request.GET.get('error', '')

    context.update({
        'error':error,
        'app': app,
    })

    # Pass form for Copy Application to template:
    context.update({
        'copy_app_form': copy_app_form if copy_app_form is not None else CopyApplicationForm(app_id)
    })

<<<<<<< HEAD
    context['latest_commcare_version'] = get_commcare_versions()[-1]
    context['usercase_enabled'] = Domain.get_by_name(domain).call_center_config.enabled
=======
    context['latest_commcare_version'] = get_commcare_versions(request.user)[-1]
>>>>>>> b134a6b3

    if app and app.doc_type == 'Application' and has_privilege(request, privileges.COMMCARE_LOGO_UPLOADER):
        uploader_slugs = ANDROID_LOGO_PROPERTY_MAPPING.keys()
        from corehq.apps.hqmedia.controller import MultimediaLogoUploadController
        from corehq.apps.hqmedia.views import ProcessLogoFileUploadView
        context.update({
            "sessionid": request.COOKIES.get('sessionid'),
            'uploaders': [
                MultimediaLogoUploadController(
                    slug,
                    reverse(
                        ProcessLogoFileUploadView.name,
                        args=[domain, app_id, slug],
                    )
                )
                for slug in uploader_slugs
            ],
            "refs": {
                slug: ApplicationMediaReference(
                    app.logo_refs.get(slug, {}).get("path", slug),
                    media_class=CommCareImage,
                    module_id=app.logo_refs.get(slug, {}).get("m_id"),
                ).as_dict()
                for slug in uploader_slugs
            },
            "media_info": {
                slug: app.logo_refs.get(slug)
                for slug in uploader_slugs if app.logo_refs.get(slug)
            },
        })

    response = render(request, template, context)
    response.set_cookie('lang', _encode_if_unicode(context['lang']))
    return response


@require_can_edit_apps
def get_commcare_version(request, app_id, app_version):
    options = CommCareBuildConfig.fetch().get_menu(app_version)
    return json_response(options)


@require_can_edit_apps
def view_user_registration(request, domain, app_id):
    return view_generic(request, domain, app_id, is_user_registration=True)


@require_GET
@require_deploy_apps
def view_form(request, domain, app_id, module_id, form_id):
    return view_generic(request, domain, app_id, module_id, form_id)


@require_GET
@require_deploy_apps
def view_module(request, domain, app_id, module_id):
    return view_generic(request, domain, app_id, module_id)


@require_GET
@require_deploy_apps
def view_app(request, domain, app_id=None):
    # redirect old m=&f= urls
    module_id = request.GET.get('m', None)
    form_id = request.GET.get('f', None)
    if module_id or form_id:
        return back_to_main(request, domain, app_id=app_id, module_id=module_id,
                            form_id=form_id)

    return view_generic(request, domain, app_id)


@require_deploy_apps
def multimedia_ajax(request, domain, app_id, template='app_manager/partials/multimedia_ajax.html'):
    app = get_app(domain, app_id)
    if app.get_doc_type() == 'Application':
        try:
            # todo remove get_media_references
            multimedia = app.get_media_references()
        except ProcessTimedOut:
            notify_exception(request)
            messages.warning(request, (
                "We were unable to check if your forms had errors. "
                "Refresh the page and we will try again."
            ))
            multimedia = {
                'references': {},
                'form_errors': True,
                'missing_refs': False,
            }
        context = {
            'multimedia': multimedia,
            'domain': domain,
            'app': app,
        }
        return render(request, template, context)
    else:
        raise Http404()


@require_can_edit_apps
def form_source(request, domain, app_id, module_id, form_id):
    return form_designer(request, domain, app_id, module_id, form_id)


@require_can_edit_apps
def user_registration_source(request, domain, app_id):
    return form_designer(request, domain, app_id, is_user_registration=True)


@require_can_edit_apps
def form_designer(request, domain, app_id, module_id=None, form_id=None,
                  is_user_registration=False):
    app = get_app(domain, app_id)

    if is_user_registration:
        form = app.get_user_registration()
    else:
        try:
            module = app.get_module(module_id)
        except ModuleNotFoundException:
            return bail(request, domain, app_id, not_found="module")
        try:
            form = module.get_form(form_id)
        except IndexError:
            return bail(request, domain, app_id, not_found="form")

    if form.no_vellum:
        messages.warning(request, _(
            "You tried to edit this form in the Form Builder. "
            "However, your administrator has locked this form against editing "
            "in the form builder, so we have redirected you to "
            "the form's front page instead."
        ))
        return back_to_main(request, domain, app_id=app_id,
                            unique_form_id=form.unique_id)

    vellum_plugins = ["modeliteration"]
    if toggles.VELLUM_ITEMSETS.enabled(domain):
        vellum_plugins.append("itemset")
    if toggles.VELLUM_TRANSACTION_QUESTION_TYPES.enabled(domain):
        vellum_plugins.append("commtrack")

    vellum_features = toggles.toggles_dict(username=request.user.username,
                                           domain=domain)
    vellum_features.update({
        'group_in_field_list': app.enable_group_in_field_list
    })
    context = get_apps_base_context(request, domain, app)
    context.update(locals())
    context.update({
        'vellum_debug': settings.VELLUM_DEBUG,
        'nav_form': form if not is_user_registration else '',
        'formdesigner': True,
        'multimedia_object_map': app.get_object_map(),
        'sessionid': request.COOKIES.get('sessionid'),
        'features': vellum_features,
        'plugins': vellum_plugins,
    })
    return render(request, 'app_manager/form_designer.html', context)



@no_conflict_require_POST
@require_can_edit_apps
def new_app(request, domain):
    "Adds an app to the database"
    lang = 'en'
    type = request.POST["type"]
    application_version = request.POST.get('application_version', APP_V1)
    cls = str_to_cls[type]
    if cls == Application:
        app = cls.new_app(domain, "Untitled Application", lang=lang, application_version=application_version)
        app.add_module(Module.new_module("Untitled Module", lang))
        app.new_form(0, "Untitled Form", lang)
    else:
        app = cls.new_app(domain, "Untitled Application", lang=lang)
    if request.project.secure_submissions:
        app.secure_submissions = True
    app.save()
    _clear_app_cache(request, domain)
    app_id = app.id

    return back_to_main(request, domain, app_id=app_id)

@require_can_edit_apps
def default_new_app(request, domain):
    """New Blank Application according to defaults. So that we can link here
    instead of creating a form and posting to the above link, which was getting
    annoying for the Dashboard.
    """
    lang = 'en'
    app = Application.new_app(
        domain, _("Untitled Application"), lang=lang,
        application_version=APP_V2
    )
    app.add_module(Module.new_module(_("Untitled Module"), lang))
    app.new_form(0, "Untitled Form", lang)
    if request.project.secure_submissions:
        app.secure_submissions = True
    _clear_app_cache(request, domain)
    app.save()
    return back_to_main(request, domain, app_id=app.id)


@no_conflict_require_POST
@require_can_edit_apps
def new_module(request, domain, app_id):
    "Adds a module to an app"
    app = get_app(domain, app_id)
    lang = request.COOKIES.get('lang', app.langs[0])
    name = request.POST.get('name')
    module_type = request.POST.get('module_type', 'case')
    if module_type == 'case':
        module = app.add_module(Module.new_module(name, lang))
        module_id = module.id
        app.new_form(module_id, "Untitled Form", lang)
        app.save()
        response = back_to_main(request, domain, app_id=app_id, module_id=module_id)
        response.set_cookie('suppress_build_errors', 'yes')
        return response
    elif module_type in MODULE_TYPE_MAP:
        fn = MODULE_TYPE_MAP[module_type][FN]
        validations = MODULE_TYPE_MAP[module_type][VALIDATIONS]
        error = next((v[1] for v in validations if v[0](app)), None)
        if error:
            messages.warning(request, error)
            return back_to_main(request, domain, app_id=app.id)
        else:
            return fn(request, domain, app, name, lang)
    else:
        logger.error('Unexpected module type for new module: "%s"' % module_type)
        return back_to_main(request, domain, app_id=app_id)


def _new_careplan_module(request, domain, app, name, lang):
    from corehq.apps.app_manager.util import new_careplan_module
    target_module_index = request.POST.get('target_module_id')
    target_module = app.get_module(target_module_index)
    if not target_module.case_type:
        name = target_module.name[lang]
        messages.error(request, _("Please set the case type for the target module '{name}'.".format(name=name)))
        return back_to_main(request, domain, app_id=app.id)
    module = new_careplan_module(app, name, lang, target_module)
    app.save()
    response = back_to_main(request, domain, app_id=app.id, module_id=module.id)
    response.set_cookie('suppress_build_errors', 'yes')
    messages.info(request, _('Caution: Care Plan modules are a labs feature'))
    return response


def _new_advanced_module(request, domain, app, name, lang):
    module = app.add_module(AdvancedModule.new_module(name, lang))
    module_id = module.id
    app.new_form(module_id, _("Untitled Form"), lang)

    app.save()
    response = back_to_main(request, domain, app_id=app.id, module_id=module_id)
    response.set_cookie('suppress_build_errors', 'yes')
    messages.info(request, _('Caution: Advanced modules are a labs feature'))
    return response


@no_conflict_require_POST
@require_can_edit_apps
def new_form(request, domain, app_id, module_id):
    "Adds a form to an app (under a module)"
    app = get_app(domain, app_id)
    lang = request.COOKIES.get('lang', app.langs[0])
    name = request.POST.get('name')
    form = app.new_form(module_id, name, lang)
    app.save()
    # add form_id to locals()
    form_id = form.id
    response = back_to_main(request, domain, app_id=app_id, module_id=module_id,
                            form_id=form_id)
    return response

@no_conflict_require_POST
@require_can_edit_apps
def delete_app(request, domain, app_id):
    "Deletes an app from the database"
    app = get_app(domain, app_id)
    record = app.delete_app()
    messages.success(request,
        'You have deleted an application. <a href="%s" class="post-link">Undo</a>' % reverse('undo_delete_app', args=[domain, record.get_id]),
        extra_tags='html'
    )
    app.save()
    _clear_app_cache(request, domain)
    return back_to_main(request, domain)

@no_conflict_require_POST
@require_can_edit_apps
def undo_delete_app(request, domain, record_id):
    try:
        app = get_app(domain, record_id)
        app.unretire()
        app_id = app.id
    except Exception:
        record = DeleteApplicationRecord.get(record_id)
        record.undo()
        app_id = record.app_id
    _clear_app_cache(request, domain)
    messages.success(request, 'Application successfully restored.')
    return back_to_main(request, domain, app_id=app_id)

@no_conflict_require_POST
@require_can_edit_apps
def delete_module(request, domain, app_id, module_unique_id):
    "Deletes a module from an app"
    app = get_app(domain, app_id)
    try:
        record = app.delete_module(module_unique_id)
    except ModuleNotFoundException:
        return bail(request, domain, app_id)
    if record is not None:
        messages.success(request,
            'You have deleted a module. <a href="%s" class="post-link">Undo</a>' % reverse('undo_delete_module', args=[domain, record.get_id]),
            extra_tags='html'
        )
        app.save()
    return back_to_main(request, domain, app_id=app_id)

@no_conflict_require_POST
@require_can_edit_apps
def undo_delete_module(request, domain, record_id):
    record = DeleteModuleRecord.get(record_id)
    record.undo()
    messages.success(request, 'Module successfully restored.')
    return back_to_main(request, domain, app_id=record.app_id, module_id=record.module_id)


@no_conflict_require_POST
@require_can_edit_apps
def delete_form(request, domain, app_id, module_unique_id, form_unique_id):
    "Deletes a form from an app"
    app = get_app(domain, app_id)
    record = app.delete_form(module_unique_id, form_unique_id)
    if record is not None:
        messages.success(
            request,
            'You have deleted a form. <a href="%s" class="post-link">Undo</a>'
            % reverse('undo_delete_form', args=[domain, record.get_id]),
            extra_tags='html'
        )
        app.save()
    return back_to_main(
        request, domain, app_id=app_id,
        module_id=app.get_module_by_unique_id(module_unique_id).id)


@no_conflict_require_POST
@require_can_edit_apps
def copy_form(request, domain, app_id, module_id, form_id):
    app = get_app(domain, app_id)
    to_module_id = int(request.POST['to_module_id'])
    try:
        app.copy_form(int(module_id), int(form_id), to_module_id)
    except ConflictingCaseTypeError:
        messages.warning(request, CASE_TYPE_CONFLICT_MSG,  extra_tags="html")
        app.save()
    except BlankXFormError:
        # don't save!
        messages.error(request, _('We could not copy this form, because it is blank.'
                              'In order to copy this form, please add some questions first.'))
    except IncompatibleFormTypeException:
        # don't save!
        messages.error(request, _('This form could not be copied because it '
                              'is not compatible with the selected module.'))
    else:
        app.save()

    return back_to_main(request, domain, app_id=app_id, module_id=module_id,
                        form_id=form_id)


@no_conflict_require_POST
@require_can_edit_apps
def undo_delete_form(request, domain, record_id):
    record = DeleteFormRecord.get(record_id)
    try:
        record.undo()
        messages.success(request, 'Form successfully restored.')
    except ModuleNotFoundException:
        messages.error(request,
                       'Form could not be restored: module is missing.')

    return back_to_main(request, domain, app_id=record.app_id,
                        module_id=record.module_id, form_id=record.form_id)

@no_conflict_require_POST
@require_can_edit_apps
def edit_module_attr(request, domain, app_id, module_id, attr):
    """
    Called to edit any (supported) module attribute, given by attr
    """
    attributes = {
        "all": None,
        "case_type": None, "put_in_root": None, "display_separately": None,
        "name": None, "case_label": None, "referral_label": None,
        'media_image': None, 'media_audio': None, 'has_schedule': None,
        "case_list": ('case_list-show', 'case_list-label'),
        "task_list": ('task_list-show', 'task_list-label'),
        "case_list_form_id": None,
        "case_list_form_label": None,
        "case_list_form_media_image": None,
        "case_list_form_media_audio": None,
        "parent_module": None,
        "root_module_id": None,
        "module_filter": None,
    }

    if attr not in attributes:
        return HttpResponseBadRequest()

    def should_edit(attribute):
        if attribute == attr:
            return True
        if 'all' == attr:
            if attributes[attribute]:
                for param in attributes[attribute]:
                    if not request.POST.get(param):
                        return False
                return True
            else:
                return request.POST.get(attribute) is not None

    app = get_app(domain, app_id)
    module = app.get_module(module_id)
    lang = request.COOKIES.get('lang', app.langs[0])
    resp = {'update': {}, 'corrections': {}}
    if should_edit("case_type"):
        case_type = request.POST.get("case_type", None)
        if is_valid_case_type(case_type):
            # todo: something better than nothing when invalid
            old_case_type = module["case_type"]
            module["case_type"] = case_type
            for cp_mod in (mod for mod in app.modules if isinstance(mod, CareplanModule)):
                if cp_mod.unique_id != module.unique_id and cp_mod.parent_select.module_id == module.unique_id:
                    cp_mod.case_type = case_type

            def rename_action_case_type(mod):
                for form in mod.forms:
                    for action in form.actions.get_all_actions():
                        if action.case_type == old_case_type:
                            action.case_type = case_type

            if isinstance(module, AdvancedModule):
                rename_action_case_type(module)
            for ad_mod in (mod for mod in app.modules if isinstance(mod, AdvancedModule)):
                if ad_mod.unique_id != module.unique_id and ad_mod.case_type != old_case_type:
                    # only apply change if the module's case_type does not reference the old value
                    rename_action_case_type(ad_mod)
        else:
            return HttpResponseBadRequest("case type is improperly formatted")
    if should_edit("put_in_root"):
        module["put_in_root"] = json.loads(request.POST.get("put_in_root"))
    if should_edit("display_separately"):
        module["display_separately"] = json.loads(request.POST.get("display_separately"))
    if should_edit("parent_module"):
        parent_module = request.POST.get("parent_module")
        module.parent_select.module_id = parent_module

    if app.enable_module_filtering and should_edit('module_filter'):
        module['module_filter'] = request.POST.get('module_filter')

    if should_edit('case_list_form_id'):
        module.case_list_form.form_id = request.POST.get('case_list_form_id')
    if should_edit('case_list_form_label'):
        module.case_list_form.label[lang] = request.POST.get('case_list_form_label')
    if should_edit('case_list_form_media_image'):
        val = _process_media_attribute(
            'case_list_form_media_image',
            resp,
            request.POST.get('case_list_form_media_image')
        )
        module.case_list_form.media_image = val
    if should_edit('case_list_form_media_audio'):
        val = _process_media_attribute(
            'case_list_form_media_audio',
            resp,
            request.POST.get('case_list_form_media_audio')
        )
        module.case_list_form.media_audio = val

    for attribute in ("name", "case_label", "referral_label"):
        if should_edit(attribute):
            name = request.POST.get(attribute, None)
            module[attribute][lang] = name
            if should_edit("name"):
                resp['update'].update({'.variable-module_name': module.name[lang]})
    for SLUG in ('case_list', 'task_list'):
        if should_edit(SLUG):
            module[SLUG].show = json.loads(request.POST['{SLUG}-show'.format(SLUG=SLUG)])
            module[SLUG].label[lang] = request.POST['{SLUG}-label'.format(SLUG=SLUG)]

    if isinstance(module, AdvancedModule):
        module.has_schedule = should_edit('has_schedule')
        if should_edit('has_schedule'):
            for form in module.get_forms():
                if not form.schedule:
                    form.schedule = FormSchedule()
        if should_edit("root_module_id"):
            if not request.POST.get("root_module_id"):
                module["root_module_id"] = None
            else:
                try:
                    app.get_module(module_id)
                    module["root_module_id"] = request.POST.get("root_module_id")
                except ModuleNotFoundException:
                    messages.error(_("Unknown Module"))

    _handle_media_edits(request, module, should_edit, resp)

    app.save(resp)
    resp['case_list-show'] = module.requires_case_details()
    return HttpResponse(json.dumps(resp))

@no_conflict_require_POST
@require_can_edit_apps
def edit_module_detail_screens(request, domain, app_id, module_id):
    """
    Overwrite module case details. Only overwrites components that have been
    provided in the request. Components are short, long, filter, parent_select,
    and sort_elements.
    """
    params = json_request(request.POST)
    detail_type = params.get('type')
    short = params.get('short', None)
    long = params.get('long', None)
    tabs = params.get('tabs', None)
    filter = params.get('filter', ())
    custom_xml = params.get('custom_xml', None)
    parent_select = params.get('parent_select', None)
    sort_elements = params.get('sort_elements', None)
    use_case_tiles = params.get('useCaseTiles', None)
    persist_tile_on_forms = params.get("persistTileOnForms", None)
    pull_down_tile = params.get("enableTilePullDown", None)

    app = get_app(domain, app_id)
    module = app.get_module(module_id)

    if detail_type == 'case':
        detail = module.case_details
    elif detail_type == CAREPLAN_GOAL:
        detail = module.goal_details
    elif detail_type == CAREPLAN_TASK:
        detail = module.task_details
    else:
        try:
            detail = getattr(module, '{0}_details'.format(detail_type))
        except AttributeError:
            return HttpResponseBadRequest("Unknown detail type '%s'" % detail_type)

    if short is not None:
        detail.short.columns = map(DetailColumn.wrap, short)
        if use_case_tiles is not None:
            detail.short.use_case_tiles = use_case_tiles
        if persist_tile_on_forms is not None:
            detail.short.persist_tile_on_forms = persist_tile_on_forms
        if pull_down_tile is not None:
            detail.short.pull_down_tile = pull_down_tile
    if long is not None:
        detail.long.columns = map(DetailColumn.wrap, long)
        if tabs is not None:
            detail.long.tabs = map(DetailTab.wrap, tabs)
    if filter != ():
        # Note that we use the empty tuple as the sentinel because a filter
        # value of None represents clearing the filter.
        detail.short.filter = filter
    if custom_xml is not None:
        detail.short.custom_xml = custom_xml
    if sort_elements is not None:
        detail.short.sort_elements = []
        for sort_element in sort_elements:
            item = SortElement()
            item.field = sort_element['field']
            item.type = sort_element['type']
            item.direction = sort_element['direction']
            detail.short.sort_elements.append(item)
    if parent_select is not None:
        module.parent_select = ParentSelect.wrap(parent_select)

    resp = {}
    app.save(resp)
    return json_response(resp)


def validate_module_for_build(request, domain, app_id, module_id, ajax=True):
    app = get_app(domain, app_id)
    try:
        module = app.get_module(module_id)
    except ModuleNotFoundException:
        raise Http404()
    errors = module.validate_for_build()
    lang, langs = get_langs(request, app)

    response_html = render_to_string('app_manager/partials/build_errors.html', {
        'app': app,
        'build_errors': errors,
        'not_actual_build': True,
        'domain': domain,
        'langs': langs,
        'lang': lang
    })
    if ajax:
        return json_response({'error_html': response_html})
    return HttpResponse(response_html)


def _process_media_attribute(attribute, resp, val):
    if val:
        if val.startswith('jr://'):
            pass
        elif val.startswith('/file/'):
            val = 'jr:/' + val
        elif val.startswith('file/'):
            val = 'jr://' + val
        elif val.startswith('/'):
            val = 'jr://file' + val
        else:
            val = 'jr://file/' + val
        resp['corrections'][attribute] = val
    else:
        val = None
    return val


def _handle_media_edits(request, item, should_edit, resp):
    if 'corrections' not in resp:
        resp['corrections'] = {}
    for attribute in ('media_image', 'media_audio'):
        if should_edit(attribute):
            val = _process_media_attribute(attribute, resp, request.POST.get(attribute))
            setattr(item, attribute, val)


@no_conflict_require_POST
@login_or_digest
@require_permission(Permissions.edit_apps, login_decorator=None)
def patch_xform(request, domain, app_id, unique_form_id):
    patch = request.POST['patch']
    sha1_checksum = request.POST['sha1']

    app = get_app(domain, app_id)
    form = app.get_form(unique_form_id)

    current_xml = form.source
    if hashlib.sha1(current_xml.encode('utf-8')).hexdigest() != sha1_checksum:
        return json_response({'status': 'conflict', 'xform': current_xml})

    dmp = diff_match_patch()
    xform, _ = dmp.patch_apply(dmp.patch_fromText(patch), current_xml)
    save_xform(app, form, xform)
    response_json = {
        'status': 'ok',
        'sha1': hashlib.sha1(form.source.encode('utf-8')).hexdigest()
    }
    app.save(response_json)
    return json_response(response_json)

@no_conflict_require_POST
@login_or_digest
@require_permission(Permissions.edit_apps, login_decorator=None)
def edit_form_attr(request, domain, app_id, unique_form_id, attr):
    """
    Called to edit any (supported) form attribute, given by attr

    """

    app = get_app(domain, app_id)
    form = app.get_form(unique_form_id)
    lang = request.COOKIES.get('lang', app.langs[0])
    ajax = json.loads(request.POST.get('ajax', 'true'))

    resp = {}

    def should_edit(attribute):
        if request.POST.has_key(attribute):
            return True
        elif request.FILES.has_key(attribute):
            return True
        else:
            return False

    if should_edit("user_reg_data"):
        # should be user_registrations only
        data = json.loads(request.POST['user_reg_data'])
        data_paths = data['data_paths']
        data_paths_dict = {}
        for path in data_paths:
            data_paths_dict[path.split('/')[-1]] = path
        form.data_paths = data_paths_dict

    if should_edit("name"):
        name = request.POST['name']
        form.name[lang] = name
        xform = form.wrapped_xform()
        if xform.exists():
            xform.set_name(name)
            save_xform(app, form, xform.render())
        resp['update'] = {'.variable-form_name': form.name[lang]}
    if should_edit("xform"):
        try:
            # support FILES for upload and POST for ajax post from Vellum
            try:
                xform = request.FILES.get('xform').read()
            except Exception:
                xform = request.POST.get('xform')
            else:
                try:
                    xform = unicode(xform, encoding="utf-8")
                except Exception:
                    raise Exception("Error uploading form: Please make sure your form is encoded in UTF-8")
            if request.POST.get('cleanup', False):
                try:
                    # First, we strip all newlines and reformat the DOM.
                    px = parseString(xform.replace('\r\n', '')).toprettyxml()
                    # Then we remove excess newlines from the DOM output.
                    text_re = re.compile('>\n\s+([^<>\s].*?)\n\s+</', re.DOTALL)
                    prettyXml = text_re.sub('>\g<1></', px)
                    xform = prettyXml
                except Exception:
                    pass
            if xform:
                save_xform(app, form, xform)
            else:
                raise Exception("You didn't select a form to upload")
        except Exception, e:
            if ajax:
                return HttpResponseBadRequest(unicode(e))
            else:
                messages.error(request, unicode(e))
    if should_edit("show_count"):
        show_count = request.POST['show_count']
        form.show_count = True if show_count == "True" else False
    if should_edit("put_in_root"):
        put_in_root = request.POST['put_in_root']
        form.put_in_root = True if put_in_root == "True" else False
    if should_edit('form_filter'):
        form.form_filter = request.POST['form_filter']
    if should_edit('post_form_workflow'):
        form.post_form_workflow = request.POST['post_form_workflow']
    if should_edit('auto_gps_capture'):
        form.auto_gps_capture = request.POST['auto_gps_capture'] == 'true'
    if should_edit('no_vellum'):
        form.no_vellum = request.POST['no_vellum'] == 'true'
    if (should_edit("form_links_xpath_expressions") and
            should_edit("form_links_form_ids") and
            toggles.FORM_LINK_WORKFLOW.enabled(request.user.username)):
        form_links = zip(
            request.POST.getlist('form_links_xpath_expressions'),
            request.POST.getlist('form_links_form_ids')
        )
        form.form_links = [FormLink({'xpath': link[0], 'form_id': link[1]}) for link in form_links]

    _handle_media_edits(request, form, should_edit, resp)

    app.save(resp)
    if ajax:
        return HttpResponse(json.dumps(resp))
    else:
        return back_to_main(request, domain, app_id=app_id, unique_form_id=unique_form_id)


@no_conflict_require_POST
@require_can_edit_apps
def edit_visit_schedule(request, domain, app_id, module_id, form_id):
    app = get_app(domain, app_id)
    form = app.get_module(module_id).get_form(form_id)
    json_loads = json.loads(request.POST.get('schedule'))
    form.schedule = FormSchedule.wrap(json_loads)
    response_json = {}
    app.save(response_json)
    return json_response(response_json)


@no_conflict_require_POST
@require_can_edit_apps
def rename_language(request, domain, form_unique_id):
    old_code = request.POST.get('oldCode')
    new_code = request.POST.get('newCode')
    try:
        form, app = Form.get_form(form_unique_id, and_app=True)
    except ResourceConflict:
        raise Http404()
    if app.domain != domain:
        raise Http404()
    try:
        form.rename_xform_language(old_code, new_code)
        app.save()
        return HttpResponse(json.dumps({"status": "ok"}))
    except XFormException as e:
        response = HttpResponse(json.dumps({'status': 'error', 'message': unicode(e)}))
        response.status_code = 409
        return response

@require_GET
@login_and_domain_required
def validate_language(request, domain, app_id):
    app = get_app(domain, app_id)
    term = request.GET.get('term', '').lower()
    if term in [lang.lower() for lang in app.langs]:
        return HttpResponse(json.dumps({'match': {"code": term, "name": term}, 'suggestions': []}))
    else:
        return HttpResponseRedirect("%s?%s" % (reverse('langcodes.views.validate', args=[]), django_urlencode({'term': term})))

@no_conflict_require_POST
@require_can_edit_apps
def edit_form_actions(request, domain, app_id, module_id, form_id):
    app = get_app(domain, app_id)
    form = app.get_module(module_id).get_form(form_id)
    form.actions = FormActions.wrap(json.loads(request.POST['actions']))
    form.requires = request.POST.get('requires', form.requires)
    response_json = {}
    app.save(response_json)
    response_json['propertiesMap'] = get_all_case_properties(app)
    return json_response(response_json)

@no_conflict_require_POST
@require_can_edit_apps
def edit_careplan_form_actions(request, domain, app_id, module_id, form_id):
    app = get_app(domain, app_id)
    form = app.get_module(module_id).get_form(form_id)
    transaction = json.loads(request.POST.get('transaction'))

    for question in transaction['fixedQuestions']:
        setattr(form, question['name'], question['path'])

    def to_dict(properties):
        return dict((p['key'], p['path']) for p in properties)

    form.custom_case_updates = to_dict(transaction['case_properties'])
    form.case_preload = to_dict(transaction['case_preload'])

    response_json = {}
    app.save(response_json)
    return json_response(response_json)


@no_conflict_require_POST
@require_can_edit_apps
def edit_advanced_form_actions(request, domain, app_id, module_id, form_id):
    app = get_app(domain, app_id)
    form = app.get_module(module_id).get_form(form_id)
    json_loads = json.loads(request.POST.get('actions'))
    actions = AdvancedFormActions.wrap(json_loads)
    form.actions = actions
    response_json = {}
    app.save(response_json)
    response_json['propertiesMap'] = get_all_case_properties(app)
    return json_response(response_json)


@require_can_edit_apps
def multimedia_list_download(request, domain, app_id):
    app = get_app(domain, app_id)
    include_audio = request.GET.get("audio", True)
    include_images = request.GET.get("images", True)
    strip_jr = request.GET.get("strip_jr", True)
    filelist = []
    for m in app.get_modules():
        for f in m.get_forms():
            parsed = XForm(f.source)
            parsed.validate(version=app.application_version)
            if include_images:
                filelist.extend(parsed.image_references)
            if include_audio:
                filelist.extend(parsed.audio_references)

    if strip_jr:
        filelist = [s.replace("jr://file/", "") for s in filelist if s]
    response = HttpResponse()
    set_file_download(response, 'list.txt')
    response.write("\n".join(sorted(set(filelist))))
    return response

@require_GET
@login_and_domain_required
def commcare_profile(request, domain, app_id):
    app = get_app(domain, app_id)
    return HttpResponse(json.dumps(app.profile))


@no_conflict_require_POST
@require_can_edit_apps
def edit_commcare_settings(request, domain, app_id):
    sub_responses = (
        edit_commcare_profile(request, domain, app_id),
        edit_app_attr(request, domain, app_id, 'all'),
    )
    response = {}
    for sub_response in sub_responses:
        response.update(
            json.loads(sub_response.content)
        )
    return json_response(response)

@no_conflict_require_POST
@require_can_edit_apps
def edit_commcare_profile(request, domain, app_id):
    try:
        settings = json.loads(request.body)
    except TypeError:
        return HttpResponseBadRequest(json.dumps({
            'reason': 'POST body must be of the form:'
            '{"properties": {...}, "features": {...}, "custom_properties": {...}}'
        }))
    app = get_app(domain, app_id)
    changed = defaultdict(dict)
    types = ["features", "properties"]

    if toggles.CUSTOM_PROPERTIES.enabled(domain):
        types.append("custom_properties")

    for settings_type in types:
        if settings_type == "custom_properties":
            app.profile[settings_type] = {}
        for name, value in settings.get(settings_type, {}).items():
            if settings_type not in app.profile:
                app.profile[settings_type] = {}
            app.profile[settings_type][name] = value
            changed[settings_type][name] = value
    response_json = {"status": "ok", "changed": changed}
    app.save(response_json)
    return json_response(response_json)


def validate_langs(request, existing_langs, validate_build=True):
    o = json.loads(request.body)
    langs = o['langs']
    rename = o['rename']
    build = o['build']

    assert set(rename.keys()).issubset(existing_langs)
    assert set(rename.values()).issubset(langs)
    # assert that there are no repeats in the values of rename
    assert len(set(rename.values())) == len(rename.values())
    # assert that no lang is renamed to an already existing lang
    for old, new in rename.items():
        if old != new:
            assert(new not in existing_langs)
    # assert that the build langs are in the correct order
    if validate_build:
        assert sorted(build, key=lambda lang: langs.index(lang)) == build

    return (langs, rename, build)


@no_conflict_require_POST
@require_can_edit_apps
def edit_app_langs(request, domain, app_id):
    """
    Called with post body:
    {
        langs: ["en", "es", "hin"],
        rename: {
            "hi": "hin",
            "en": "en",
            "es": "es"
        },
        build: ["es", "hin"]
    }
    """
    app = get_app(domain, app_id)
    try:
        langs, rename, build = validate_langs(request, app.langs)
    except AssertionError:
        return HttpResponse(status=400)

    # now do it
    for old, new in rename.items():
        if old != new:
            app.rename_lang(old, new)

    def replace_all(list1, list2):
        if list1 != list2:
            while list1:
                list1.pop()
            list1.extend(list2)
    replace_all(app.langs, langs)
    replace_all(app.build_langs, build)

    app.save()
    return json_response(langs)


@require_can_edit_apps
@no_conflict_require_POST
def edit_app_translations(request, domain, app_id):
    params = json_request(request.POST)
    lang = params.get('lang')
    translations = params.get('translations')
    app = get_app(domain, app_id)
    app.set_translations(lang, translations)
    response = {}
    app.save(response)
    return json_response(response)


@require_GET
def get_app_translations(request, domain):
    params = json_request(request.GET)
    lang = params.get('lang', 'en')
    key = params.get('key', None)
    one = params.get('one', False)
    translations = Translation.get_translations(lang, key, one)
    if isinstance(translations, dict):
        translations = {k: v for k, v in translations.items()
                        if not id_strings.is_custom_app_string(k)
                        and '=' not in k}
    return json_response(translations)


@no_conflict_require_POST
@require_can_edit_apps
def delete_app_lang(request, domain, app_id):
    """
    DEPRECATED
    Called when a language (such as 'zh') is to be deleted from app.langs

    """
    lang_id = int(request.POST['index'])
    app = get_app(domain, app_id)
    del app.langs[lang_id]
    app.save()
    return back_to_main(request, domain, app_id=app_id)


@no_conflict_require_POST
@require_can_edit_apps
def edit_app_attr(request, domain, app_id, attr):
    """
    Called to edit any (supported) app attribute, given by attr

    """
    app = get_app(domain, app_id)
    lang = request.COOKIES.get('lang', (app.langs or ['en'])[0])

    try:
        hq_settings = json.loads(request.body)['hq']
    except ValueError:
        hq_settings = request.POST

    attributes = [
        'all',
        'recipients', 'name', 'success_message', 'use_commcare_sense',
        'text_input', 'platform', 'build_spec', 'show_user_registration',
        'use_custom_suite', 'custom_suite',
        'admin_password',
        # Application only
        'cloudcare_enabled',
        'application_version',
        'case_sharing',
        'translation_strategy',
        'auto_gps_capture',
        # RemoteApp only
        'profile_url',
        'manage_urls'
        ]
    if attr not in attributes:
        return HttpResponseBadRequest()

    def should_edit(attribute):
        return attribute == attr or ('all' == attr and attribute in hq_settings)
    resp = {"update": {}}
    # For either type of app
    easy_attrs = (
        ('application_version', None),
        ('build_spec', BuildSpec.from_string),
        ('case_sharing', None),
        ('cloudcare_enabled', None),
        ('commtrack_enabled', None),
        ('commtrack_requisition_mode', lambda m: None if m == 'disabled' else m),
        ('manage_urls', None),
        ('name', None),
        ('platform', None),
        ('recipients', None),
        ('text_input', None),
        ('use_custom_suite', None),
        ('secure_submissions', None),
        ('translation_strategy', None),
        ('auto_gps_capture', None),
        ('amplifies_workers', None),
        ('amplifies_project', None),
    )
    for attribute, transformation in easy_attrs:
        if should_edit(attribute):
            value = hq_settings[attribute]
            if transformation:
                value = transformation(value)
            setattr(app, attribute, value)

    if should_edit("name"):
        _clear_app_cache(request, domain)
        name = hq_settings['name']
        resp['update'].update({
            '.variable-app_name': name,
            '[data-id="{id}"]'.format(id=app_id): ApplicationsTab.make_app_title(name, app.doc_type),
        })

    if should_edit("success_message"):
        success_message = hq_settings['success_message']
        app.success_message[lang] = success_message

    if should_edit("build_spec"):
        resp['update']['commcare-version'] = app.commcare_minor_release

    if should_edit("admin_password"):
        admin_password = hq_settings.get('admin_password')
        if admin_password:
            app.set_admin_password(admin_password)

    # For Normal Apps
    if should_edit("cloudcare_enabled"):
        if app.get_doc_type() not in ("Application",):
            raise Exception("App type %s does not support cloudcare" % app.get_doc_type())
        try:
            ensure_request_has_privilege(request, privileges.CLOUDCARE)
        except PermissionDenied:
            app.cloudcare_enabled = False

    if should_edit('show_user_registration'):
        show_user_registration = hq_settings['show_user_registration']
        app.show_user_registration = show_user_registration
        if show_user_registration:
            #  load the form source and also set its unique_id
            app.get_user_registration()

    def require_remote_app():
        if app.get_doc_type() not in ("RemoteApp",):
            raise Exception("App type %s does not support profile url" % app.get_doc_type())

    # For RemoteApps
    if should_edit("profile_url"):
        require_remote_app()
        app['profile_url'] = hq_settings['profile_url']
    if should_edit("manage_urls"):
        require_remote_app()

    app.save(resp)
    # this is a put_attachment, so it has to go after everything is saved
    if should_edit("custom_suite"):
        app.set_custom_suite(hq_settings['custom_suite'])

    return HttpResponse(json.dumps(resp))


@no_conflict_require_POST
@require_can_edit_apps
def rearrange(request, domain, app_id, key):
    """
    This function handles any request to switch two items in a list.
    Key tells us the list in question and must be one of
    'forms', 'modules', 'detail', or 'langs'. The two POST params
    'to' and 'from' give us the indicies of the items to be rearranged.

    """
    app = get_app(domain, app_id)
    ajax = json.loads(request.POST.get('ajax', 'false'))
    i, j = (int(x) for x in (request.POST['to'], request.POST['from']))
    resp = {}
    module_id = None

    try:
        if "forms" == key:
            to_module_id = int(request.POST['to_module_id'])
            from_module_id = int(request.POST['from_module_id'])
            try:
                app.rearrange_forms(to_module_id, from_module_id, i, j)
            except ConflictingCaseTypeError:
                messages.warning(request, CASE_TYPE_CONFLICT_MSG,  extra_tags="html")
        elif "modules" == key:
            app.rearrange_modules(i, j)
    except IncompatibleFormTypeException:
        messages.error(request, _(
            'The form can not be moved into the desired module.'
        ))
        return back_to_main(request, domain, app_id=app_id, module_id=module_id)
    except (RearrangeError, ModuleNotFoundException):
        messages.error(request, _(
            'Oops. '
            'Looks like you got out of sync with us. '
            'The sidebar has been updated, so please try again.'
        ))
        return back_to_main(request, domain, app_id=app_id, module_id=module_id)
    app.save(resp)
    if ajax:
        return HttpResponse(json.dumps(resp))
    else:
        return back_to_main(request, domain, app_id=app_id, module_id=module_id)


# The following three functions deal with
# Saving multiple versions of the same app
# i.e. "making builds"


@no_conflict_require_POST
@require_can_edit_apps
def save_copy(request, domain, app_id):
    """
    Saves a copy of the app to a new doc.
    See VersionedDoc.save_copy

    """
    comment = request.POST.get('comment')
    app = get_app(domain, app_id)
    errors = app.validate_app()

    if not errors:
        try:
            copy = app.make_build(
                comment=comment,
                user_id=request.couch_user.get_id,
                previous_version=app.get_latest_app(released_only=False)
            )
            copy.save(increment_version=False)
        finally:
            # To make a RemoteApp always available for building
            if app.is_remote_app():
                app.save(increment_version=True)
    else:
        copy = None
    copy = copy and SavedAppBuild.wrap(copy.to_json()).to_saved_build_json(
        report_utils.get_timezone(request.couch_user, domain)
    )
    lang, langs = get_langs(request, app)
    return json_response({
        "saved_app": copy,
        "error_html": render_to_string('app_manager/partials/build_errors.html', {
            'app': get_app(domain, app_id),
            'build_errors': errors,
            'domain': domain,
            'langs': langs,
            'lang': lang
        }),
    })


def validate_form_for_build(request, domain, app_id, unique_form_id, ajax=True):
    app = get_app(domain, app_id)
    try:
        form = app.get_form(unique_form_id)
    except FormNotFoundException:
        # this can happen if you delete the form from another page
        raise Http404()
    errors = form.validate_for_build()
    lang, langs = get_langs(request, app)

    if ajax and "blank form" in [error.get('type') for error in errors]:
        response_html = render_to_string('app_manager/partials/create_form_prompt.html')
    else:
        response_html = render_to_string('app_manager/partials/build_errors.html', {
            'app': app,
            'form': form,
            'build_errors': errors,
            'not_actual_build': True,
            'domain': domain,
            'langs': langs,
            'lang': lang
        })

    if ajax:
        return json_response({
            'error_html': response_html,
        })
    else:
        return HttpResponse(response_html)


@no_conflict_require_POST
@require_can_edit_apps
def revert_to_copy(request, domain, app_id):
    """
    Copies a saved doc back to the original.
    See VersionedDoc.revert_to_copy

    """
    app = get_app(domain, app_id)
    copy = get_app(domain, request.POST['saved_app'])
    app = app.make_reversion_to_copy(copy)
    app.save()
    messages.success(request, "Successfully reverted to version %s, now at version %s" % (copy.version, app.version))
    return back_to_main(request, domain, app_id=app_id)

@no_conflict_require_POST
@require_can_edit_apps
def delete_copy(request, domain, app_id):
    """
    Deletes a saved copy permanently from the database.
    See VersionedDoc.delete_copy

    """
    app = get_app(domain, app_id)
    copy = get_app(domain, request.POST['saved_app'])
    app.delete_copy(copy)
    return json_response({})


# download_* views are for downloading the files that the application generates
# (such as CommCare.jad, suite.xml, profile.xml, etc.

BAD_BUILD_MESSAGE = "Sorry: this build is invalid. Try deleting it and rebuilding. If error persists, please contact us at commcarehq-support@dimagi.com"


def _download_index_files(request):
    files = []
    if request.app.copy_of:
        files = [(path[len('files/'):], request.app.fetch_attachment(path))
                 for path in request.app._attachments
                 if path.startswith('files/')]
    else:
        try:
            files = request.app.create_all_files().items()
        except Exception:
            messages.error(request, _(
                "We were unable to get your files "
                "because your Application has errors. "
                "Please click <strong>Make New Version</strong> "
                "under <strong>Deploy</strong> "
                "for feedback on how to fix these errors."
            ), extra_tags='html')
    return sorted(files)


@safe_download
def download_index(request, domain, app_id, template="app_manager/download_index.html"):
    """
    A landing page, mostly for debugging, that has links the jad and jar as well as
    all the resource files that will end up zipped into the jar.

    """
    return render(request, template, {
        'app': request.app,
        'files': _download_index_files(request),
    })


class DownloadCCZ(DownloadMultimediaZip):
    name = 'download_ccz'
    compress_zip = True
    zip_name = 'commcare.ccz'

    def check_before_zipping(self):
        pass

    def iter_files(self):
        skip_files = ('profile.xml', 'profile.ccpr', 'media_profile.xml')
        text_extensions = ('.xml', '.ccpr', '.txt')
        get_name = lambda f: {'media_profile.ccpr': 'profile.ccpr'}.get(f, f)

        def _files():
            for name, f in _download_index_files(self.request):
                if name not in skip_files:
                    # TODO: make RemoteApp.create_all_files not return media files
                    extension = os.path.splitext(name)[1]
                    data = _encode_if_unicode(f) if extension in text_extensions else f
                    yield (get_name(name), data)

        if self.app.is_remote_app():
            return _files(), []
        else:
            media_files, errors = super(DownloadCCZ, self).iter_files()
            return itertools.chain(_files(), media_files), errors



@safe_download
def download_file(request, domain, app_id, path):
    mimetype_map = {
        'ccpr': 'commcare/profile',
        'jad': 'text/vnd.sun.j2me.app-descriptor',
        'jar': 'application/java-archive',
        'xml': 'application/xml',
        'txt': 'text/plain',
    }
    try:
        mimetype = mimetype_map[path.split('.')[-1]]
    except KeyError:
        mimetype = None
    response = HttpResponse(mimetype=mimetype)

    if path in ('CommCare.jad', 'CommCare.jar'):
        set_file_download(response, path)
        full_path = path
    else:
        full_path = 'files/%s' % path

    def resolve_path(path):
        return RegexURLResolver(
            r'^', 'corehq.apps.app_manager.download_urls').resolve(path)

    try:
        assert request.app.copy_of
        obj = CachedObject('{id}::{path}'.format(
            id=request.app._id,
            path=full_path,
        ))
        if not obj.is_cached():
            payload = request.app.fetch_attachment(full_path)
            if type(payload) is unicode:
                payload = payload.encode('utf-8')
            buffer = StringIO(payload)
            metadata = {'content_type': mimetype}
            obj.cache_put(buffer, metadata, timeout=0)
        else:
            _, buffer = obj.get()
            payload = buffer.getvalue()
        response.write(payload)
        response['Content-Length'] = len(response.content)
        return response
    except (ResourceNotFound, AssertionError):
        if request.app.copy_of:
            if request.META.get('HTTP_USER_AGENT') == 'bitlybot':
                raise Http404()
            elif path == 'profile.ccpr':
                # legacy: should patch build to add odk profile
                # which wasn't made on build for a long time
                add_odk_profile_after_build(request.app)
                request.app.save()
                return download_file(request, domain, app_id, path)
            else:
                try:
                    resolve_path(path)
                except Resolver404:
                    # ok this was just a url that doesn't exist
                    # todo: log since it likely exposes a mobile bug
                    # logging was removed because such a mobile bug existed
                    # and was spamming our emails
                    pass
                else:
                    # this resource should exist but doesn't
                    logging.error(
                        'Expected build resource %s not found' % path,
                        extra={'request': request}
                    )
                    if not request.app.build_broken:
                        request.app.build_broken = True
                        request.app.build_broken_reason = 'incomplete-build'
                        try:
                            request.app.save()
                        except ResourceConflict:
                            # this really isn't a big deal:
                            # It'll get updated next time a resource is request'd;
                            # in fact the conflict is almost certainly from
                            # another thread doing this exact update
                            pass
                raise Http404()
        try:
            callback, callback_args, callback_kwargs = resolve_path(path)
        except Resolver404:
            raise Http404()

        return callback(request, domain, app_id, *callback_args, **callback_kwargs)


@safe_download
def download_profile(request, domain, app_id):
    """
    See ApplicationBase.create_profile

    """
    return HttpResponse(
        request.app.create_profile()
    )

@safe_download
def download_media_profile(request, domain, app_id):
    return HttpResponse(
        request.app.create_profile(with_media=True)
    )

def odk_install(request, domain, app_id, with_media=False):
    app = get_app(domain, app_id)
    qr_code_view = "odk_qr_code" if not with_media else "odk_media_qr_code"
    context = {
        "domain": domain,
        "app": app,
        "qr_code": reverse("corehq.apps.app_manager.views.%s" % qr_code_view, args=[domain, app_id]),
        "profile_url": app.odk_profile_display_url if not with_media else app.odk_media_profile_display_url,
    }
    return render(request, "app_manager/odk_install.html", context)

def odk_qr_code(request, domain, app_id):
    qr_code = get_app(domain, app_id).get_odk_qr_code()
    return HttpResponse(qr_code, mimetype="image/png")

def odk_media_qr_code(request, domain, app_id):
    qr_code = get_app(domain, app_id).get_odk_qr_code(with_media=True)
    return HttpResponse(qr_code, mimetype="image/png")

@safe_download
def download_odk_profile(request, domain, app_id):
    """
    See ApplicationBase.create_profile

    """
    return HttpResponse(
        request.app.create_profile(is_odk=True),
        mimetype="commcare/profile"
    )

@safe_download
def download_odk_media_profile(request, domain, app_id):
    return HttpResponse(
        request.app.create_profile(is_odk=True, with_media=True),
        mimetype="commcare/profile"
    )

@safe_download
def download_suite(request, domain, app_id):
    """
    See Application.create_suite

    """
    return HttpResponse(
        request.app.create_suite()
    )

@safe_download
def download_media_suite(request, domain, app_id):
    """
    See Application.create_media_suite

    """
    return HttpResponse(
        request.app.create_media_suite()
    )


@safe_download
def download_app_strings(request, domain, app_id, lang):
    """
    See Application.create_app_strings

    """
    return HttpResponse(
        request.app.create_app_strings(lang)
    )


@safe_download
def download_xform(request, domain, app_id, module_id, form_id):
    """
    See Application.fetch_xform

    """
    try:
        return HttpResponse(
            request.app.fetch_xform(module_id, form_id)
        )
    except (IndexError, ModuleNotFoundException):
        raise Http404()
    except AppManagerException:
        unique_form_id = request.app.get_module(module_id).get_form(form_id).unique_id
        response = validate_form_for_build(request, domain, app_id, unique_form_id, ajax=False)
        response.status_code = 404
        return response


@safe_download
def download_user_registration(request, domain, app_id):
    """See Application.fetch_xform"""
    return HttpResponse(
        request.app.get_user_registration().render_xform()
    )


@safe_download
def download_jad(request, domain, app_id):
    """
    See ApplicationBase.create_jadjar

    """
    app = request.app
    try:
        jad, _ = app.create_jadjar()
    except ResourceConflict:
        return download_jad(request, domain, app_id)
    try:
        response = HttpResponse(jad)
    except Exception:
        messages.error(request, BAD_BUILD_MESSAGE)
        return back_to_main(request, domain, app_id=app_id)
    set_file_download(response, "CommCare.jad")
    response["Content-Type"] = "text/vnd.sun.j2me.app-descriptor"
    response["Content-Length"] = len(jad)
    return response

@safe_download
def download_jar(request, domain, app_id):
    """
    See ApplicationBase.create_jadjar

    This is the only view that will actually be called
    in the process of downloading a complete CommCare.jar
    build (i.e. over the air to a phone).

    """
    response = HttpResponse(mimetype="application/java-archive")
    app = request.app
    _, jar = app.create_jadjar()
    set_file_download(response, 'CommCare.jar')
    response['Content-Length'] = len(jar)
    try:
        response.write(jar)
    except Exception:
        messages.error(request, BAD_BUILD_MESSAGE)
        return back_to_main(request, domain, app_id=app_id)
    return response

def download_test_jar(request):
    with open(os.path.join(os.path.dirname(__file__), 'static', 'app_manager', 'CommCare.jar')) as f:
        jar = f.read()

    response = HttpResponse(mimetype="application/java-archive")
    set_file_download(response, "CommCare.jar")
    response['Content-Length'] = len(jar)
    response.write(jar)
    return response

@safe_download
def download_raw_jar(request, domain, app_id):
    """
    See ApplicationBase.fetch_jar

    """
    response = HttpResponse(
        request.app.fetch_jar()
    )
    response['Content-Type'] = "application/java-archive"
    return response


@require_can_edit_apps
def formdefs(request, domain, app_id):
    langs = [json.loads(request.GET.get('lang', '"en"'))]
    format = request.GET.get('format', 'json')
    app = get_app(domain, app_id)

    def get_questions(form):
        xform = XForm(form.source)
        prefix = '/%s/' % xform.data_node.tag_name
        def remove_prefix(string):
            if string.startswith(prefix):
                return string[len(prefix):]
            else:
                raise Exception()
        def transform_question(q):
            return {
                'id': remove_prefix(q['value']),
                'type': q['tag'],
                'text': q['label'] if q['tag'] != 'hidden' else ''
            }
        return [transform_question(q) for q in xform.get_questions(langs)]
    formdefs = [{
        'name': "%s, %s" % (f['form'].get_module().name['en'], f['form'].name['en']) if f['type'] == 'module_form' else 'User Registration',
        'columns': ['id', 'type', 'text'],
        'rows': get_questions(f['form'])
    } for f in app.get_forms(bare=False)]

    if format == 'xlsx':
        f = StringIO()
        writer = Excel2007ExportWriter()
        writer.open([(sheet['name'], [FormattedRow(sheet['columns'])]) for sheet in formdefs], f)
        writer.write([(
            sheet['name'],
            [FormattedRow([cell for (_, cell) in sorted(row.items(), key=lambda item: sheet['columns'].index(item[0]))]) for row in sheet['rows']]
        ) for sheet in formdefs])
        writer.close()
        response = HttpResponse(f.getvalue(), mimetype=Format.from_format('xlsx').mimetype)
        set_file_download(response, 'formdefs.xlsx')
        return response
    else:
        return json_response(formdefs)

def _questions_for_form(request, form, langs):
    class FakeMessages(object):
        def __init__(self):
            self.messages = defaultdict(list)

        def add_message(self, type, message):
            self.messages[type].append(message)

        def error(self, request, message, *args, **kwargs):
            self.add_message('error', message)

        def warning(self, request, message, *args, **kwargs):
            self.add_message('warning', message)

    m = FakeMessages()

    _, context = get_form_view_context_and_template(request, form, langs, None, messages=m)
    xform_questions = context['xform_questions']
    return xform_questions, m.messages


class AppSummaryView(JSONResponseMixin, LoginAndDomainMixin, BasePageView, ApplicationViewMixin):
    urlname = 'app_summary'
    page_title = ugettext_noop("Summary")
    template_name = 'app_manager/summary.html'

    def dispatch(self, request, *args, **kwargs):
        request.preview_bootstrap3 = True
        return super(AppSummaryView, self).dispatch(request, *args, **kwargs)

    @property
    def main_context(self):
        context = super(AppSummaryView, self).main_context
        context.update({
            'domain': self.domain,
        })
        return context

    @property
    def page_context(self):
        if not self.app or self.app.doc_type == 'RemoteApp':
            raise Http404()

        form_name_map = {}
        for module in self.app.get_modules():
            for form in module.get_forms():
                form_name_map[form.unique_id] = {
                    'module_name': module.name,
                    'form_name': form.name
                }

        return {
            'VELLUM_TYPES': VELLUM_TYPES,
            'form_name_map': form_name_map,
            'langs': self.app.langs,
        }

    @property
    def parent_pages(self):
        return [
            {
                'title': _("Applications"),
                'url': reverse('view_app', args=[self.domain, self.app_id]),
            },
            {
                'title': self.app.name,
                'url': reverse('view_app', args=[self.domain, self.app_id]),
            }
        ]

    @property
    def page_url(self):
        return reverse(self.urlname, args=[self.domain, self.app_id])

    @allow_remote_invocation
    def get_case_data(self, in_data):
        return {
            'response': self.app.get_case_metadata().to_json(),
            'success': True,
        }

    @allow_remote_invocation
    def get_form_data(self, in_data):
        modules = []
        for module in self.app.get_modules():
            forms = []
            for form in module.get_forms():
                questions = form.get_questions(
                    self.app.langs,
                    include_triggers=True,
                    include_groups=True,
                    include_translations=True
                )
                forms.append({
                    'id': form.unique_id,
                    'name': form.name,
                    'questions': [FormQuestionResponse(q).to_json() for q in questions],
                })

            modules.append({
                'id': module.unique_id,
                'name': module.name,
                'forms': forms
            })
        return {
            'response': modules,
            'success': True,
        }


def get_default_translations_for_download(app):
    return app_strings.CHOICES[app.translation_strategy].get_default_translations('en')


def get_index_for_defaults(langs):
    try:
        return langs.index("en")
    except ValueError:
        return 0


def build_ui_translation_download_file(app):

    properties = tuple(["property"] + app.langs + ["platform"])
    temp = StringIO()
    headers = (("translations", properties),)

    row_dict = {}
    for i, lang in enumerate(app.langs):
        index = i + 1
        trans_dict = app.translations.get(lang, {})
        for prop, trans in trans_dict.iteritems():
            if prop not in row_dict:
                row_dict[prop] = [prop]
            num_to_fill = index - len(row_dict[prop])
            row_dict[prop].extend(["" for i in range(num_to_fill)] if num_to_fill > 0 else [])
            row_dict[prop].append(trans)

    rows = row_dict.values()
    all_prop_trans = get_default_translations_for_download(app)
    rows.extend([[t] for t in sorted(all_prop_trans.keys()) if t not in row_dict])

    def fillrow(row):
        num_to_fill = len(properties) - len(row)
        row.extend(["" for i in range(num_to_fill)] if num_to_fill > 0 else [])
        return row

    def add_default(row):
        row_index = get_index_for_defaults(app.langs) + 1
        if not row[row_index]:
            # If no custom translation exists, replace it.
            row[row_index] = all_prop_trans.get(row[0], "")
        return row

    def add_sources(row):
        platform_map = {
            "CommCareAndroid": "Android",
            "CommCareJava": "Java",
            "ODK": "Android",
            "JavaRosa": "Java",
        }
        source = system_text_sources.SOURCES.get(row[0], "")
        row[-1] = platform_map.get(source, "")
        return row

    rows = [add_sources(add_default(fillrow(row))) for row in rows]

    data = (("translations", tuple(rows)),)
    export_raw(headers, data, temp)
    return temp


@require_can_edit_apps
def download_bulk_ui_translations(request, domain, app_id):
    app = get_app(domain, app_id)
    temp = build_ui_translation_download_file(app)
    return export_response(temp, Format.XLS_2007, "translations")


def process_ui_translation_upload(app, trans_file):

    workbook = WorkbookJSONReader(trans_file)
    translations = workbook.get_worksheet(title='translations')

    default_trans = get_default_translations_for_download(app)
    lang_with_defaults = app.langs[get_index_for_defaults(app.langs)]
    trans_dict = defaultdict(dict)
    error_properties = []
    for row in translations:
        for lang in app.langs:
            if row.get(lang):
                all_parameters = re.findall("\$.*?}", row[lang])
                for param in all_parameters:
                    if not re.match("\$\{[0-9]+}", param):
                        error_properties.append(row["property"] + ' - ' + row[lang])
                if not (lang_with_defaults == lang
                        and row[lang] == default_trans.get(row["property"], "")):
                    trans_dict[lang].update({row["property"]: row[lang]})
    return trans_dict, error_properties


@no_conflict_require_POST
@require_can_edit_apps
@get_file("bulk_upload_file")
def upload_bulk_ui_translations(request, domain, app_id):
    success = False
    try:
        app = get_app(domain, app_id)
        trans_dict, error_properties = process_ui_translation_upload(
            app, request.file
        )
        if error_properties:
            message = _("We found problem with following translations:")
            message += "<br>"
            for prop in error_properties:
                message += "<li>%s</li>" % prop
            messages.error(request, message, extra_tags='html')
        else:
            app.translations = dict(trans_dict)
            app.save()
            success = True
    except Exception:
        notify_exception(request, 'Bulk Upload Translations Error')
        messages.error(request, _("Something went wrong! Update failed. We're looking into it"))

    if success:
        messages.success(request, _("UI Translations Updated!"))

    return HttpResponseRedirect(reverse('app_languages', args=[domain, app_id]))


@require_can_edit_apps
def download_bulk_app_translations(request, domain, app_id):
    app = get_app(domain, app_id)
    headers = expected_bulk_app_sheet_headers(app)
    rows = expected_bulk_app_sheet_rows(app)
    temp = StringIO()
    data = [(k, v) for k, v in rows.iteritems()]
    export_raw(headers, data, temp)
    return export_response(temp, Format.XLS_2007, "bulk_app_translations")


@no_conflict_require_POST
@require_can_edit_apps
@get_file("bulk_upload_file")
def upload_bulk_app_translations(request, domain, app_id):
    app = get_app(domain, app_id)
    msgs = process_bulk_app_translation_upload(app, request.file)
    app.save()
    for msg in msgs:
        # Add the messages to the request object.
        # msg[0] should be a function like django.contrib.messages.error .
        # mes[1] should be a string.
        msg[0](request, msg[1])
    return HttpResponseRedirect(
        reverse('app_languages', args=[domain, app_id])
    )

@require_deploy_apps
def update_build_comment(request, domain, app_id):
    build_id = request.POST.get('build_id')
    try:
        build = SavedAppBuild.get(build_id)
    except ResourceNotFound:
        raise Http404()
    build.build_comment = request.POST.get('comment')
    build.save()
    return json_response({'status': 'success'})


common_module_validations = [
    (lambda app: app.application_version == APP_V1,
     _('Please upgrade you app to > 2.0 in order to add a Careplan module'))
]


FN = 'fn'
VALIDATIONS = 'validations'
MODULE_TYPE_MAP = {
    'careplan': {
        FN: _new_careplan_module,
        VALIDATIONS: common_module_validations + [
            (lambda app: app.has_careplan_module,
             _('This application already has a Careplan module'))
        ]
    },
    'advanced': {
        FN: _new_advanced_module,
        VALIDATIONS: common_module_validations
    }
}<|MERGE_RESOLUTION|>--- conflicted
+++ resolved
@@ -1061,12 +1061,8 @@
         'copy_app_form': copy_app_form if copy_app_form is not None else CopyApplicationForm(app_id)
     })
 
-<<<<<<< HEAD
-    context['latest_commcare_version'] = get_commcare_versions()[-1]
+    context['latest_commcare_version'] = get_commcare_versions(request.user)[-1]
     context['usercase_enabled'] = Domain.get_by_name(domain).call_center_config.enabled
-=======
-    context['latest_commcare_version'] = get_commcare_versions(request.user)[-1]
->>>>>>> b134a6b3
 
     if app and app.doc_type == 'Application' and has_privilege(request, privileges.COMMCARE_LOGO_UPLOADER):
         uploader_slugs = ANDROID_LOGO_PROPERTY_MAPPING.keys()
