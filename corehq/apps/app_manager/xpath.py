--- conflicted
+++ resolved
@@ -7,15 +7,11 @@
     SCHEDULE_TERMINATED,
     SCHEDULE_MAX_DATE,
 )
-<<<<<<< HEAD
-from corehq.apps.app_manager.exceptions import LocationXpathValidationError, ScheduleError, CaseXPathValidationError
-=======
 from corehq.apps.app_manager.exceptions import (
     CaseXPathValidationError,
     LocationXpathValidationError,
     ScheduleError,
 )
->>>>>>> eb618d34
 from django.utils.translation import ugettext as _
 
 
@@ -411,12 +407,6 @@
 
     @property
     def is_unscheduled_visit(self):
-<<<<<<< HEAD
-        """count(visit[within_window]) = 0"""
-        return XPath(u"{} = 0".format(
-            XPath.count(self.fixture.visit().select_raw(self.within_window()))
-        ))
-=======
         """count(visit[within_window][@id != coalesce(last_visit_number_{form_id},0)]) = 0"""
         last_visit_id = XPath(u'@id != {}'.format(u"coalesce({}, {})".format(self.last_visit, 0)))
         count = XPath.count(
@@ -424,7 +414,6 @@
             select_raw(last_visit_id)
         )
         return XPath(u"{} = 0".format(count))
->>>>>>> eb618d34
 
     def filter_condition(self, phase_id):
         """returns the `relevant` condition on whether to show this form in the list"""
