# coding=utf-8
"""
Application terminology

For any given application, there are a number of different documents.

The primary application document is an instance of Application.  This
document id is what you'll see in the URL on most app manager pages. Primary
application documents should have `copy_of == None` and `is_released ==
False`. When an application is saved, the field `version` is incremented.

When a user makes a build of an application, a copy of the primary
application document is made. These documents are the "versions" you see on
the deploy page. Each build document will have a different id, and the
`copy_of` field will be set to the ID of the primary application document.
Additionally, some attachments such as `profile.xml` and `suite.xml` will be
created and saved to the build doc (see `create_all_files`).

When a build is starred, this is called "releasing" the build.  The parameter
`is_released` will be set to True on the build document.

You might also run in to remote applications and applications copied to be
published on the exchange, but those are quite infrequent.
"""
import calendar
from distutils.version import LooseVersion
from itertools import chain
import tempfile
import os
import logging
import hashlib
import random
import json
import types
import re
import datetime
import uuid
from collections import defaultdict, namedtuple
from functools import wraps
from copy import deepcopy
from mimetypes import guess_type
from urllib2 import urlopen
from urlparse import urljoin

from couchdbkit import MultipleResultsFound
import itertools
from lxml import etree
from django.core.cache import cache
from django.utils.translation import override, ugettext as _, ugettext
from couchdbkit.exceptions import BadValueError
from corehq.apps.app_manager.suite_xml.utils import get_select_chain
from corehq.apps.app_manager.suite_xml.generator import SuiteGenerator, MediaSuiteGenerator
from corehq.apps.app_manager.xpath_validator import validate_xpath
from dimagi.ext.couchdbkit import *
from django.conf import settings
from django.core.urlresolvers import reverse
from django.template.loader import render_to_string
from restkit.errors import ResourceError
from couchdbkit.resource import ResourceNotFound
from corehq import toggles, privileges
from corehq.blobs.mixin import BlobMixin
from corehq.const import USER_DATE_FORMAT, USER_TIME_FORMAT
from corehq.apps.app_manager.feature_support import CommCareFeatureSupportMixin
from corehq.util.quickcache import quickcache
from corehq.util.timezones.conversions import ServerTime
from dimagi.utils.couch import CriticalSection
from dimagi.utils.couch.bulk import get_docs
from django_prbac.exceptions import PermissionDenied
from corehq.apps.accounting.utils import domain_has_privilege

from corehq.apps.app_manager.commcare_settings import check_condition
from corehq.apps.app_manager.const import *
from corehq.apps.app_manager.xpath import (
    interpolate_xpath,
    LocationXpath,
)
from corehq.apps.builds import get_default_build_spec
from corehq.util.hash_compat import make_password
from dimagi.utils.couch.cache import cache_core
from dimagi.utils.couch.undo import DeleteRecord, DELETED_SUFFIX
from dimagi.utils.dates import DateSpan
from dimagi.utils.decorators.memoized import memoized
from dimagi.utils.make_uuid import random_hex
from dimagi.utils.web import get_url_base, parse_int
import commcare_translations
from corehq.util import bitly
from corehq.util import view_utils
from corehq.apps.appstore.models import SnapshotMixin
from corehq.apps.builds.models import BuildSpec, BuildRecord
from corehq.apps.hqmedia.models import HQMediaMixin
from corehq.apps.translations.models import TranslationMixin
from corehq.apps.users.models import CouchUser
from corehq.apps.users.util import cc_user_domain
from corehq.apps.domain.models import cached_property, Domain
from corehq.apps.app_manager import current_builds, app_strings, remote_app, \
    id_strings, commcare_settings
from corehq.apps.app_manager.suite_xml import xml_models as suite_models
from corehq.apps.app_manager.dbaccessors import (
    get_app,
    get_latest_build_doc,
    get_latest_released_app_doc,
    domain_has_apps,
)
from corehq.apps.app_manager.util import (
    split_path,
    save_xform,
    ParentCasePropertyBuilder,
    is_usercase_in_use,
    actions_use_usercase,
    update_unique_ids,
    app_callout_templates,
    use_app_aware_sync,
    xpath_references_case,
    xpath_references_user_case,
)
from corehq.apps.app_manager.xform import XForm, parse_xml as _parse_xml, \
    validate_xform
from corehq.apps.app_manager.templatetags.xforms_extras import trans
from .exceptions import (
    AppEditingError,
    BlankXFormError,
    ConflictingCaseTypeError,
    FormNotFoundException,
    IncompatibleFormTypeException,
    LocationXpathValidationError,
    ModuleNotFoundException,
    ModuleIdMissingException,
    RearrangeError,
    SuiteValidationError,
    VersioningError,
    XFormException,
    XFormIdNotUnique,
    XFormValidationError,
    ScheduleError,
    CaseXPathValidationError,
    UserCaseXPathValidationError,
)
from corehq.apps.reports.daterange import get_daterange_start_end_dates
from jsonpath_rw import jsonpath, parse

WORKFLOW_DEFAULT = 'default'  # go to the app main screen
WORKFLOW_ROOT = 'root'  # go to the module select screen
WORKFLOW_PARENT_MODULE = 'parent_module'  # go to the parent module's screen
WORKFLOW_MODULE = 'module'  # go to the current module's screen
WORKFLOW_PREVIOUS = 'previous_screen'  # go to the previous screen (prior to entering the form)
WORKFLOW_FORM = 'form'  # go straight to another form
ALL_WORKFLOWS = [
    WORKFLOW_DEFAULT,
    WORKFLOW_ROOT,
    WORKFLOW_PARENT_MODULE,
    WORKFLOW_MODULE,
    WORKFLOW_PREVIOUS,
    WORKFLOW_FORM,
]

DETAIL_TYPES = ['case_short', 'case_long', 'ref_short', 'ref_long']

FIELD_SEPARATOR = ':'

ATTACHMENT_REGEX = r'[^/]*\.xml'

ANDROID_LOGO_PROPERTY_MAPPING = {
    'hq_logo_android_home': 'brand-banner-home',
    'hq_logo_android_login': 'brand-banner-login',
}


def jsonpath_update(datum_context, value):
    field = datum_context.path.fields[0]
    parent = jsonpath.Parent().find(datum_context)[0]
    parent.value[field] = value

# store a list of references to form ID's so that
# when an app is copied we can update the references
# with the new values
form_id_references = []


def FormIdProperty(expression, **kwargs):
    """
    Create a StringProperty that references a form ID. This is necessary because
    form IDs change when apps are copied so we need to make sure we update
    any references to the them.
    :param expression:  jsonpath expression that can be used to find the field
    :param kwargs:      arguments to be passed to the underlying StringProperty
    """
    path_expression = parse(expression)
    assert isinstance(path_expression, jsonpath.Child), "only child path expressions are supported"
    field = path_expression.right
    assert len(field.fields) == 1, 'path expression can only reference a single field'

    form_id_references.append(path_expression)
    return StringProperty(**kwargs)


def _rename_key(dct, old, new):
    if old in dct:
        if new in dct and dct[new]:
            dct["%s_backup_%s" % (new, hex(random.getrandbits(32))[2:-1])] = dct[new]
        dct[new] = dct[old]
        del dct[old]


@memoized
def load_app_template(slug):
    path = os.path.join(os.path.dirname(__file__), 'static', 'app_manager', 'json', 'template_apps')
    with open(os.path.join(path, slug + '.json')) as f:
        return json.load(f)


@memoized
def load_case_reserved_words():
    with open(os.path.join(os.path.dirname(__file__), 'static', 'app_manager', 'json', 'case-reserved-words.json')) as f:
        return json.load(f)


@memoized
def load_form_template(filename):
    with open(os.path.join(os.path.dirname(__file__), 'data', filename)) as f:
        return f.read()


class IndexedSchema(DocumentSchema):
    """
    Abstract class.
    Meant for documents that appear in a list within another document
    and need to know their own position within that list.

    """

    def with_id(self, i, parent):
        self._i = i
        self._parent = parent
        return self

    @property
    def id(self):
        return self._i

    def __eq__(self, other):
        return other and (self.id == other.id) and (self._parent == other._parent)

    class Getter(object):

        def __init__(self, attr):
            self.attr = attr

        def __call__(self, instance):
            items = getattr(instance, self.attr)
            l = len(items)
            for i, item in enumerate(items):
                yield item.with_id(i % l, instance)

        def __get__(self, instance, owner):
            # thanks, http://metapython.blogspot.com/2010/11/python-instance-methods-how-are-they.html
            # this makes Getter('foo') act like a bound method
            return types.MethodType(self, instance, owner)


class FormActionCondition(DocumentSchema):
    """
    The condition under which to open/update/close a case/referral

    Either {'type': 'if', 'question': '/xpath/to/node', 'answer': 'value'}
    in which case the action takes place if question has answer answer,
    or {'type': 'always'} in which case the action always takes place.
    """
    type = StringProperty(choices=["if", "always", "never"], default="never")
    question = StringProperty()
    answer = StringProperty()
    operator = StringProperty(choices=['=', 'selected'], default='=')

    def is_active(self):
        return self.type in ('if', 'always')


class FormAction(DocumentSchema):
    """
    Corresponds to Case XML

    """
    condition = SchemaProperty(FormActionCondition)

    def is_active(self):
        return self.condition.is_active()

    @classmethod
    def get_action_paths(cls, action):
        if action.condition.type == 'if':
            yield action.condition.question

        for __, path in cls.get_action_properties(action):
            yield path

    @classmethod
    def get_action_properties(self, action):
        action_properties = action.properties()
        if 'name_path' in action_properties and action.name_path:
            yield 'name', action.name_path
        if 'case_name' in action_properties:
            yield 'name', action.case_name
        if 'external_id' in action_properties and action.external_id:
            yield 'external_id', action.external_id
        if 'update' in action_properties:
            for name, path in action.update.items():
                yield name, path
        if 'case_properties' in action_properties:
            for name, path in action.case_properties.items():
                yield name, path
        if 'preload' in action_properties:
            for path, name in action.preload.items():
                yield name, path


class UpdateCaseAction(FormAction):

    update = DictProperty()


class PreloadAction(FormAction):

    preload = DictProperty()

    def is_active(self):
        return bool(self.preload)


class UpdateReferralAction(FormAction):

    followup_date = StringProperty()

    def get_followup_date(self):
        if self.followup_date:
            return "if(date({followup_date}) >= date(today()), {followup_date}, date(today() + 2))".format(
                followup_date=self.followup_date,
            )
        return self.followup_date or "date(today() + 2)"


class OpenReferralAction(UpdateReferralAction):

    name_path = StringProperty()


class OpenCaseAction(FormAction):

    name_path = StringProperty()
    external_id = StringProperty()


class OpenSubCaseAction(FormAction):

    case_type = StringProperty()
    case_name = StringProperty()
    reference_id = StringProperty()
    case_properties = DictProperty()
    repeat_context = StringProperty()
    # relationship = "child" for index to a parent case (default)
    # relationship = "extension" for index to a host case
    relationship = StringProperty(choices=['child', 'extension'], default='child')

    close_condition = SchemaProperty(FormActionCondition)


class FormActions(DocumentSchema):

    open_case = SchemaProperty(OpenCaseAction)
    update_case = SchemaProperty(UpdateCaseAction)
    close_case = SchemaProperty(FormAction)
    open_referral = SchemaProperty(OpenReferralAction)
    update_referral = SchemaProperty(UpdateReferralAction)
    close_referral = SchemaProperty(FormAction)

    case_preload = SchemaProperty(PreloadAction)
    referral_preload = SchemaProperty(PreloadAction)
    load_from_form = SchemaProperty(PreloadAction)

    usercase_update = SchemaProperty(UpdateCaseAction)
    usercase_preload = SchemaProperty(PreloadAction)

    subcases = SchemaListProperty(OpenSubCaseAction)

    def all_property_names(self):
        names = set()
        names.update(self.update_case.update.keys())
        names.update(self.case_preload.preload.values())
        for subcase in self.subcases:
            names.update(subcase.case_properties.keys())
        return names


class CaseIndex(DocumentSchema):
    tag = StringProperty()
    reference_id = StringProperty(default='parent')
    relationship = StringProperty(choices=['child', 'extension'], default='child')


class AdvancedAction(IndexedSchema):
    case_type = StringProperty()
    case_tag = StringProperty()
    case_properties = DictProperty()
    # case_indices = NotImplemented

    close_condition = SchemaProperty(FormActionCondition)

    __eq__ = DocumentSchema.__eq__

    def get_paths(self):
        for path in self.case_properties.values():
            yield path

        if self.close_condition.type == 'if':
            yield self.close_condition.question

    def get_property_names(self):
        return set(self.case_properties.keys())

    @property
    def is_subcase(self):
        return bool(self.case_indices)

    @property
    def form_element_name(self):
        return "case_{}".format(self.case_tag)


class AutoSelectCase(DocumentSchema):
    """
    Configuration for auto-selecting a case.
    Attributes:
        value_source    Reference to the source of the value. For mode = fixture,
                        this represents the FixtureDataType ID. For mode = case
                        this represents the 'case_tag' for the case.
                        The modes 'user' and 'raw' don't require a value_source.
        value_key       The actual field that contains the case ID. Can be a case
                        index or a user data key or a fixture field name or the raw
                        xpath expression.

    """
    mode = StringProperty(choices=[AUTO_SELECT_USER,
                                   AUTO_SELECT_FIXTURE,
                                   AUTO_SELECT_CASE,
                                   AUTO_SELECT_USERCASE,
                                   AUTO_SELECT_RAW])
    value_source = StringProperty()
    value_key = StringProperty(required=True)


class LoadUpdateAction(AdvancedAction):
    """
    details_module:     Use the case list configuration from this module to show the cases.
    preload:            Value from the case to load into the form. Keys are question paths, values are case properties.
    auto_select:        Configuration for auto-selecting the case
    show_product_stock: If True list the product stock using the module's Product List configuration.
    product_program:    Only show products for this CommCare Supply program.
    """
    details_module = StringProperty()
    preload = DictProperty()
    auto_select = SchemaProperty(AutoSelectCase, default=None)
    show_product_stock = BooleanProperty(default=False)
    product_program = StringProperty()
    case_index = SchemaProperty(CaseIndex)

    @property
    def case_indices(self):
        # Allows us to ducktype AdvancedOpenCaseAction
        return [self.case_index] if self.case_index.tag else []

    @case_indices.setter
    def case_indices(self, value):
        if len(value) > 1:
            raise ValueError('A LoadUpdateAction cannot have more than one case index')
        if value:
            self.case_index = value[0]
        else:
            self.case_index = CaseIndex()

    @case_indices.deleter
    def case_indices(self):
        self.case_index = CaseIndex()

    def get_paths(self):
        for path in super(LoadUpdateAction, self).get_paths():
            yield path

        for path in self.preload.keys():
            yield path

    def get_property_names(self):
        names = super(LoadUpdateAction, self).get_property_names()
        names.update(self.preload.values())
        return names

    @property
    def case_session_var(self):
        return 'case_id_{0}'.format(self.case_tag)

    @classmethod
    def wrap(cls, data):
        if 'parent_tag' in data:
            if data['parent_tag']:
                data['case_index'] = {
                    'tag': data['parent_tag'],
                    'reference_id': data.get('parent_reference_id', 'parent'),
                    'relationship': data.get('relationship', 'child')
                }
            del data['parent_tag']
            data.pop('parent_reference_id', None)
            data.pop('relationship', None)
        return super(LoadUpdateAction, cls).wrap(data)


class AdvancedOpenCaseAction(AdvancedAction):
    name_path = StringProperty()
    repeat_context = StringProperty()
    case_indices = SchemaListProperty(CaseIndex)

    open_condition = SchemaProperty(FormActionCondition)

    def get_paths(self):
        for path in super(AdvancedOpenCaseAction, self).get_paths():
            yield path

        yield self.name_path

        if self.open_condition.type == 'if':
            yield self.open_condition.question

    @property
    def case_session_var(self):
        return 'case_id_new_{}_{}'.format(self.case_type, self.id)

    @classmethod
    def wrap(cls, data):
        if 'parent_tag' in data:
            if data['parent_tag']:
                index = {
                    'tag': data['parent_tag'],
                    'reference_id': data.get('parent_reference_id', 'parent'),
                    'relationship': data.get('relationship', 'child')
                }
                if hasattr(data.get('case_indices'), 'append'):
                    data['case_indices'].append(index)
                else:
                    data['case_indices'] = [index]
            del data['parent_tag']
            data.pop('parent_reference_id', None)
            data.pop('relationship', None)
        return super(AdvancedOpenCaseAction, cls).wrap(data)


class AdvancedFormActions(DocumentSchema):
    load_update_cases = SchemaListProperty(LoadUpdateAction)

    open_cases = SchemaListProperty(AdvancedOpenCaseAction)

    get_load_update_actions = IndexedSchema.Getter('load_update_cases')
    get_open_actions = IndexedSchema.Getter('open_cases')

    def get_all_actions(self):
        return itertools.chain(self.get_load_update_actions(), self.get_open_actions())

    def get_subcase_actions(self):
        return (a for a in self.get_all_actions() if a.case_indices)

    def get_open_subcase_actions(self, parent_case_type=None):
        for action in self.open_cases:
            if action.case_indices:
                if not parent_case_type:
                    yield action
                else:
                    if any(self.actions_meta_by_tag[case_index.tag]['action'].case_type == parent_case_type
                           for case_index in action.case_indices):
                        yield action

    def get_case_tags(self):
        for action in self.get_all_actions():
            yield action.case_tag

    def get_action_from_tag(self, tag):
        return self.actions_meta_by_tag.get(tag, {}).get('action', None)

    @property
    def actions_meta_by_tag(self):
        return self._action_meta()['by_tag']

    @property
    def actions_meta_by_parent_tag(self):
        return self._action_meta()['by_parent_tag']

    @property
    def auto_select_actions(self):
        return self._action_meta()['by_auto_select_mode']

    @memoized
    def _action_meta(self):
        meta = {
            'by_tag': {},
            'by_parent_tag': {},
            'by_auto_select_mode': {
                AUTO_SELECT_USER: [],
                AUTO_SELECT_CASE: [],
                AUTO_SELECT_FIXTURE: [],
                AUTO_SELECT_USERCASE: [],
                AUTO_SELECT_RAW: [],
            }
        }

        def add_actions(type, action_list):
            for action in action_list:
                meta['by_tag'][action.case_tag] = {
                    'type': type,
                    'action': action
                }
                for parent in action.case_indices:
                    meta['by_parent_tag'][parent.tag] = {
                        'type': type,
                        'action': action
                    }
                if type == 'load' and action.auto_select and action.auto_select.mode:
                    meta['by_auto_select_mode'][action.auto_select.mode].append(action)

        add_actions('load', self.get_load_update_actions())
        add_actions('open', self.get_open_actions())

        return meta


class FormSource(object):

    def __get__(self, form, form_cls):
        if not form:
            return self
        unique_id = form.get_unique_id()
        app = form.get_app()
        filename = "%s.xml" % unique_id

        # for backwards compatibility of really old apps
        try:
            old_contents = form['contents']
        except AttributeError:
            pass
        else:
            app.lazy_put_attachment(old_contents, filename)
            del form['contents']

        try:
            source = app.lazy_fetch_attachment(filename)
        except ResourceNotFound:
            source = ''

        return source

    def __set__(self, form, value):
        unique_id = form.get_unique_id()
        app = form.get_app()
        filename = "%s.xml" % unique_id
        app.lazy_put_attachment(value, filename)
        form.validation_cache = None
        try:
            form.xmlns = form.wrapped_xform().data_node.tag_xmlns
        except Exception:
            form.xmlns = None


class CachedStringProperty(object):

    def __init__(self, key):
        self.get_key = key

    def __get__(self, instance, owner):
        return self.get(self.get_key(instance))

    def __set__(self, instance, value):
        self.set(self.get_key(instance), value)

    @classmethod
    def get(cls, key):
        return cache.get(key)

    @classmethod
    def set(cls, key, value):
        cache.set(key, value, 7*24*60*60)  # cache for 7 days


class ScheduleVisit(IndexedSchema):
    """
    due:         Days after the anchor date that this visit is due
    starts:      Days before the due date that this visit is valid from
    expires:     Days after the due date that this visit is valid until (optional)

    repeats:     Whether this is a repeat visit (one per form allowed)
    increment:   Days after the last visit that the repeat visit occurs
    """
    due = IntegerProperty()
    starts = IntegerProperty()
    expires = IntegerProperty()
    repeats = BooleanProperty(default=False)
    increment = IntegerProperty()

    @property
    def id(self):
        """Visits are 1-based indexed"""
        _id = super(ScheduleVisit, self).id
        return _id + 1


class FormDatum(DocumentSchema):
    name = StringProperty()
    xpath = StringProperty()


class FormLink(DocumentSchema):
    """
    xpath:      xpath condition that must be true in order to open next form
    form_id:    id of next form to open
    """
    xpath = StringProperty()
    form_id = FormIdProperty('modules[*].forms[*].form_links[*].form_id')
    datums = SchemaListProperty(FormDatum)


class FormSchedule(DocumentSchema):
    """
    starts:                     Days after the anchor date that this schedule starts
    expires:                    Days after the anchor date that this schedule expires (optional)
    visits:		        List of visits in this schedule
    allow_unscheduled:          Allow unscheduled visits in this schedule
    transition_condition:       Condition under which we transition to the next phase
    termination_condition:      Condition under which we terminate the whole schedule
    """
    enabled = BooleanProperty(default=True)

    starts = IntegerProperty()
    expires = IntegerProperty()
    allow_unscheduled = BooleanProperty(default=False)
    visits = SchemaListProperty(ScheduleVisit)
    get_visits = IndexedSchema.Getter('visits')

    transition_condition = SchemaProperty(FormActionCondition)
    termination_condition = SchemaProperty(FormActionCondition)


class CommentMixin(DocumentSchema):
    """
    Documentation comment for app builders and maintainers
    """
    comment = StringProperty(default='')

    @property
    def short_comment(self):
        """
        Trim comment to 500 chars (about 100 words)
        """
        return self.comment if len(self.comment) <= 500 else self.comment[:497] + '...'


class FormBase(DocumentSchema):
    """
    Part of a Managed Application; configuration for a form.
    Translates to a second-level menu on the phone

    """
    form_type = None

    name = DictProperty(unicode)
    unique_id = StringProperty()
    show_count = BooleanProperty(default=False)
    xmlns = StringProperty()
    version = IntegerProperty()
    source = FormSource()
    validation_cache = CachedStringProperty(
        lambda self: "cache-%s-%s-validation" % (self.get_app().get_id, self.unique_id)
    )
    post_form_workflow = StringProperty(
        default=WORKFLOW_DEFAULT,
        choices=ALL_WORKFLOWS
    )
    auto_gps_capture = BooleanProperty(default=False)
    no_vellum = BooleanProperty(default=False)
    form_links = SchemaListProperty(FormLink)
    schedule_form_id = StringProperty()

    @classmethod
    def wrap(cls, data):
        data.pop('validation_cache', '')

        if cls is FormBase:
            doc_type = data['doc_type']
            if doc_type == 'Form':
                return Form.wrap(data)
            elif doc_type == 'AdvancedForm':
                return AdvancedForm.wrap(data)
            else:
                try:
                    return CareplanForm.wrap(data)
                except ValueError:
                    raise ValueError('Unexpected doc_type for Form', doc_type)
        else:
            return super(FormBase, cls).wrap(data)

    @classmethod
    def get_form(cls, form_unique_id, and_app=False):
        try:
            d = Application.get_db().view(
                'app_manager/xforms_index',
                key=form_unique_id
            ).one()
        except MultipleResultsFound as e:
            raise XFormIdNotUnique(
                "xform id '%s' not unique: %s" % (form_unique_id, e)
            )
        if d:
            d = d['value']
        else:
            raise ResourceNotFound()
        # unpack the dict into variables app_id, module_id, form_id
        app_id, unique_id = [d[key] for key in ('app_id', 'unique_id')]

        app = Application.get(app_id)
        form = app.get_form(unique_id)
        if and_app:
            return form, app
        else:
            return form

    def pre_delete_hook(self):
        raise NotImplementedError()

    def pre_move_hook(self, from_module, to_module):
        """ Called before a form is moved between modules or to a different position """
        raise NotImplementedError()

    def wrapped_xform(self):
        return XForm(self.source)

    def validate_form(self):
        vc = self.validation_cache
        if vc is None:
            # formtranslate requires all attributes to be valid xpaths, but
            # vellum namespaced attributes aren't
            form = self.wrapped_xform()
            form.strip_vellum_ns_attributes()
            try:
                validate_xform(etree.tostring(form.xml),
                               version=self.get_app().application_version)
            except XFormValidationError as e:
                validation_dict = {
                    "fatal_error": e.fatal_error,
                    "validation_problems": e.validation_problems,
                    "version": e.version,
                }
                vc = self.validation_cache = json.dumps(validation_dict)
            else:
                vc = self.validation_cache = ""
        if vc:
            try:
                raise XFormValidationError(**json.loads(vc))
            except ValueError:
                self.validation_cache = None
                return self.validate_form()
        return self

    def validate_for_build(self, validate_module=True):
        errors = []

        try:
            module = self.get_module()
        except AttributeError:
            module = None

        meta = {
            'form_type': self.form_type,
            'module': module.get_module_info() if module else {},
            'form': {"id": self.id if hasattr(self, 'id') else None, "name": self.name}
        }

        xml_valid = False
        if self.source == '':
            errors.append(dict(type="blank form", **meta))
        else:
            try:
                _parse_xml(self.source)
                xml_valid = True
            except XFormException as e:
                errors.append(dict(
                    type="invalid xml",
                    message=unicode(e) if self.source else '',
                    **meta
                ))
            except ValueError:
                logging.error("Failed: _parse_xml(string=%r)" % self.source)
                raise
            else:
                try:
                    self.validate_form()
                except XFormValidationError as e:
                    error = {'type': 'validation error', 'validation_message': unicode(e)}
                    error.update(meta)
                    errors.append(error)

        if self.post_form_workflow == WORKFLOW_FORM:
            if not self.form_links:
                errors.append(dict(type="no form links", **meta))
            for form_link in self.form_links:
                try:
                    self.get_app().get_form(form_link.form_id)
                except FormNotFoundException:
                    errors.append(dict(type='bad form link', **meta))

        # this isn't great but two of FormBase's subclasses have form_filter
        if hasattr(self, 'form_filter') and self.form_filter:
            is_valid, message = validate_xpath(self.form_filter, allow_case_hashtags=True)
            if not is_valid:
                error = {
                    'type': 'form filter has xpath error',
                    'xpath_error': message,
                }
                error.update(meta)
                errors.append(error)

        errors.extend(self.extended_build_validation(meta, xml_valid, validate_module))

        return errors

    def extended_build_validation(self, error_meta, xml_valid, validate_module=True):
        """
        Override to perform additional validation during build process.
        """
        return []

    def get_unique_id(self):
        """
        Return unique_id if it exists, otherwise initialize it

        Does _not_ force a save, so it's the caller's responsibility to save the app

        """
        if not self.unique_id:
            self.unique_id = random_hex()
        return self.unique_id

    def get_app(self):
        return self._app

    def get_version(self):
        return self.version if self.version else self.get_app().version

    def add_stuff_to_xform(self, xform, build_profile_id=None):
        app = self.get_app()
        langs = app.get_build_langs(build_profile_id)
        xform.exclude_languages(langs)
        xform.set_default_language(langs[0])
        xform.normalize_itext()
        xform.strip_vellum_ns_attributes()
        xform.set_version(self.get_version())

    def render_xform(self, build_profile_id=None):
        xform = XForm(self.source)
        self.add_stuff_to_xform(xform, build_profile_id)
        return xform.render()

    @quickcache(['self.source', 'langs', 'include_triggers', 'include_groups', 'include_translations'])
    def get_questions(self, langs, include_triggers=False,
                      include_groups=False, include_translations=False):
        return XForm(self.source).get_questions(
            langs=langs,
            include_triggers=include_triggers,
            include_groups=include_groups,
            include_translations=include_translations,
        )

    @memoized
    def get_case_property_name_formatter(self):
        """Get a function that formats case property names

        The returned function requires two arguments
        `(case_property_name, data_path)` and returns a string.
        """
        try:
            valid_paths = {question['value']: question['tag']
                           for question in self.get_questions(langs=[])}
        except XFormException as e:
            # punt on invalid xml (sorry, no rich attachments)
            valid_paths = {}

        def format_key(key, path):
            if valid_paths.get(path) == "upload":
                return u"{}{}".format(ATTACHMENT_PREFIX, key)
            return key
        return format_key

    def export_json(self, dump_json=True):
        source = self.to_json()
        del source['unique_id']
        return json.dumps(source) if dump_json else source

    def rename_lang(self, old_lang, new_lang):
        _rename_key(self.name, old_lang, new_lang)
        try:
            self.rename_xform_language(old_lang, new_lang)
        except XFormException:
            pass

    def rename_xform_language(self, old_code, new_code):
        source = XForm(self.source)
        if source.exists():
            source.rename_language(old_code, new_code)
            source = source.render()
            self.source = source

    def default_name(self):
        app = self.get_app()
        return trans(
            self.name,
            [app.default_language] + app.langs,
            include_lang=False
        )

    @property
    def full_path_name(self):
        return "%(app_name)s > %(module_name)s > %(form_name)s" % {
            'app_name': self.get_app().name,
            'module_name': self.get_module().default_name(),
            'form_name': self.default_name()
        }

    @property
    def has_fixtures(self):
        return 'src="jr://fixture/item-list:' in self.source

    def get_auto_gps_capture(self):
        app = self.get_app()
        if app.build_version and app.enable_auto_gps:
            return self.auto_gps_capture or app.auto_gps_capture
        else:
            return False

    def is_registration_form(self, case_type=None):
        """
        Should return True if this form passes the following tests:
         * does not require a case
         * registers a case of type 'case_type' if supplied
        """
        raise NotImplementedError()

    def uses_usercase(self):
        raise NotImplementedError()

    def update_app_case_meta(self, app_case_meta):
        pass

    @property
    @memoized
    def case_list_modules(self):
        case_list_modules = [
            mod for mod in self.get_app().get_modules() if mod.case_list_form.form_id == self.unique_id
        ]
        return case_list_modules

    @property
    def is_case_list_form(self):
        return bool(self.case_list_modules)


class IndexedFormBase(FormBase, IndexedSchema, CommentMixin):

    def get_app(self):
        return self._parent._parent

    def get_module(self):
        return self._parent

    def get_case_type(self):
        return self._parent.case_type

    def check_case_properties(self, all_names=None, subcase_names=None, case_tag=None):
        all_names = all_names or []
        subcase_names = subcase_names or []
        errors = []

        # reserved_words are hard-coded in three different places!
        # Here, case-config-ui-*.js, and module_view.html
        reserved_words = load_case_reserved_words()
        for key in all_names:
            try:
                validate_property(key)
            except ValueError:
                errors.append({'type': 'update_case word illegal', 'word': key, 'case_tag': case_tag})
            _, key = split_path(key)
            if key in reserved_words:
                errors.append({'type': 'update_case uses reserved word', 'word': key, 'case_tag': case_tag})

        # no parent properties for subcase
        for key in subcase_names:
            if not re.match(r'^[a-zA-Z][\w_-]*$', key):
                errors.append({'type': 'update_case word illegal', 'word': key, 'case_tag': case_tag})

        return errors

    def check_paths(self, paths):
        errors = []
        try:
            valid_paths = {question['value']: question['tag']
                           for question in self.get_questions(langs=[])}
        except XFormException as e:
            errors.append({'type': 'invalid xml', 'message': unicode(e)})
        else:
            no_multimedia = not self.get_app().enable_multimedia_case_property
            for path in set(paths):
                if path not in valid_paths:
                    errors.append({'type': 'path error', 'path': path})
                elif no_multimedia and valid_paths[path] == "upload":
                    errors.append({'type': 'multimedia case property not supported', 'path': path})

        return errors

    def add_property_save(self, app_case_meta, case_type, name,
                          questions, question_path, condition=None):
        if question_path in questions:
            app_case_meta.add_property_save(
                case_type,
                name,
                self.unique_id,
                questions[question_path],
                condition
            )
        else:
            app_case_meta.add_property_error(
                case_type,
                name,
                self.unique_id,
                "%s is not a valid question" % question_path
            )

    def add_property_load(self, app_case_meta, case_type, name,
                          questions, question_path):
        if question_path in questions:
            app_case_meta.add_property_load(
                case_type,
                name,
                self.unique_id,
                questions[question_path]
            )
        else:
            app_case_meta.add_property_error(
                case_type,
                name,
                self.unique_id,
                "%s is not a valid question" % question_path
            )


class JRResourceProperty(StringProperty):

    def validate(self, value, required=True):
        super(JRResourceProperty, self).validate(value, required)
        if value is not None and not value.startswith('jr://'):
            raise BadValueError("JR Resources must start with 'jr://")
        return value


class NavMenuItemMediaMixin(DocumentSchema):
    """
        Language-specific icon and audio.
        Properties are map of lang-code to filepath
    """
    media_image = SchemaDictProperty(JRResourceProperty)
    media_audio = SchemaDictProperty(JRResourceProperty)

    @classmethod
    def wrap(cls, data):
        # ToDo - Remove after migration
        for media_attr in ('media_image', 'media_audio'):
            old_media = data.get(media_attr, None)
            if old_media and isinstance(old_media, basestring):
                new_media = {'default': old_media}
                data[media_attr] = new_media

        return super(NavMenuItemMediaMixin, cls).wrap(data)

    def _get_media_by_language(self, media_attr, lang, strict=False):
        """
        Return media-path for given language if one exists, else 1st path in the
        sorted lang->media-path list

        *args:
            media_attr: one of 'media_image' or 'media_audio'
            lang: language code
        **kwargs:
            strict: whether to return None if media-path is not set for lang or
            to return first path in sorted lang->media-path list
        """
        assert media_attr in ('media_image', 'media_audio')

        media_dict = getattr(self, media_attr)
        if not media_dict:
            return None
        if media_dict.get(lang, ''):
            return media_dict[lang]
        if not strict:
            # if the queried lang key doesn't exist,
            # return the first in the sorted list
            for lang, item in sorted(media_dict.items()):
                return item

    @property
    def default_media_image(self):
        # For older apps that were migrated
        return self.icon_by_language('default')

    @property
    def default_media_audio(self):
        # For older apps that were migrated
        return self.audio_by_language('default')

    def icon_by_language(self, lang, strict=False):
        return self._get_media_by_language('media_image', lang, strict=strict)

    def audio_by_language(self, lang, strict=False):
        return self._get_media_by_language('media_audio', lang, strict=strict)

    def _set_media(self, media_attr, lang, media_path):
        """
            Caller's responsibility to save doc.
            Currently only called from the view which saves after all Edits
        """
        assert media_attr in ('media_image', 'media_audio')

        media_dict = getattr(self, media_attr) or {}
        media_dict[lang] = media_path or ''
        setattr(self, media_attr, media_dict)

    def set_icon(self, lang, icon_path):
        self._set_media('media_image', lang, icon_path)

    def set_audio(self, lang, audio_path):
        self._set_media('media_audio', lang, audio_path)

    def _all_media_paths(self, media_attr):
        assert media_attr in ('media_image', 'media_audio')
        media_dict = getattr(self, media_attr) or {}
        valid_media_paths = {media for media in media_dict.values() if media}
        return list(valid_media_paths)

    def all_image_paths(self):
        return self._all_media_paths('media_image')

    def all_audio_paths(self):
        return self._all_media_paths('media_audio')

    def icon_app_string(self, lang, for_default=False):
        """
        Return lang/app_strings.txt translation for given lang
        if a path exists for the lang

        **kwargs:
            for_default: whether app_string is for default/app_strings.txt
        """

        if not for_default and self.icon_by_language(lang, strict=True):
            return self.icon_by_language(lang, strict=True)

        if for_default:
            return self.icon_by_language(lang, strict=False)

    def audio_app_string(self, lang, for_default=False):
        """
            see note on self.icon_app_string
        """

        if not for_default and self.audio_by_language(lang, strict=True):
            return self.audio_by_language(lang, strict=True)

        if for_default:
            return self.audio_by_language(lang, strict=False)


class Form(IndexedFormBase, NavMenuItemMediaMixin):
    form_type = 'module_form'

    form_filter = StringProperty()
    requires = StringProperty(choices=["case", "referral", "none"], default="none")
    actions = SchemaProperty(FormActions)

    def add_stuff_to_xform(self, xform, build_profile_id=None):
        super(Form, self).add_stuff_to_xform(xform, build_profile_id)
        xform.add_case_and_meta(self)

    def all_other_forms_require_a_case(self):
        m = self.get_module()
        return all([form.requires == 'case' for form in m.get_forms() if form.id != self.id])

    def session_var_for_action(self, action):
        module_case_type = self.get_module().case_type
        if action == 'open_case':
            return 'case_id_new_{}_0'.format(module_case_type)
        if isinstance(action, OpenSubCaseAction):
            subcase_type = action.case_type
            subcase_index = self.actions.subcases.index(action)
            opens_case = 'open_case' in self.active_actions()
            if opens_case:
                subcase_index += 1
            return 'case_id_new_{}_{}'.format(subcase_type, subcase_index)

    def _get_active_actions(self, types):
        actions = {}
        for action_type in types:
            a = getattr(self.actions, action_type)
            if isinstance(a, list):
                if a:
                    actions[action_type] = a
            elif a.is_active():
                actions[action_type] = a
        return actions

    def active_actions(self):
        if self.get_app().application_version == APP_V1:
            action_types = (
                'open_case', 'update_case', 'close_case',
                'open_referral', 'update_referral', 'close_referral',
                'case_preload', 'referral_preload'
            )
        else:
            if self.requires == 'none':
                action_types = (
                    'open_case', 'update_case', 'close_case', 'subcases',
                    'usercase_update', 'usercase_preload',
                )
            elif self.requires == 'case':
                action_types = (
                    'update_case', 'close_case', 'case_preload', 'subcases',
                    'usercase_update', 'usercase_preload', 'load_from_form',
                )
            else:
                # this is left around for legacy migrated apps
                action_types = (
                    'open_case', 'update_case', 'close_case',
                    'case_preload', 'subcases',
                    'usercase_update', 'usercase_preload',
                )
        return self._get_active_actions(action_types)

    def active_non_preloader_actions(self):
        return self._get_active_actions((
            'open_case', 'update_case', 'close_case',
            'open_referral', 'update_referral', 'close_referral'))

    def check_actions(self):
        errors = []

        subcase_names = set()
        for subcase_action in self.actions.subcases:
            if not subcase_action.case_type:
                errors.append({'type': 'subcase has no case type'})

            subcase_names.update(subcase_action.case_properties)

        if self.requires == 'none' and self.actions.open_case.is_active() \
                and not self.actions.open_case.name_path:
            errors.append({'type': 'case_name required'})

        errors.extend(self.check_case_properties(
            all_names=self.actions.all_property_names(),
            subcase_names=subcase_names
        ))

        def generate_paths():
            for action in self.active_actions().values():
                if isinstance(action, list):
                    actions = action
                else:
                    actions = [action]
                for action in actions:
                    for path in FormAction.get_action_paths(action):
                        yield path

        errors.extend(self.check_paths(generate_paths()))

        return errors

    def requires_case(self):
        # all referrals also require cases
        return self.requires in ("case", "referral")

    def requires_case_type(self):
        return self.requires_case() or \
            bool(self.active_non_preloader_actions())

    def requires_referral(self):
        return self.requires == "referral"

    def uses_parent_case(self):
        """
        Returns True if any of the load/update properties references the
        parent case; False otherwise
        """
        return any([name.startswith('parent/')
            for name in self.actions.all_property_names()])

    def get_registration_actions(self, case_type):
        """
        :return: List of actions that create a case. Subcase actions are included
                 as long as they are not inside a repeat. If case_type is not None
                 only return actions that create a case of the specified type.
        """
        reg_actions = []
        if 'open_case' in self.active_actions() and (not case_type or self.get_module().case_type == case_type):
            reg_actions.append('open_case')

        subcase_actions = [action for action in self.actions.subcases if not action.repeat_context]
        if case_type:
            subcase_actions = [a for a in subcase_actions if a.case_type == case_type]

        reg_actions.extend(subcase_actions)
        return reg_actions

    def is_registration_form(self, case_type=None):
        reg_actions = self.get_registration_actions(case_type)
        return len(reg_actions) == 1

    def uses_usercase(self):
        return actions_use_usercase(self.active_actions())

    def extended_build_validation(self, error_meta, xml_valid, validate_module=True):
        errors = []
        if xml_valid:
            for error in self.check_actions():
                error.update(error_meta)
                errors.append(error)

        if validate_module:
            needs_case_type = False
            needs_case_detail = False
            needs_referral_detail = False

            if self.requires_case():
                needs_case_detail = True
                needs_case_type = True
            if self.requires_case_type():
                needs_case_type = True
            if self.requires_referral():
                needs_referral_detail = True

            errors.extend(self.get_module().get_case_errors(
                needs_case_type=needs_case_type,
                needs_case_detail=needs_case_detail,
                needs_referral_detail=needs_referral_detail,
            ))

        return errors

    def get_case_updates(self, case_type):
        # This method is used by both get_all_case_properties and
        # get_usercase_properties. In the case of usercase properties, use
        # the usercase_update action, and for normal cases, use the
        # update_case action
        if case_type == self.get_module().case_type or case_type == USERCASE_TYPE:
            format_key = self.get_case_property_name_formatter()
            action = self.actions.usercase_update if case_type == USERCASE_TYPE else self.actions.update_case
            return [format_key(*item) for item in action.update.items()]
        return []

    @memoized
    def get_subcase_types(self):
        '''
        Return a list of each case type for which this Form opens a new subcase.
        :return:
        '''
        return {subcase.case_type for subcase in self.actions.subcases if subcase.close_condition.type == "never"}

    @memoized
    def get_parent_types_and_contributed_properties(self, module_case_type, case_type):
        parent_types = set()
        case_properties = set()
        for subcase in self.actions.subcases:
            if subcase.case_type == case_type:
                case_properties.update(
                    subcase.case_properties.keys()
                )
                if case_type != module_case_type and (
                        self.actions.open_case.is_active() or
                        self.actions.update_case.is_active() or
                        self.actions.close_case.is_active()):
                    parent_types.add((module_case_type, subcase.reference_id or 'parent'))
        return parent_types, case_properties

    def update_app_case_meta(self, app_case_meta):
        from corehq.apps.reports.formdetails.readable import FormQuestionResponse
        questions = {
            q['value']: FormQuestionResponse(q)
            for q in self.get_questions(self.get_app().langs, include_triggers=True,
                include_groups=True, include_translations=True)
        }
        module_case_type = self.get_module().case_type
        type_meta = app_case_meta.get_type(module_case_type)
        for type_, action in self.active_actions().items():
            if type_ == 'open_case':
                type_meta.add_opener(self.unique_id, action.condition)
                self.add_property_save(
                    app_case_meta,
                    module_case_type,
                    'name',
                    questions,
                    action.name_path
                )
            if type_ == 'close_case':
                type_meta.add_closer(self.unique_id, action.condition)
            if type_ == 'update_case':
                for name, question_path in FormAction.get_action_properties(action):
                    self.add_property_save(
                        app_case_meta,
                        module_case_type,
                        name,
                        questions,
                        question_path
                    )
            if type_ == 'case_preload' or type_ == 'load_from_form':
                for name, question_path in FormAction.get_action_properties(action):
                    self.add_property_load(
                        app_case_meta,
                        module_case_type,
                        name,
                        questions,
                        question_path
                    )
            if type_ == 'subcases':
                for act in action:
                    if act.is_active():
                        sub_type_meta = app_case_meta.get_type(act.case_type)
                        sub_type_meta.add_opener(self.unique_id, act.condition)
                        if act.close_condition.is_active():
                            sub_type_meta.add_closer(self.unique_id, act.close_condition)
                        for name, question_path in FormAction.get_action_properties(act):
                            self.add_property_save(
                                app_case_meta,
                                act.case_type,
                                name,
                                questions,
                                question_path
                            )


class MappingItem(DocumentSchema):
    key = StringProperty()
    # lang => localized string
    value = DictProperty()

    @property
    def key_as_variable(self):
        """
        Return an xml variable name to represent this key.
        If the key has no spaces, return the key with "k" prepended.
        If the key does contain spaces, return a hash of the key with "h" prepended.
        The prepended characters prevent the variable name from starting with a
        numeral, which is illegal.
        """
        if " " not in self.key:
            return 'k{key}'.format(key=self.key)
        else:
            return 'h{hash}'.format(hash=hashlib.md5(self.key).hexdigest()[:8])


class GraphAnnotations(IndexedSchema):
    display_text = DictProperty()
    x = StringProperty()
    y = StringProperty()


class GraphSeries(DocumentSchema):
    config = DictProperty()
    locale_specific_config = DictProperty()
    data_path = StringProperty()
    x_function = StringProperty()
    y_function = StringProperty()
    radius_function = StringProperty()


class GraphConfiguration(DocumentSchema):
    config = DictProperty()
    locale_specific_config = DictProperty()
    annotations = SchemaListProperty(GraphAnnotations)
    graph_type = StringProperty()
    series = SchemaListProperty(GraphSeries)


class DetailTab(IndexedSchema):
    """
    Represents a tab in the case detail screen on the phone.
    Each tab is itself a detail, nested inside the app's "main" detail.
    """
    header = DictProperty()

    # The first index, of all fields in the parent detail, that belongs to this tab
    starting_index = IntegerProperty()

    # A tab may be associated with a nodeset, resulting in a detail that
    # iterates through sub-nodes of an entity rather than a single entity
    has_nodeset = BooleanProperty(default=False)
    nodeset = StringProperty()


class DetailColumn(IndexedSchema):
    """
    Represents a column in case selection screen on the phone. Ex:
        {
            'header': {'en': 'Sex', 'por': 'Sexo'},
            'model': 'case',
            'field': 'sex',
            'format': 'enum',
            'xpath': '.',
            'enum': [
                {'key': 'm', 'value': {'en': 'Male', 'por': 'Macho'},
                {'key': 'f', 'value': {'en': 'Female', 'por': 'Fêmea'},
            ],
        }

    """
    header = DictProperty()
    model = StringProperty()
    field = StringProperty()
    format = StringProperty()

    enum = SchemaListProperty(MappingItem)
    graph_configuration = SchemaProperty(GraphConfiguration)
    case_tile_field = StringProperty()

    late_flag = IntegerProperty(default=30)
    advanced = StringProperty(default="")
    calc_xpath = StringProperty(default=".")
    filter_xpath = StringProperty(default="")
    time_ago_interval = FloatProperty(default=365.25)

    @property
    def enum_dict(self):
        """for backwards compatibility with building 1.0 apps"""
        import warnings
        warnings.warn('You should not use enum_dict. Use enum instead',
                      DeprecationWarning)
        return dict((item.key, item.value) for item in self.enum)

    def rename_lang(self, old_lang, new_lang):
        for dct in [self.header] + [item.value for item in self.enum]:
            _rename_key(dct, old_lang, new_lang)

    @property
    def field_type(self):
        if FIELD_SEPARATOR in self.field:
            return self.field.split(FIELD_SEPARATOR, 1)[0]
        else:
            return 'property'  # equivalent to property:parent/case_property

    @property
    def field_property(self):
        if FIELD_SEPARATOR in self.field:
            return self.field.split(FIELD_SEPARATOR, 1)[1]
        else:
            return self.field

    class TimeAgoInterval(object):
        map = {
            'day': 1.0,
            'week': 7.0,
            'month': 30.4375,
            'year': 365.25
        }

        @classmethod
        def get_from_old_format(cls, format):
            if format == 'years-ago':
                return cls.map['year']
            elif format == 'months-ago':
                return cls.map['month']

    @classmethod
    def wrap(cls, data):
        if data.get('format') in ('months-ago', 'years-ago'):
            data['time_ago_interval'] = cls.TimeAgoInterval.get_from_old_format(data['format'])
            data['format'] = 'time-ago'

        # Lazy migration: enum used to be a dict, now is a list
        if isinstance(data.get('enum'), dict):
            data['enum'] = sorted({'key': key, 'value': value}
                                  for key, value in data['enum'].items())

        return super(DetailColumn, cls).wrap(data)


class SortElement(IndexedSchema):
    field = StringProperty()
    type = StringProperty()
    direction = StringProperty()


class SortOnlyDetailColumn(DetailColumn):
    """This is a mock type, not intended to be part of a document"""

    @property
    def _i(self):
        """
        assert that SortOnlyDetailColumn never has ._i or .id called
        since it should never be in an app document

        """
        raise NotImplementedError()


class CaseListLookupMixin(DocumentSchema):
    """
        Allows for the addition of Android Callouts to do lookups from the CaseList
        <lookup action="" image="" name="">
            <extra key="" value = "" />
            <response key ="" />
        </lookup>
    """
    lookup_enabled = BooleanProperty(default=False)
    lookup_action = StringProperty()
    lookup_name = StringProperty()
    lookup_image = JRResourceProperty(required=False)

    lookup_extras = SchemaListProperty()
    lookup_responses = SchemaListProperty()


class Detail(IndexedSchema, CaseListLookupMixin):
    """
    Full configuration for a case selection screen

    """
    display = StringProperty(choices=['short', 'long'])

    columns = SchemaListProperty(DetailColumn)
    get_columns = IndexedSchema.Getter('columns')

    tabs = SchemaListProperty(DetailTab)
    get_tabs = IndexedSchema.Getter('tabs')

    sort_elements = SchemaListProperty(SortElement)
    filter = StringProperty()

    # If True, a small tile will display the case name after selection.
    persist_case_context = BooleanProperty()

    # If True, use case tiles in the case list
    use_case_tiles = BooleanProperty()
    # If given, use this string for the case tile markup instead of the default temaplte
    custom_xml = StringProperty()

    persist_tile_on_forms = BooleanProperty()
    # If True, the in form tile can be pulled down to reveal all the case details.
    pull_down_tile = BooleanProperty()

    def get_tab_spans(self):
        '''
        Return the starting and ending indices into self.columns deliminating
        the columns that should be in each tab.
        :return:
        '''
        tabs = list(self.get_tabs())
        ret = []
        for tab in tabs:
            try:
                end = tabs[tab.id + 1].starting_index
            except IndexError:
                end = len(self.columns)
            ret.append((tab.starting_index, end))
        return ret

    @parse_int([1])
    def get_column(self, i):
        return self.columns[i].with_id(i % len(self.columns), self)

    def rename_lang(self, old_lang, new_lang):
        for column in self.columns:
            column.rename_lang(old_lang, new_lang)


class CaseList(IndexedSchema, NavMenuItemMediaMixin):

    label = DictProperty()
    show = BooleanProperty(default=False)

    def rename_lang(self, old_lang, new_lang):
        _rename_key(self.label, old_lang, new_lang)


class CaseSearchProperty(DocumentSchema):
    """
    Case properties available to search on.
    """
    name = StringProperty()
    label = DictProperty()


class CaseSearch(DocumentSchema):
    """
    Properties and search command label
    """
    command_label = DictProperty(default={'en': 'Search All Cases'})
    properties = SchemaListProperty(CaseSearchProperty)


class ParentSelect(DocumentSchema):

    active = BooleanProperty(default=False)
    relationship = StringProperty(default='parent')
    module_id = StringProperty()


class FixtureSelect(DocumentSchema):
    """
    Configuration for creating a details screen from a fixture which can be used to pre-filter
    cases prior to displaying the case list.

    fixture_type:       FixtureDataType.tag
    display_column:     name of the column to display in the list
    localize:           boolean if display_column actually contains the key for the localized string
    variable_column:    name of the column whose value should be saved when the user selects an item
    xpath:              xpath expression to use as the case filter
    """
    active = BooleanProperty(default=False)
    fixture_type = StringProperty()
    display_column = StringProperty()
    localize = BooleanProperty(default=False)
    variable_column = StringProperty()
    xpath = StringProperty(default='')


class DetailPair(DocumentSchema):
    short = SchemaProperty(Detail)
    long = SchemaProperty(Detail)

    @classmethod
    def wrap(cls, data):
        self = super(DetailPair, cls).wrap(data)
        self.short.display = 'short'
        self.long.display = 'long'
        return self


class CaseListForm(NavMenuItemMediaMixin):
    form_id = FormIdProperty('modules[*].case_list_form.form_id')
    label = DictProperty()

    def rename_lang(self, old_lang, new_lang):
        _rename_key(self.label, old_lang, new_lang)


class ModuleBase(IndexedSchema, NavMenuItemMediaMixin, CommentMixin):
    name = DictProperty(unicode)
    unique_id = StringProperty()
    case_type = StringProperty()
    case_list_form = SchemaProperty(CaseListForm)
    module_filter = StringProperty()
    root_module_id = StringProperty()
    fixture_select = SchemaProperty(FixtureSelect)
    auto_select_case = BooleanProperty(default=False)

    @classmethod
    def wrap(cls, data):
        if cls is ModuleBase:
            doc_type = data['doc_type']
            if doc_type == 'Module':
                return Module.wrap(data)
            elif doc_type == 'CareplanModule':
                return CareplanModule.wrap(data)
            elif doc_type == 'AdvancedModule':
                return AdvancedModule.wrap(data)
            elif doc_type == 'ReportModule':
                return ReportModule.wrap(data)
            elif doc_type == 'ShadowModule':
                return ShadowModule.wrap(data)
            else:
                raise ValueError('Unexpected doc_type for Module', doc_type)
        else:
            return super(ModuleBase, cls).wrap(data)

    def get_or_create_unique_id(self):
        """
        It is the caller's responsibility to save the Application
        after calling this function.

        WARNING: If called on the same doc in different requests without saving,
        this function will return a different uuid each time,
        likely causing unexpected behavior

        """
        if not self.unique_id:
            self.unique_id = random_hex()
        return self.unique_id

    get_forms = IndexedSchema.Getter('forms')

    get_suite_forms = IndexedSchema.Getter('forms')

    @parse_int([1])
    def get_form(self, i):

        try:
            return self.forms[i].with_id(i % len(self.forms), self)
        except IndexError:
            raise FormNotFoundException()

    def get_child_modules(self):
        return [
            module for module in self.get_app().get_modules()
            if module.unique_id != self.unique_id and getattr(module, 'root_module_id', None) == self.unique_id
        ]

    @property
    def root_module(self):
        if self.root_module_id:
            return self._parent.get_module_by_unique_id(self.root_module_id)

    def requires_case_details(self):
        return False

    def get_case_types(self):
        return set([self.case_type])

    def get_module_info(self):
        return {
            'id': self.id,
            'name': self.name,
        }

    def get_app(self):
        return self._parent

    def default_name(self):
        app = self.get_app()
        return trans(
            self.name,
            [app.default_language] + app.langs,
            include_lang=False
        )

    def rename_lang(self, old_lang, new_lang):
        _rename_key(self.name, old_lang, new_lang)
        for form in self.get_forms():
            form.rename_lang(old_lang, new_lang)
        for _, detail, _ in self.get_details():
            detail.rename_lang(old_lang, new_lang)

    def validate_detail_columns(self, columns):
        from corehq.apps.app_manager.suite_xml.const import FIELD_TYPE_LOCATION
        from corehq.apps.locations.util import parent_child
        hierarchy = None
        for column in columns:
            if column.format in ('enum', 'enum-image'):
                for item in column.enum:
                    key = item.key
                    # key cannot contain certain characters because it is used
                    # to generate an xpath variable name within suite.xml
                    # (names with spaces will be hashed to form the xpath
                    # variable name)
                    if not re.match('^([\w_ -]*)$', key):
                        yield {
                            'type': 'invalid id key',
                            'key': key,
                            'module': self.get_module_info(),
                        }
            elif column.field_type == FIELD_TYPE_LOCATION:
                hierarchy = hierarchy or parent_child(self.get_app().domain)
                try:
                    LocationXpath('').validate(column.field_property, hierarchy)
                except LocationXpathValidationError, e:
                    yield {
                        'type': 'invalid location xpath',
                        'details': unicode(e),
                        'module': self.get_module_info(),
                        'column': column,
                    }

    def get_form_by_unique_id(self, unique_id):
        for form in self.get_forms():
            if form.get_unique_id() == unique_id:
                return form

    def validate_for_build(self):
        errors = []
        if self.requires_case_details():
            errors.extend(self.get_case_errors(
                needs_case_type=True,
                needs_case_detail=True
            ))
        if self.case_list_form.form_id:
            try:
                form = self.get_app().get_form(self.case_list_form.form_id)
            except FormNotFoundException:
                errors.append({
                    'type': 'case list form missing',
                    'module': self.get_module_info()
                })
            else:
                if not form.is_registration_form(self.case_type):
                    errors.append({
                        'type': 'case list form not registration',
                        'module': self.get_module_info(),
                        'form': form,
                    })
        if self.module_filter:
            is_valid, message = validate_xpath(self.module_filter)
            if not is_valid:
                errors.append({
                    'type': 'module filter has xpath error',
                    'xpath_error': message,
                    'module': self.get_module_info(),
                })

        return errors

    @memoized
    def get_subcase_types(self):
        '''
        Return a set of each case type for which this module has a form that
        opens a new subcase of that type.
        '''
        subcase_types = set()
        for form in self.get_forms():
            if hasattr(form, 'get_subcase_types'):
                subcase_types.update(form.get_subcase_types())
        return subcase_types

    def get_custom_entries(self):
        """
        By default, suite entries are configured by forms, but you can also provide custom
        entries by overriding this function.

        See ReportModule for an example
        """
        return []

    def uses_media(self):
        """
        Whether the module uses media. If this returns false then media will not be generated
        for the module.
        """
        return True

    def uses_usercase(self):
        return False


class ModuleDetailsMixin():

    @classmethod
    def wrap_details(cls, data):
        if 'details' in data:
            try:
                case_short, case_long, ref_short, ref_long = data['details']
            except ValueError:
                # "need more than 0 values to unpack"
                pass
            else:
                data['case_details'] = {
                    'short': case_short,
                    'long': case_long,
                }
                data['ref_details'] = {
                    'short': ref_short,
                    'long': ref_long,
                }
            finally:
                del data['details']
        return data

    @property
    def case_list_filter(self):
        try:
            return self.case_details.short.filter
        except AttributeError:
            return None

    @property
    def detail_sort_elements(self):
        try:
            return self.case_details.short.sort_elements
        except Exception:
            return []

    def rename_lang(self, old_lang, new_lang):
        super(Module, self).rename_lang(old_lang, new_lang)
        for case_list in (self.case_list, self.referral_list):
            case_list.rename_lang(old_lang, new_lang)

    def export_json(self, dump_json=True, keep_unique_id=False):
        source = self.to_json()
        if not keep_unique_id:
            for form in source['forms']:
                del form['unique_id']
        return json.dumps(source) if dump_json else source

    def get_details(self):
        return (
            ('case_short', self.case_details.short, True),
            ('case_long', self.case_details.long, True),
            ('ref_short', self.ref_details.short, False),
            ('ref_long', self.ref_details.long, False),
        )

    def validate_details_for_build(self):
        errors = []
        for sort_element in self.detail_sort_elements:
            try:
                validate_detail_screen_field(sort_element.field)
            except ValueError:
                errors.append({
                    'type': 'invalid sort field',
                    'field': sort_element.field,
                    'module': self.get_module_info(),
                })
        if self.case_list_filter:
            try:
                case_list_filter = interpolate_xpath(self.case_list_filter)
                etree.XPath(case_list_filter)
            except (etree.XPathSyntaxError, CaseXPathValidationError):
                errors.append({
                    'type': 'invalid filter xpath',
                    'module': self.get_module_info(),
                    'filter': self.case_list_filter,
                })
        for detail in [self.case_details.short, self.case_details.long]:
            if detail.use_case_tiles:
                if not detail.display == "short":
                    errors.append({
                        'type': "invalid tile configuration",
                        'module': self.get_module_info(),
                        'reason': _('Case tiles may only be used for the case list (not the case details).')
                    })
                col_by_tile_field = {c.case_tile_field: c for c in detail.columns}
                for field in ["header", "top_left", "sex", "bottom_left", "date"]:
                    if field not in col_by_tile_field:
                        errors.append({
                            'type': "invalid tile configuration",
                            'module': self.get_module_info(),
                            'reason': _('A case property must be assigned to the "{}" tile field.'.format(field))
                        })
        return errors

    def get_case_errors(self, needs_case_type, needs_case_detail, needs_referral_detail=False):
        module_info = self.get_module_info()

        if needs_case_type and not self.case_type:
            yield {
                'type': 'no case type',
                'module': module_info,
            }

        if needs_case_detail:
            if not self.case_details.short.columns:
                yield {
                    'type': 'no case detail',
                    'module': module_info,
                }
            columns = self.case_details.short.columns + self.case_details.long.columns
            errors = self.validate_detail_columns(columns)
            for error in errors:
                yield error

        if needs_referral_detail and not self.ref_details.short.columns:
            yield {
                'type': 'no ref detail',
                'module': module_info,
            }


class Module(ModuleBase, ModuleDetailsMixin):
    """
    A group of related forms, and configuration that applies to them all.
    Translates to a top-level menu on the phone.

    """
    module_type = 'basic'
    case_label = DictProperty()
    referral_label = DictProperty()
    forms = SchemaListProperty(Form)
    case_details = SchemaProperty(DetailPair)
    ref_details = SchemaProperty(DetailPair)
    put_in_root = BooleanProperty(default=False)
    case_list = SchemaProperty(CaseList)
    referral_list = SchemaProperty(CaseList)
    task_list = SchemaProperty(CaseList)
    parent_select = SchemaProperty(ParentSelect)
    search_config = SchemaProperty(CaseSearch)

    @classmethod
    def wrap(cls, data):
        data = cls.wrap_details(data)
        return super(Module, cls).wrap(data)

    @classmethod
    def new_module(cls, name, lang):
        detail = Detail(
            columns=[DetailColumn(
                format='plain',
                header={(lang or 'en'): ugettext("Name")},
                field='name',
                model='case',
            )]
        )
        module = Module(
            name={(lang or 'en'): name or ugettext("Untitled Module")},
            forms=[],
            case_type='',
            case_details=DetailPair(
                short=Detail(detail.to_json()),
                long=Detail(detail.to_json()),
            ),
            case_label={(lang or 'en'): 'Cases'},
        )
        module.get_or_create_unique_id()
        return module

    def new_form(self, name, lang, attachment=''):
        form = Form(
            name={lang if lang else "en": name if name else _("Untitled Form")},
        )
        self.forms.append(form)
        form = self.get_form(-1)
        form.source = attachment
        return form

    def add_insert_form(self, from_module, form, index=None, with_source=False):
        if isinstance(form, Form):
            new_form = form
        elif isinstance(form, AdvancedForm) and not form.actions.get_all_actions():
            new_form = Form(
                name=form.name,
                form_filter=form.form_filter,
                media_image=form.media_image,
                media_audio=form.media_audio
            )
            new_form._parent = self
            form._parent = self
            if with_source:
                new_form.source = form.source
        else:
            raise IncompatibleFormTypeException()

        if index is not None:
            self.forms.insert(index, new_form)
        else:
            self.forms.append(new_form)
        return self.get_form(index or -1)

    def validate_for_build(self):
        errors = super(Module, self).validate_for_build() + self.validate_details_for_build()
        if not self.forms and not self.case_list.show:
            errors.append({
                'type': 'no forms or case list',
                'module': self.get_module_info(),
            })
        return errors

    def requires(self):
        r = set(["none"])
        for form in self.get_forms():
            r.add(form.requires)
        if self.case_list.show:
            r.add('case')
        if self.referral_list.show:
            r.add('referral')
        for val in ("referral", "case", "none"):
            if val in r:
                return val

    def requires_case_details(self):
        ret = False
        if self.case_list.show:
            return True
        for form in self.get_forms():
            if form.requires_case():
                ret = True
                break
        return ret

    @memoized
    def all_forms_require_a_case(self):
        return all([form.requires == 'case' for form in self.get_forms()])

    def uses_usercase(self):
        """Return True if this module has any forms that use the usercase.
        """
        return any(form.uses_usercase() for form in self.get_forms())


class AdvancedForm(IndexedFormBase, NavMenuItemMediaMixin):
    form_type = 'advanced_form'
    form_filter = StringProperty()
    actions = SchemaProperty(AdvancedFormActions)
    schedule = SchemaProperty(FormSchedule, default=None)

    @classmethod
    def wrap(cls, data):
        # lazy migration to swap keys with values in action preload dict.
        # http://manage.dimagi.com/default.asp?162213
        load_actions = data.get('actions', {}).get('load_update_cases', [])
        for action in load_actions:
            preload = action['preload']
            if preload and preload.values()[0].startswith('/'):
                action['preload'] = {v: k for k, v in preload.items()}

        return super(AdvancedForm, cls).wrap(data)

    def pre_delete_hook(self):
        try:
            self.disable_schedule()
        except (ScheduleError, TypeError, AttributeError) as e:
            logging.error("There was a {error} while running the pre_delete_hook on {form_id}. "
                          "There is probably nothing to worry about, but you could check to make sure "
                          "that there are no issues with this form.".format(error=e, form_id=self.unique_id))
            pass

    def pre_move_hook(self, from_module, to_module):
        if from_module != to_module:
            try:
                self.disable_schedule()
            except (ScheduleError, TypeError, AttributeError) as e:
                logging.error("There was a {error} while running the pre_move_hook on {form_id}. "
                              "There is probably nothing to worry about, but you could check to make sure "
                              "that there are no issues with this module.".format(error=e, form_id=self.unique_id))
                pass

    def add_stuff_to_xform(self, xform, build_profile_id=None):
        super(AdvancedForm, self).add_stuff_to_xform(xform)
        xform.add_case_and_meta_advanced(self)

    def requires_case(self):
        """Form requires a case that must be selected by the user (excludes autoloaded cases)
        """
        return any(not action.auto_select for action in self.actions.load_update_cases)

    @property
    def requires(self):
        return 'case' if self.requires_case() else 'none'

    def is_registration_form(self, case_type=None):
        """
        Defined as form that opens a single case. If the case is a sub-case then
        the form is only allowed to load parent cases (and any auto-selected cases).
        """
        reg_actions = self.get_registration_actions(case_type)
        if len(reg_actions) != 1:
            return False

        load_actions = [action for action in self.actions.load_update_cases if not action.auto_select]
        if not load_actions:
            return True

        reg_action = reg_actions[0]
        if not reg_action.case_indices:
            return False

        actions_by_tag = deepcopy(self.actions.actions_meta_by_tag)
        actions_by_tag.pop(reg_action.case_tag)

        def check_parents(tag):
            """Recursively check parent actions to ensure that all actions for this form are
            either parents of the registration action or else auto-select actions.
            """
            if not tag:
                return not actions_by_tag or all(
                    getattr(a['action'], 'auto_select', False) for a in actions_by_tag.values()
                )

            try:
                parent = actions_by_tag.pop(tag)
            except KeyError:
                return False

            return all(check_parents(p.tag) for p in parent['action'].case_indices)

        return all(check_parents(parent.tag) for parent in reg_action.case_indices)

    def get_registration_actions(self, case_type=None):
        """
        :return: List of actions that create a case. Subcase actions are included
                 as long as they are not inside a repeat. If case_type is not None
                 only return actions that create a case of the specified type.
        """
        registration_actions = [
            action for action in self.actions.get_open_actions()
            if not action.is_subcase or not action.repeat_context
        ]
        if case_type:
            registration_actions = [a for a in registration_actions if a.case_type == case_type]

        return registration_actions

    def uses_case_type(self, case_type, invert_match=False):
        def match(ct):
            matches = ct == case_type
            return not matches if invert_match else matches

        return any(action for action in self.actions.load_update_cases if match(action.case_type))

    def uses_usercase(self):
        return self.uses_case_type(USERCASE_TYPE)

    def all_other_forms_require_a_case(self):
        m = self.get_module()
        return all([form.requires == 'case' for form in m.get_forms() if form.id != self.id])

    def get_module(self):
        return self._parent

    def get_phase(self):
        module = self.get_module()

        return next((phase for phase in module.get_schedule_phases()
                     for form in phase.get_forms()
                     if form.unique_id == self.unique_id),
                    None)

    def disable_schedule(self):
        self.schedule.enabled = False
        phase = self.get_phase()
        if phase:
            phase.remove_form(self)

    def check_actions(self):
        errors = []

        for action in self.actions.get_subcase_actions():
            case_tags = self.actions.get_case_tags()
            for case_index in action.case_indices:
                if case_index.tag not in case_tags:
                    errors.append({'type': 'missing parent tag', 'case_tag': case_index.tag})

            if isinstance(action, AdvancedOpenCaseAction):
                if not action.name_path:
                    errors.append({'type': 'case_name required', 'case_tag': action.case_tag})

                for case_index in action.case_indices:
                    meta = self.actions.actions_meta_by_tag.get(case_index.tag)
                    if meta and meta['type'] == 'open' and meta['action'].repeat_context:
                        if (
                            not action.repeat_context or
                            not action.repeat_context.startswith(meta['action'].repeat_context)
                        ):
                            errors.append({'type': 'subcase repeat context',
                                           'case_tag': action.case_tag,
                                           'parent_tag': case_index.tag})

            errors.extend(self.check_case_properties(
                subcase_names=action.get_property_names(),
                case_tag=action.case_tag
            ))

        for action in self.actions.get_all_actions():
            if not action.case_type and (not isinstance(action, LoadUpdateAction) or not action.auto_select):
                errors.append({'type': "no case type in action", 'case_tag': action.case_tag})

            if isinstance(action, LoadUpdateAction) and action.auto_select:
                mode = action.auto_select.mode
                if not action.auto_select.value_key:
                    key_names = {
                        AUTO_SELECT_CASE: _('Case property'),
                        AUTO_SELECT_FIXTURE: _('Lookup Table field'),
                        AUTO_SELECT_USER: _('custom user property'),
                        AUTO_SELECT_RAW: _('custom XPath expression'),
                    }
                    if mode in key_names:
                        errors.append({'type': 'auto select key', 'key_name': key_names[mode]})

                if not action.auto_select.value_source:
                    source_names = {
                        AUTO_SELECT_CASE: _('Case tag'),
                        AUTO_SELECT_FIXTURE: _('Lookup Table tag'),
                    }
                    if mode in source_names:
                        errors.append({'type': 'auto select source', 'source_name': source_names[mode]})
                elif mode == AUTO_SELECT_CASE:
                    case_tag = action.auto_select.value_source
                    if not self.actions.get_action_from_tag(case_tag):
                        errors.append({'type': 'auto select case ref', 'case_tag': action.case_tag})

            errors.extend(self.check_case_properties(
                all_names=action.get_property_names(),
                case_tag=action.case_tag
            ))

        form_filter_references_case = (
            xpath_references_case(self.form_filter) or
            xpath_references_user_case(self.form_filter)
        )

        if form_filter_references_case:
            if not any(action for action in self.actions.load_update_cases if not action.auto_select):
                errors.append({'type': "filtering without case"})

        def generate_paths():
            for action in self.actions.get_all_actions():
                for path in action.get_paths():
                    yield path

        errors.extend(self.check_paths(generate_paths()))

        return errors

    def extended_build_validation(self, error_meta, xml_valid, validate_module=True):
        errors = []
        if xml_valid:
            for error in self.check_actions():
                error.update(error_meta)
                errors.append(error)

        module = self.get_module()
        if validate_module:
            errors.extend(module.get_case_errors(
                needs_case_type=False,
                needs_case_detail=module.requires_case_details(),
                needs_referral_detail=False,
            ))

        return errors

    def get_case_updates(self, case_type):
        updates = set()
        format_key = self.get_case_property_name_formatter()
        for action in self.actions.get_all_actions():
            if action.case_type == case_type:
                updates.update(format_key(*item)
                               for item in action.case_properties.iteritems())
        return updates

    @memoized
    def get_parent_types_and_contributed_properties(self, module_case_type, case_type):
        parent_types = set()
        case_properties = set()
        for subcase in self.actions.get_subcase_actions():
            if subcase.case_type == case_type:
                case_properties.update(
                    subcase.case_properties.keys()
                )
                for case_index in subcase.case_indices:
                    parent = self.actions.get_action_from_tag(case_index.tag)
                    if parent:
                        parent_types.add((parent.case_type, case_index.reference_id or 'parent'))

        return parent_types, case_properties

    def update_app_case_meta(self, app_case_meta):
        from corehq.apps.reports.formdetails.readable import FormQuestionResponse
        questions = {
            q['value']: FormQuestionResponse(q)
            for q in self.get_questions(self.get_app().langs, include_translations=True)
        }
        for action in self.actions.load_update_cases:
            for name, question_path in action.case_properties.items():
                self.add_property_save(
                    app_case_meta,
                    action.case_type,
                    name,
                    questions,
                    question_path
                )
            for question_path, name in action.preload.items():
                self.add_property_load(
                    app_case_meta,
                    action.case_type,
                    name,
                    questions,
                    question_path
                )
            if action.close_condition.is_active():
                meta = app_case_meta.get_type(action.case_type)
                meta.add_closer(self.unique_id, action.close_condition)

        for action in self.actions.open_cases:
            self.add_property_save(
                app_case_meta,
                action.case_type,
                'name',
                questions,
                action.name_path,
                action.open_condition
            )
            for name, question_path in action.case_properties.items():
                self.add_property_save(
                    app_case_meta,
                    action.case_type,
                    name,
                    questions,
                    question_path,
                    action.open_condition
                )
            meta = app_case_meta.get_type(action.case_type)
            meta.add_opener(self.unique_id, action.open_condition)
            if action.close_condition.is_active():
                meta.add_closer(self.unique_id, action.close_condition)


class SchedulePhaseForm(IndexedSchema):
    """
    A reference to a form in a schedule phase.
    """
    form_id = FormIdProperty("modules[*].schedule_phases[*].forms[*].form_id")


class SchedulePhase(IndexedSchema):
    """
    SchedulePhases are attached to a module.
    A Schedule Phase is a grouping of forms that occur within a period and share an anchor
    A module should not have more than one SchedulePhase with the same anchor

    anchor:                     Case property containing a date after which this phase becomes active
    forms: 			The forms that are to be filled out within this phase
    """
    anchor = StringProperty()
    forms = SchemaListProperty(SchedulePhaseForm)

    @property
    def id(self):
        """ A Schedule Phase is 1-indexed """
        _id = super(SchedulePhase, self).id
        return _id + 1

    @property
    def phase_id(self):
        return "{}_{}".format(self.anchor, self.id)

    def get_module(self):
        return self._parent

    _get_forms = IndexedSchema.Getter('forms')

    def get_forms(self):
        """Returns the actual form objects related to this phase"""
        module = self.get_module()
        return (module.get_form_by_unique_id(form.form_id) for form in self._get_forms())

    def get_form(self, desired_form):
        return next((form for form in self.get_forms() if form.unique_id == desired_form.unique_id), None)

    def get_phase_form_index(self, form):
        """
        Returns the index of the form with respect to the phase

        schedule_phase.forms = [a,b,c]
        schedule_phase.get_phase_form_index(b)
        => 1
        schedule_phase.get_phase_form_index(c)
        => 2
        """
        return next((phase_form.id for phase_form in self._get_forms() if phase_form.form_id == form.unique_id),
                    None)

    def remove_form(self, form):
        """Remove a form from the phase"""
        idx = self.get_phase_form_index(form)
        if idx is None:
            raise ScheduleError("That form doesn't exist in the phase")

        self.forms.remove(self.forms[idx])

    def add_form(self, form):
        """Adds a form to this phase, removing it from other phases"""
        old_phase = form.get_phase()
        if old_phase is not None and old_phase.anchor != self.anchor:
            old_phase.remove_form(form)

        if self.get_form(form) is None:
            self.forms.append(SchedulePhaseForm(form_id=form.unique_id))

    def change_anchor(self, new_anchor):
        if new_anchor is None or new_anchor.strip() == '':
            raise ScheduleError(_("You can't create a phase without an anchor property"))

        self.anchor = new_anchor

        if self.get_module().phase_anchors.count(new_anchor) > 1:
            raise ScheduleError(_("You can't have more than one phase with the anchor {}").format(new_anchor))


class AdvancedModule(ModuleBase):
    module_type = 'advanced'
    case_label = DictProperty()
    forms = SchemaListProperty(AdvancedForm)
    case_details = SchemaProperty(DetailPair)
    product_details = SchemaProperty(DetailPair)
    put_in_root = BooleanProperty(default=False)
    case_list = SchemaProperty(CaseList)
    has_schedule = BooleanProperty()
    schedule_phases = SchemaListProperty(SchedulePhase)
    get_schedule_phases = IndexedSchema.Getter('schedule_phases')
    search_config = SchemaListProperty(CaseSearch)

    @classmethod
    def new_module(cls, name, lang):
        detail = Detail(
            columns=[DetailColumn(
                format='plain',
                header={(lang or 'en'): ugettext("Name")},
                field='name',
                model='case',
            )]
        )

        module = AdvancedModule(
            name={(lang or 'en'): name or ugettext("Untitled Module")},
            forms=[],
            case_type='',
            case_details=DetailPair(
                short=Detail(detail.to_json()),
                long=Detail(detail.to_json()),
            ),
            product_details=DetailPair(
                short=Detail(
                    columns=[
                        DetailColumn(
                            format='plain',
                            header={(lang or 'en'): ugettext("Product")},
                            field='name',
                            model='product',
                        ),
                    ],
                ),
                long=Detail(),
            ),
        )
        module.get_or_create_unique_id()
        return module

    def new_form(self, name, lang, attachment=''):
        form = AdvancedForm(
            name={lang if lang else "en": name if name else _("Untitled Form")},
        )
        form.schedule = FormSchedule(enabled=False)

        self.forms.append(form)
        form = self.get_form(-1)
        form.source = attachment
        return form

    def add_insert_form(self, from_module, form, index=None, with_source=False):
        if isinstance(form, AdvancedForm):
            new_form = form
        elif isinstance(form, Form):
            new_form = AdvancedForm(
                name=form.name,
                form_filter=form.form_filter,
                media_image=form.media_image,
                media_audio=form.media_audio
            )
            new_form._parent = self
            form._parent = self
            if with_source:
                new_form.source = form.source
            actions = form.active_actions()
            open = actions.get('open_case', None)
            update = actions.get('update_case', None)
            close = actions.get('close_case', None)
            preload = actions.get('case_preload', None)
            subcases = actions.get('subcases', None)
            case_type = from_module.case_type

            base_action = None
            if open:
                base_action = AdvancedOpenCaseAction(
                    case_type=case_type,
                    case_tag='open_{0}_0'.format(case_type),
                    name_path=open.name_path,
                    open_condition=open.condition,
                    case_properties=update.update if update else {},
                    )
                new_form.actions.open_cases.append(base_action)
            elif update or preload or close:
                base_action = LoadUpdateAction(
                    case_type=case_type,
                    case_tag='load_{0}_0'.format(case_type),
                    case_properties=update.update if update else {},
                    preload=preload.preload if preload else {}
                )

                if from_module.parent_select.active:
                    app = self.get_app()
                    select_chain = get_select_chain(app, from_module, include_self=False)
                    for n, link in enumerate(reversed(list(enumerate(select_chain)))):
                        i, module = link
                        new_form.actions.load_update_cases.append(LoadUpdateAction(
                            case_type=module.case_type,
                            case_tag='_'.join(['parent'] * (i + 1)),
                            details_module=module.unique_id,
                            case_index=CaseIndex(tag='_'.join(['parent'] * (i + 2)) if n > 0 else '')
                        ))

                    base_action.case_indices = [CaseIndex(tag='parent')]

                if close:
                    base_action.close_condition = close.condition
                new_form.actions.load_update_cases.append(base_action)

            if subcases:
                for i, subcase in enumerate(subcases):
                    open_subcase_action = AdvancedOpenCaseAction(
                        case_type=subcase.case_type,
                        case_tag='open_{0}_{1}'.format(subcase.case_type, i+1),
                        name_path=subcase.case_name,
                        open_condition=subcase.condition,
                        case_properties=subcase.case_properties,
                        repeat_context=subcase.repeat_context,
                        case_indices=[CaseIndex(
                            tag=base_action.case_tag if base_action else '',
                            reference_id=subcase.reference_id,
                        )]
                    )
                    new_form.actions.open_cases.append(open_subcase_action)
        else:
            raise IncompatibleFormTypeException()

        if index:
            self.forms.insert(index, new_form)
        else:
            self.forms.append(new_form)
        return self.get_form(index or -1)

    def rename_lang(self, old_lang, new_lang):
        super(AdvancedModule, self).rename_lang(old_lang, new_lang)
        self.case_list.rename_lang(old_lang, new_lang)

    def requires_case_details(self):
        if self.case_list.show:
            return True

        for form in self.forms:
            if any(action.case_type == self.case_type for action in form.actions.load_update_cases):
                return True

    def all_forms_require_a_case(self):
        return all(form.requires_case() for form in self.forms)

    def get_details(self):
        return (
            ('case_short', self.case_details.short, True),
            ('case_long', self.case_details.long, True),
            ('product_short', self.product_details.short, self.get_app().commtrack_enabled),
            ('product_long', self.product_details.long, False),
        )

    def get_case_errors(self, needs_case_type, needs_case_detail, needs_referral_detail=False):

        module_info = self.get_module_info()

        if needs_case_type and not self.case_type:
            yield {
                'type': 'no case type',
                'module': module_info,
            }

        if needs_case_detail:
            if not self.case_details.short.columns:
                yield {
                    'type': 'no case detail',
                    'module': module_info,
                }
            if self.get_app().commtrack_enabled and not self.product_details.short.columns:
                for form in self.forms:
                    if self.case_list.show or \
                            any(action.show_product_stock for action in form.actions.load_update_cases):
                        yield {
                            'type': 'no product detail',
                            'module': module_info,
                        }
                        break
            columns = self.case_details.short.columns + self.case_details.long.columns
            if self.get_app().commtrack_enabled:
                columns += self.product_details.short.columns
            errors = self.validate_detail_columns(columns)
            for error in errors:
                yield error

    def validate_for_build(self):
        errors = super(AdvancedModule, self).validate_for_build()
        if not self.forms and not self.case_list.show:
            errors.append({
                'type': 'no forms or case list',
                'module': self.get_module_info(),
            })
        if self.case_list_form.form_id:
            forms = self.forms

            case_tag = None
            loaded_case_types = None
            for form in forms:
                info = self.get_module_info()
                form_info = {"id": form.id if hasattr(form, 'id') else None, "name": form.name}
                non_auto_select_actions = [a for a in form.actions.load_update_cases if not a.auto_select]
                this_forms_loaded_case_types = {action.case_type for action in non_auto_select_actions}
                if loaded_case_types is None:
                    loaded_case_types = this_forms_loaded_case_types
                elif loaded_case_types != this_forms_loaded_case_types:
                    errors.append({
                        'type': 'all forms in case list module must load the same cases',
                        'module': info,
                        'form': form_info,
                    })

                if not non_auto_select_actions:
                    errors.append({
                        'type': 'case list module form must require case',
                        'module': info,
                        'form': form_info,
                    })
                elif len(non_auto_select_actions) != 1:
                    for index, action in reversed(list(enumerate(non_auto_select_actions))):
                        if (
                            index > 0 and
                            non_auto_select_actions[index - 1].case_tag not in (p.tag for p in action.case_indices)
                        ):
                            errors.append({
                                'type': 'case list module form can only load parent cases',
                                'module': info,
                                'form': form_info,
                            })

                case_action = non_auto_select_actions[-1] if non_auto_select_actions else None
                if case_action and case_action.case_type != self.case_type:
                    errors.append({
                        'type': 'case list module form must match module case type',
                        'module': info,
                        'form': form_info,
                    })

                # set case_tag if not already set
                case_tag = case_action.case_tag if not case_tag and case_action else case_tag
                if case_action and case_action.case_tag != case_tag:
                    errors.append({
                        'type': 'all forms in case list module must have same case management',
                        'module': info,
                        'form': form_info,
                        'expected_tag': case_tag
                    })

                if case_action and case_action.details_module and case_action.details_module != self.unique_id:
                    errors.append({
                        'type': 'forms in case list module must use modules details',
                        'module': info,
                        'form': form_info,
                    })

        return errors

    def _uses_case_type(self, case_type, invert_match=False):
        return any(form.uses_case_type(case_type, invert_match) for form in self.forms)

    def uses_usercase(self):
        """Return True if this module has any forms that use the usercase.
        """
        return self._uses_case_type(USERCASE_TYPE)

    @property
    def phase_anchors(self):
        return [phase.anchor for phase in self.schedule_phases]

    def get_or_create_schedule_phase(self, anchor):
        """Returns a tuple of (phase, new?)"""
        if anchor is None or anchor.strip() == '':
            raise ScheduleError(_("You can't create a phase without an anchor property"))

        phase = next((phase for phase in self.get_schedule_phases() if phase.anchor == anchor), None)
        is_new_phase = False

        if phase is None:
            self.schedule_phases.append(SchedulePhase(anchor=anchor))
            # TODO: is there a better way of doing this?
            phase = list(self.get_schedule_phases())[-1]  # get the phase from the module so we know the _parent
            is_new_phase = True

        return (phase, is_new_phase)

    def _clear_schedule_phases(self):
        self.schedule_phases = []

    def update_schedule_phases(self, anchors):
        """ Take a list of anchors, reorders, deletes and creates phases from it """
        old_phases = {phase.anchor: phase for phase in self.get_schedule_phases()}
        self._clear_schedule_phases()

        for anchor in anchors:
            try:
                self.schedule_phases.append(old_phases.pop(anchor))
            except KeyError:
                self.get_or_create_schedule_phase(anchor)

        deleted_phases_with_forms = [anchor for anchor, phase in old_phases.iteritems() if len(phase.forms)]
        if deleted_phases_with_forms:
            raise ScheduleError(_("You can't delete phases with anchors "
                                  "{phase_anchors} because they have forms attached to them").format(
                                      phase_anchors=(", ").join(deleted_phases_with_forms)))

        return self.get_schedule_phases()

    def update_schedule_phase_anchors(self, new_anchors):
        """ takes a list of tuples (id, new_anchor) and updates the phase anchors """
        for anchor in new_anchors:
            id = anchor[0] - 1
            new_anchor = anchor[1]
            try:
                list(self.get_schedule_phases())[id].change_anchor(new_anchor)
            except IndexError:
                pass  # That phase wasn't found, so we can't change it's anchor. Ignore it


class CareplanForm(IndexedFormBase, NavMenuItemMediaMixin):
    form_type = 'careplan_form'
    mode = StringProperty(required=True, choices=['create', 'update'])
    custom_case_updates = DictProperty()
    case_preload = DictProperty()

    @classmethod
    def wrap(cls, data):
        if cls is CareplanForm:
            doc_type = data['doc_type']
            if doc_type == 'CareplanGoalForm':
                return CareplanGoalForm.wrap(data)
            elif doc_type == 'CareplanTaskForm':
                return CareplanTaskForm.wrap(data)
            else:
                raise ValueError('Unexpected doc_type for CareplanForm', doc_type)
        else:
            return super(CareplanForm, cls).wrap(data)

    def add_stuff_to_xform(self, xform, build_profile_id=None):
        super(CareplanForm, self).add_stuff_to_xform(xform)
        xform.add_care_plan(self)

    def get_case_updates(self, case_type):
        if case_type == self.case_type:
            format_key = self.get_case_property_name_formatter()
            return [format_key(*item) for item in self.case_updates().iteritems()]
        else:
            return []

    def get_case_type(self):
        return self.case_type

    def get_parent_case_type(self):
        return self._parent.case_type

    def get_parent_types_and_contributed_properties(self, module_case_type, case_type):
        parent_types = set()
        case_properties = set()
        if case_type == self.case_type:
            if case_type == CAREPLAN_GOAL:
                parent_types.add((module_case_type, 'parent'))
            elif case_type == CAREPLAN_TASK:
                parent_types.add((CAREPLAN_GOAL, 'goal'))
            case_properties.update(self.case_updates().keys())

        return parent_types, case_properties

    def is_registration_form(self, case_type=None):
        return self.mode == 'create' and (not case_type or self.case_type == case_type)

    def update_app_case_meta(self, app_case_meta):
        from corehq.apps.reports.formdetails.readable import FormQuestionResponse
        questions = {
            q['value']: FormQuestionResponse(q)
            for q in self.get_questions(self.get_app().langs, include_translations=True)
        }
        meta = app_case_meta.get_type(self.case_type)
        for name, question_path in self.case_updates().items():
            self.add_property_save(
                app_case_meta,
                self.case_type,
                name,
                questions,
                question_path
            )
        for name, question_path in self.case_preload.items():
            self.add_property_load(
                app_case_meta,
                self.case_type,
                name,
                questions,
                question_path
            )
        meta.add_opener(self.unique_id, FormActionCondition(
            type='always',
        ))
        meta.add_closer(self.unique_id, FormActionCondition(
            type='if',
            question=self.close_path,
            answer='yes',
        ))


class CareplanGoalForm(CareplanForm):
    case_type = CAREPLAN_GOAL
    name_path = StringProperty(required=True, default='/data/name')
    date_followup_path = StringProperty(required=True, default='/data/date_followup')
    description_path = StringProperty(required=True, default='/data/description')
    close_path = StringProperty(required=True, default='/data/close_goal')

    @classmethod
    def new_form(cls, lang, name, mode):
        action = 'Update' if mode == 'update' else 'New'
        form = CareplanGoalForm(mode=mode)
        name = name or '%s Careplan %s' % (action, CAREPLAN_CASE_NAMES[form.case_type])
        form.name = {lang: name}
        if mode == 'update':
            form.description_path = '/data/description_group/description'
        source = load_form_template('%s_%s.xml' % (form.case_type, mode))
        return form, source

    def case_updates(self):
        changes = self.custom_case_updates.copy()
        changes.update({
            'date_followup': self.date_followup_path,
            'description': self.description_path,
        })
        return changes

    def get_fixed_questions(self):
        def q(name, case_key, label):
            return {
                'name': name,
                'key': case_key,
                'label': label,
                'path': self[name]
            }
        questions = [
            q('description_path', 'description', _('Description')),
            q('date_followup_path', 'date_followup', _('Followup date')),
        ]
        if self.mode == 'create':
            return [q('name_path', 'name', _('Name'))] + questions
        else:
            return questions + [q('close_path', 'close', _('Close if'))]


class CareplanTaskForm(CareplanForm):
    case_type = CAREPLAN_TASK
    name_path = StringProperty(required=True, default='/data/task_repeat/name')
    date_followup_path = StringProperty(required=True, default='/data/date_followup')
    description_path = StringProperty(required=True, default='/data/description')
    latest_report_path = StringProperty(required=True, default='/data/progress_group/progress_update')
    close_path = StringProperty(required=True, default='/data/task_complete')

    @classmethod
    def new_form(cls, lang, name, mode):
        action = 'Update' if mode == 'update' else 'New'
        form = CareplanTaskForm(mode=mode)
        name = name or '%s Careplan %s' % (action, CAREPLAN_CASE_NAMES[form.case_type])
        form.name = {lang: name}
        if mode == 'create':
            form.date_followup_path = '/data/task_repeat/date_followup'
            form.description_path = '/data/task_repeat/description'
        source = load_form_template('%s_%s.xml' % (form.case_type, mode))
        return form, source

    def case_updates(self):
        changes = self.custom_case_updates.copy()
        changes.update({
            'date_followup': self.date_followup_path,
        })
        if self.mode == 'create':
            changes['description'] = self.description_path
        else:
            changes['latest_report'] = self.latest_report_path
        return changes

    def get_fixed_questions(self):
        def q(name, case_key, label):
            return {
                'name': name,
                'key': case_key,
                'label': label,
                'path': self[name]
            }
        questions = [
            q('date_followup_path', 'date_followup', _('Followup date')),
        ]
        if self.mode == 'create':
            return [
                q('name_path', 'name', _('Name')),
                q('description_path', 'description', _('Description')),
            ] + questions
        else:
            return questions + [
                q('latest_report_path', 'latest_report', _('Latest report')),
                q('close_path', 'close', _('Close if')),
            ]


class CareplanModule(ModuleBase):
    """
    A set of forms and configuration for managing the Care Plan workflow.
    """
    module_type = 'careplan'
    parent_select = SchemaProperty(ParentSelect)

    display_separately = BooleanProperty(default=False)
    forms = SchemaListProperty(CareplanForm)
    goal_details = SchemaProperty(DetailPair)
    task_details = SchemaProperty(DetailPair)

    @classmethod
    def new_module(cls, name, lang, target_module_id, target_case_type):
        lang = lang or 'en'
        module = CareplanModule(
            name={lang: name or ugettext("Care Plan")},
            parent_select=ParentSelect(
                active=True,
                relationship='parent',
                module_id=target_module_id
            ),
            case_type=target_case_type,
            goal_details=DetailPair(
                short=cls._get_detail(lang, 'goal_short'),
                long=cls._get_detail(lang, 'goal_long'),
            ),
            task_details=DetailPair(
                short=cls._get_detail(lang, 'task_short'),
                long=cls._get_detail(lang, 'task_long'),
            )
        )
        module.get_or_create_unique_id()
        return module

    @classmethod
    def _get_detail(cls, lang, detail_type):
        header = ugettext('Goal') if detail_type.startswith('goal') else ugettext('Task')
        columns = [
            DetailColumn(
                format='plain',
                header={lang: header},
                field='name',
                model='case'),
            DetailColumn(
                format='date',
                header={lang: ugettext("Followup")},
                field='date_followup',
                model='case')]

        if detail_type.endswith('long'):
            columns.append(DetailColumn(
                format='plain',
                header={lang: ugettext("Description")},
                field='description',
                model='case'))

        if detail_type == 'tasks_long':
            columns.append(DetailColumn(
                format='plain',
                header={lang: ugettext("Last update")},
                field='latest_report',
                model='case'))

        return Detail(type=detail_type, columns=columns)

    def add_insert_form(self, from_module, form, index=None, with_source=False):
        if isinstance(form, CareplanForm):
            if index:
                self.forms.insert(index, form)
            else:
                self.forms.append(form)
            return self.get_form(index or -1)
        else:
            raise IncompatibleFormTypeException()

    def requires_case_details(self):
        return True

    def get_case_types(self):
        return set([self.case_type]) | set(f.case_type for f in self.forms)

    def get_form_by_type(self, case_type, mode):
        for form in self.get_forms():
            if form.case_type == case_type and form.mode == mode:
                return form

    def get_details(self):
        return (
            ('%s_short' % CAREPLAN_GOAL, self.goal_details.short, True),
            ('%s_long' % CAREPLAN_GOAL, self.goal_details.long, True),
            ('%s_short' % CAREPLAN_TASK, self.task_details.short, True),
            ('%s_long' % CAREPLAN_TASK, self.task_details.long, True),
        )

    def get_case_errors(self, needs_case_type, needs_case_detail, needs_referral_detail=False):

        module_info = self.get_module_info()

        if needs_case_type and not self.case_type:
            yield {
                'type': 'no case type',
                'module': module_info,
            }

        if needs_case_detail:
            if not self.goal_details.short.columns:
                yield {
                    'type': 'no case detail for goals',
                    'module': module_info,
                }
            if not self.task_details.short.columns:
                yield {
                    'type': 'no case detail for tasks',
                    'module': module_info,
                }
            columns = self.goal_details.short.columns + self.goal_details.long.columns
            columns += self.task_details.short.columns + self.task_details.long.columns
            errors = self.validate_detail_columns(columns)
            for error in errors:
                yield error

    def validate_for_build(self):
        errors = super(CareplanModule, self).validate_for_build()
        if not self.forms:
            errors.append({
                'type': 'no forms',
                'module': self.get_module_info(),
            })
        return errors


class ReportGraphConfig(DocumentSchema):
    graph_type = StringProperty(
        choices=[
            'bar',
            'time',
            'xy',
        ],
        default='bar',
        required=True,
    )
    series_configs = DictProperty(DictProperty)
    config = DictProperty()


class ReportAppFilter(DocumentSchema):

    @classmethod
    def wrap(cls, data):
        if cls is ReportAppFilter:
            doc_type = data['doc_type']
            doc_type_to_filter_class = {
                'AutoFilter': AutoFilter,
                'CustomDataAutoFilter': CustomDataAutoFilter,
                'StaticChoiceFilter': StaticChoiceFilter,
                'StaticChoiceListFilter': StaticChoiceListFilter,
                'StaticDatespanFilter': StaticDatespanFilter,
                'CustomDatespanFilter': CustomDatespanFilter,
                'CustomMonthFilter': CustomMonthFilter,
                'MobileSelectFilter': MobileSelectFilter,
                'AncestorLocationTypeFilter': AncestorLocationTypeFilter,
                'NumericFilter': NumericFilter,
            }
            try:
                klass = doc_type_to_filter_class[doc_type]
            except KeyError:
                raise ValueError('Unexpected doc_type for ReportAppFilter', doc_type)
            else:
                return klass.wrap(data)
        else:
            return super(ReportAppFilter, cls).wrap(data)

    def get_filter_value(self, user, ui_filter):
        raise NotImplementedError


def _filter_by_case_sharing_group_id(user, ui_filter):
    from corehq.apps.reports_core.filters import Choice
    return [
        Choice(value=group._id, display=None)
        for group in user.get_case_sharing_groups()
    ]


def _filter_by_location_id(user, ui_filter):
    return ui_filter.value(**{ui_filter.name: user.location_id})


def _filter_by_username(user, ui_filter):
    from corehq.apps.reports_core.filters import Choice
    return Choice(value=user.raw_username, display=None)


def _filter_by_user_id(user, ui_filter):
    from corehq.apps.reports_core.filters import Choice
    return Choice(value=user._id, display=None)


def _filter_by_parent_location_id(user, ui_filter):
    location = user.sql_location
    location_parent = location.parent.location_id if location and location.parent else None
    return ui_filter.value(**{ui_filter.name: location_parent})


_filter_type_to_func = {
    'case_sharing_group': _filter_by_case_sharing_group_id,
    'location_id': _filter_by_location_id,
    'parent_location_id': _filter_by_parent_location_id,
    'username': _filter_by_username,
    'user_id': _filter_by_user_id,
}


class AutoFilter(ReportAppFilter):
    filter_type = StringProperty(choices=_filter_type_to_func.keys())

    def get_filter_value(self, user, ui_filter):
        return _filter_type_to_func[self.filter_type](user, ui_filter)


class CustomDataAutoFilter(ReportAppFilter):
    custom_data_property = StringProperty()

    def get_filter_value(self, user, ui_filter):
        from corehq.apps.reports_core.filters import Choice
        return Choice(value=user.user_data[self.custom_data_property], display=None)


class StaticChoiceFilter(ReportAppFilter):
    select_value = StringProperty()

    def get_filter_value(self, user, ui_filter):
        from corehq.apps.reports_core.filters import Choice
        return [Choice(value=self.select_value, display=None)]


class StaticChoiceListFilter(ReportAppFilter):
    value = StringListProperty()

    def get_filter_value(self, user, ui_filter):
        from corehq.apps.reports_core.filters import Choice
        return [Choice(value=string_value, display=None) for string_value in self.value]


class StaticDatespanFilter(ReportAppFilter):
    date_range = StringProperty(
        choices=[
            'last7',
            'last30',
            'thismonth',
            'lastmonth',
            'lastyear',
        ],
        required=True,
    )

    def get_filter_value(self, user, ui_filter):
        start_date, end_date = get_daterange_start_end_dates(self.date_range)
        return DateSpan(startdate=start_date, enddate=end_date)


class CustomDatespanFilter(ReportAppFilter):
    operator = StringProperty(
        choices=[
            '=',
            '<=',
            '>=',
            '>',
            '<',
            'between'
        ],
        required=True,
    )
    date_number = StringProperty(required=True)
    date_number2 = StringProperty()

    def get_filter_value(self, user, ui_filter):
        today = datetime.date.today()
        start_date = end_date = None
        days = int(self.date_number)
        if self.operator == 'between':
            days2 = int(self.date_number2)
            # allows user to have specified the two numbers in either order
            if days > days2:
                end = days2
                start = days
            else:
                start = days2
                end = days
            start_date = today - datetime.timedelta(days=start)
            end_date = today - datetime.timedelta(days=end)
        elif self.operator == '=':
            start_date = end_date = today - datetime.timedelta(days=days)
        elif self.operator == '>=':
            start_date = None
            end_date = today - datetime.timedelta(days=days)
        elif self.operator == '<=':
            start_date = today - datetime.timedelta(days=days)
            end_date = None
        elif self.operator == '<':
            start_date = today - datetime.timedelta(days=days - 1)
            end_date = None
        elif self.operator == '>':
            start_date = None
            end_date = today - datetime.timedelta(days=days + 1)
        return DateSpan(startdate=start_date, enddate=end_date)


def is_lte(integer):
    def validate(x):
        if not x <= integer:
            raise BadValueError('Value must be less than or equal to {}'.format(integer))
    return validate


def is_gte(integer):
    def validate(x):
        if not x >= integer:
            raise BadValueError('Value must be greater than or equal to {}'.format(integer))
    return validate


class CustomMonthFilter(ReportAppFilter):
    """
    Filter by months that start on a day number other than 1

    See [FB 215656](http://manage.dimagi.com/default.asp?215656)
    """
    # Values for start_of_month < 1 specify the number of days from the end of the month. Values capped at
    # len(February).
    start_of_month = IntegerProperty(
        required=True,
        validators=(is_gte(-27), is_lte(28))
    )
    # DateSpan to return i.t.o. number of months to go back
    period = IntegerProperty(
        default=DEFAULT_MONTH_FILTER_PERIOD_LENGTH,
        validators=(is_gte(0),)
    )

    @classmethod
    def wrap(cls, doc):
        doc['start_of_month'] = int(doc['start_of_month'])
        if 'period' in doc:
            doc['period'] = int(doc['period'] or DEFAULT_MONTH_FILTER_PERIOD_LENGTH)
        return super(CustomMonthFilter, cls).wrap(doc)

    def get_filter_value(self, user, ui_filter):
        def get_last_month(this_month):
            return datetime.date(this_month.year, this_month.month, 1) - datetime.timedelta(days=1)

        def get_last_day(date):
            _, last_day = calendar.monthrange(date.year, date.month)
            return last_day

        # Find the start and end dates of period 0
        start_of_month = int(self.start_of_month)
        end_date = datetime.date.today()
        start_day = start_of_month if start_of_month > 0 else get_last_day(end_date) + start_of_month
        end_of_month = end_date if end_date.day >= start_day else get_last_month(end_date)
        start_date = datetime.date(end_of_month.year, end_of_month.month, start_day)

        # Loop over months backwards for period > 0
        for i in range(int(self.period)):
            end_of_month = get_last_month(end_of_month)
            end_date = start_date - datetime.timedelta(days=1)
            start_day = start_of_month if start_of_month > 0 else get_last_day(end_of_month) + start_of_month
            start_date = datetime.date(end_of_month.year, end_of_month.month, start_day)

        return DateSpan(startdate=start_date, enddate=end_date)


class MobileSelectFilter(ReportAppFilter):

    def get_filter_value(self, user, ui_filter):
        return None


class AncestorLocationTypeFilter(ReportAppFilter):
    ancestor_location_type_name = StringProperty()

    def get_filter_value(self, user, ui_filter):
        from corehq.apps.locations.models import SQLLocation

        try:
            ancestor = user.sql_location.get_ancestors(include_self=True).\
                get(location_type__name=self.ancestor_location_type_name)
        except (AttributeError, SQLLocation.DoesNotExist):
            # user.sql_location is None, or location does not have an ancestor of that type
            return None
        return ancestor.location_id


class NumericFilter(ReportAppFilter):
    operator = StringProperty(choices=['=', '!=', '<', '<=', '>', '>=']),
    operand = FloatProperty()

    @classmethod
    def wrap(cls, doc):
        doc['operand'] = float(doc['operand'])
        return super(NumericFilter, cls).wrap(doc)

    def get_filter_value(self, user, ui_filter):
        return {
            'operator': self.operator,
            'operand': self.operand,
        }


class ReportAppConfig(DocumentSchema):
    """
    Class for configuring how a user configurable report shows up in an app
    """
    report_id = StringProperty(required=True)
    header = DictProperty()
    localized_description = DictProperty()
    xpath_description = StringProperty()
    use_xpath_description = BooleanProperty(default=False)
    graph_configs = DictProperty(ReportGraphConfig)
    filters = SchemaDictProperty(ReportAppFilter)
    uuid = StringProperty(required=True)

    _report = None

    def __init__(self, *args, **kwargs):
        super(ReportAppConfig, self).__init__(*args, **kwargs)
        if not self.uuid:
            self.uuid = random_hex()

    @classmethod
    def wrap(cls, doc):
        # for backwards compatibility with apps that have localized or xpath descriptions
        old_description = doc.get('description')
        if old_description:
            if isinstance(old_description, basestring) and not doc.get('xpath_description'):
                doc['xpath_description'] = old_description
            elif isinstance(old_description, dict) and not doc.get('localized_description'):
                doc['localized_description'] = old_description
        if not doc.get('xpath_description'):
            doc['xpath_description'] = '""'

        return super(ReportAppConfig, cls).wrap(doc)

    @property
    def report(self):
        from corehq.apps.userreports.models import ReportConfiguration
        if self._report is None:
            self._report = ReportConfiguration.get(self.report_id)
        return self._report


class ReportModule(ModuleBase):
    """
    Module for user configurable reports
    """

    module_type = 'report'

    report_configs = SchemaListProperty(ReportAppConfig)
    forms = []
    _loaded = False

    @property
    @memoized
    def reports(self):
        from corehq.apps.userreports.models import ReportConfiguration
        return [
            ReportConfiguration.wrap(doc) for doc in
            get_docs(ReportConfiguration.get_db(), [r.report_id for r in self.report_configs])
        ]

    @classmethod
    def new_module(cls, name, lang):
        module = ReportModule(
            name={(lang or 'en'): name or ugettext("Reports")},
            case_type='',
        )
        module.get_or_create_unique_id()
        return module

    def get_details(self):
        from .suite_xml.features.mobile_ucr import ReportModuleSuiteHelper
        return ReportModuleSuiteHelper(self).get_details()

    def get_custom_entries(self):
        from .suite_xml.features.mobile_ucr import ReportModuleSuiteHelper
        return ReportModuleSuiteHelper(self).get_custom_entries()

    def get_menus(self, supports_module_filter=False):
        kwargs = {}
        if supports_module_filter:
            kwargs['relevant'] = interpolate_xpath(self.module_filter)

        menu = suite_models.LocalizedMenu(
            id=id_strings.menu_id(self),
            menu_locale_id=id_strings.module_locale(self),
            media_image=bool(len(self.all_image_paths())),
            media_audio=bool(len(self.all_audio_paths())),
            image_locale_id=id_strings.module_icon_locale(self),
            audio_locale_id=id_strings.module_audio_locale(self),
            **kwargs
        )
        menu.commands.extend([
            suite_models.Command(id=id_strings.report_command(config.uuid))
            for config in self.report_configs
        ])
        yield menu

    def check_report_validity(self):
        """
        returns is_valid, valid_report_configs

        If any report doesn't exist, is_valid is False, otherwise True
        valid_report_configs is a list of all report configs that refer to existing reports

        """
        all_report_ids = [report._id for report in self.reports]
        valid_report_configs = [report_config for report_config in self.report_configs
                                if report_config.report_id in all_report_ids]

        is_valid = (len(valid_report_configs) == len(self.report_configs))
        return namedtuple('ReportConfigValidity', 'is_valid valid_report_configs')(
            is_valid=is_valid,
            valid_report_configs=valid_report_configs
        )

    def validate_for_build(self):
        errors = super(ReportModule, self).validate_for_build()
        if not self.check_report_validity().is_valid:
            errors.append({
                'type': 'report config ref invalid',
                'module': self.get_module_info()
            })
        return errors


class ShadowModule(ModuleBase, ModuleDetailsMixin):
    """
    A module that acts as a shortcut to another module. This module has its own
    settings (name, icon/audio, filter, etc.) and its own case list/detail, but
    inherits case type and forms from its source module.
    """
    module_type = 'shadow'
    source_module_id = StringProperty()
    forms = []
    case_details = SchemaProperty(DetailPair)
    ref_details = SchemaProperty(DetailPair)
    put_in_root = BooleanProperty(default=False)
    case_list = SchemaProperty(CaseList)
    referral_list = SchemaProperty(CaseList)
    task_list = SchemaProperty(CaseList)
    parent_select = SchemaProperty(ParentSelect)

    get_forms = IndexedSchema.Getter('forms')

    @classmethod
    def wrap(cls, data):
        data = cls.wrap_details(data)
        return super(ShadowModule, cls).wrap(data)

    @property
    def source_module(self):
        if self.source_module_id:
            try:
                return self._parent.get_module_by_unique_id(self.source_module_id)
            except ModuleNotFoundException:
                pass
        return None

    @property
    def case_type(self):
        if not self.source_module:
            return None
        return self.source_module.case_type

    @property
    def requires(self):
        if not self.source_module:
            return 'none'
        return self.source_module.requires

    @property
    def root_module_id(self):
        if not self.source_module:
            return None
        return self.source_module.root_module_id

    def get_suite_forms(self):
        if not self.source_module:
            return []
        return self.source_module.get_forms()

    @parse_int([1])
    def get_form(self, i):
        return None

    def requires_case_details(self):
        if not self.source_module:
            return False
        return self.source_module.requires_case_details()

    def get_case_types(self):
        if not self.source_module:
            return []
        return self.source_module.get_case_types()

    @memoized
    def get_subcase_types(self):
        if not self.source_module:
            return []
        return self.source_module.get_subcase_types()

    @memoized
    def all_forms_require_a_case(self):
        if not self.source_module:
            return []
        return self.source_module.all_forms_require_a_case()

    @classmethod
    def new_module(cls, name, lang):
        lang = lang or 'en'
        detail = Detail(
            columns=[DetailColumn(
                format='plain',
                header={(lang or 'en'): ugettext("Name")},
                field='name',
                model='case',
            )]
        )
        module = ShadowModule(
            name={(lang or 'en'): name or ugettext("Untitled Module")},
            case_details=DetailPair(
                short=Detail(detail.to_json()),
                long=Detail(detail.to_json()),
            ),
        )
        module.get_or_create_unique_id()
        return module

    def validate_for_build(self):
        errors = super(ShadowModule, self).validate_for_build()
        errors += self.validate_details_for_build()
        if not self.source_module:
            errors.append({
                'type': 'no source module id',
                'module': self.get_module_info()
            })
        return errors


class LazyBlobDoc(BlobMixin):
    """LazyAttachmentDoc for blob db

    Cache blobs in local memory (for this request)
    and in django cache (for the next few requests)
    and commit to couchdb.

    See also `dimagi.utils.couch.lazy_attachment_doc.LazyAttachmentDoc`

    Cache strategy:
    - on fetch, check in local memory, then cache
      - if both are a miss, fetch from couchdb and store in both
    - before an attachment is committed to couchdb, clear cache
      (allowing the next fetch to go all the way through).
      Clear rather than write new value, in case something
      goes wrong with the save.
    """

    migrating_blobs_from_couch = True

    def __init__(self, *args, **kwargs):
        super(LazyBlobDoc, self).__init__(*args, **kwargs)
        self._LAZY_ATTACHMENTS = {}
        # to cache fetched attachments
        # these we do *not* send back down upon save
        self._LAZY_ATTACHMENTS_CACHE = {}

    @classmethod
    def wrap(cls, data):
        if "_attachments" in data:
            data = data.copy()
            attachments = data.pop("_attachments").copy()
            if cls.migrating_blobs_from_couch:
                # preserve stubs so couch attachments don't get deleted on save
                stubs = {}
                for name, value in list(attachments.items()):
                    if "stub" in value:
                        stubs[name] = attachments.pop(name)
                if stubs:
                    data["_attachments"] = stubs
        else:
            attachments = None
        self = super(LazyBlobDoc, cls).wrap(data)
        if attachments:
            for name, attachment in attachments.items():
                if isinstance(attachment, basestring):
                    info = {"content": attachment}
                else:
                    raise ValueError("Unknown attachment format: {!r}"
                                     .format(attachment))
                self.lazy_put_attachment(name=name, **info)
        return self

    def __attachment_cache_key(self, name):
        return u'lazy_attachment/{id}/{name}'.format(id=self.get_id, name=name)

    def __set_cached_attachment(self, name, content):
        cache.set(self.__attachment_cache_key(name), content, timeout=60 * 60 * 24)

    def __get_cached_attachment(self, name):
        return cache.get(self.__attachment_cache_key(name))

    def __remove_cached_attachment(self, name):
        cache.delete(self.__attachment_cache_key(name))

    def __store_lazy_attachment(self, content, name=None, content_type=None,
                                content_length=None):
        info = {
            'content': content,
            'content_type': content_type,
            'content_length': content_length,
        }
        self._LAZY_ATTACHMENTS[name] = info
        return info

    def put_attachment(self, content, name=None, *args, **kw):
        self.__remove_cached_attachment(name)
        return super(LazyBlobDoc, self).put_attachment(content, name, *args, **kw)

    def lazy_put_attachment(self, content, name=None, content_type=None,
                            content_length=None):
        """
        Ensure the attachment is available through lazy_fetch_attachment
        and that upon self.save(), the attachments are put to the doc as well

        """
        self.__store_lazy_attachment(content, name, content_type, content_length)

    def lazy_fetch_attachment(self, name):
        # it has been put/lazy-put already during this request
        if name in self._LAZY_ATTACHMENTS and 'content' in self._LAZY_ATTACHMENTS[name]:
            content = self._LAZY_ATTACHMENTS[name]['content']
        # it has been fetched already during this request
        elif name in self._LAZY_ATTACHMENTS_CACHE:
            content = self._LAZY_ATTACHMENTS_CACHE[name]
        else:
            content = self.__get_cached_attachment(name)

            if not content:
                try:
                    content = self.fetch_attachment(name)
                except ResourceNotFound as e:
                    # django cache will pickle this exception for you
                    # but e.response isn't picklable
                    if hasattr(e, 'response'):
                        del e.response
                    content = e
                    raise
                finally:
                    self.__set_cached_attachment(name, content)
                    self._LAZY_ATTACHMENTS_CACHE[name] = content
            else:
                self._LAZY_ATTACHMENTS_CACHE[name] = content

        if isinstance(content, ResourceNotFound):
            raise content

        return content

    def lazy_list_attachments(self):
        keys = set()
        keys.update(getattr(self, '_LAZY_ATTACHMENTS', None) or {})
        keys.update(self.blobs or {})
        return keys

    def save(self, **params):
        def super_save():
            super(LazyBlobDoc, self).save(**params)
        if self._LAZY_ATTACHMENTS:
            with self.atomic_blobs(super_save):
                for name, info in self._LAZY_ATTACHMENTS.items():
                    if not info['content_type']:
                        info['content_type'] = ';'.join(filter(None, guess_type(name)))
                    self.__remove_cached_attachment(name)
                    super(LazyBlobDoc, self).put_attachment(name=name, **info)
        else:
            super_save()


class VersionedDoc(LazyBlobDoc):
    """
    A document that keeps an auto-incrementing version number, knows how to make copies of itself,
    delete a copy of itself, and revert back to an earlier copy of itself.

    """
    domain = StringProperty()
    copy_of = StringProperty()
    version = IntegerProperty()
    short_url = StringProperty()
    short_odk_url = StringProperty()
    short_odk_media_url = StringProperty()

    _meta_fields = ['_id', '_rev', 'domain', 'copy_of', 'version', 'short_url', 'short_odk_url', 'short_odk_media_url']

    @property
    def id(self):
        return self._id

    def save(self, response_json=None, increment_version=None, **params):
        if increment_version is None:
            increment_version = not self.copy_of
        if increment_version:
            self.version = self.version + 1 if self.version else 1
        super(VersionedDoc, self).save(**params)
        if response_json is not None:
            if 'update' not in response_json:
                response_json['update'] = {}
            response_json['update']['app-version'] = self.version

    def make_build(self):
        assert self.get_id
        assert self.copy_of is None
        cls = self.__class__
        copies = cls.view('app_manager/applications', key=[self.domain, self._id, self.version], include_docs=True, limit=1).all()
        if copies:
            copy = copies[0]
        else:
            copy = deepcopy(self.to_json())
            bad_keys = ('_id', '_rev', '_attachments', 'external_blobs',
                        'short_url', 'short_odk_url', 'short_odk_media_url', 'recipients')

            for bad_key in bad_keys:
                if bad_key in copy:
                    del copy[bad_key]

            copy = cls.wrap(copy)
            copy['copy_of'] = self._id

            copy.copy_attachments(self)
        return copy

    def copy_attachments(self, other, regexp=ATTACHMENT_REGEX):
        for name in other.lazy_list_attachments() or {}:
            if regexp is None or re.match(regexp, name):
                self.lazy_put_attachment(other.lazy_fetch_attachment(name), name)

    def make_reversion_to_copy(self, copy):
        """
        Replaces couch doc with a copy of the backup ("copy").
        Returns the another Application/RemoteApp referring to this
        updated couch doc. The returned doc should be used in place of
        the original doc, i.e. should be called as follows:
            app = app.make_reversion_to_copy(copy)
            app.save()
        """
        if copy.copy_of != self._id:
            raise VersioningError("%s is not a copy of %s" % (copy, self))
        app = deepcopy(copy.to_json())
        app['_rev'] = self._rev
        app['_id'] = self._id
        app['version'] = self.version
        app['copy_of'] = None
        app.pop('_attachments', None)
        app.pop('external_blobs', None)
        cls = self.__class__
        app = cls.wrap(app)
        app.copy_attachments(copy)
        return app

    def delete_copy(self, copy):
        if copy.copy_of != self._id:
            raise VersioningError("%s is not a copy of %s" % (copy, self))
        copy.delete_app()
        copy.save(increment_version=False)

    def scrub_source(self, source):
        """
        To be overridden.

        Use this to scrub out anything
        that should be shown in the
        application source, such as ids, etc.

        """
        return source

    def export_json(self, dump_json=True):
        source = deepcopy(self.to_json())
        for field in self._meta_fields:
            if field in source:
                del source[field]
        _attachments = {}
        for name in self.lazy_list_attachments():
            if re.match(ATTACHMENT_REGEX, name):
                # FIXME loss of metadata (content type, etc.)
                _attachments[name] = self.lazy_fetch_attachment(name)

        # the '_attachments' value is a dict of `name: blob_content`
        # pairs, and is part of the exported (serialized) app interface
        source['_attachments'] = _attachments
        source.pop("external_blobs", None)
        source = self.scrub_source(source)

        return json.dumps(source) if dump_json else source

    @classmethod
    def from_source(cls, source, domain):
        for field in cls._meta_fields:
            if field in source:
                del source[field]
        source['domain'] = domain
        app = cls.wrap(source)
        return app

    def is_deleted(self):
        return self.doc_type.endswith(DELETED_SUFFIX)

    def unretire(self):
        self.doc_type = self.get_doc_type()
        self.save()

    def get_doc_type(self):
        if self.doc_type.endswith(DELETED_SUFFIX):
            return self.doc_type[:-len(DELETED_SUFFIX)]
        else:
            return self.doc_type


def absolute_url_property(method):
    """
    Helper for the various fully qualified application URLs
    Turns a method returning an unqualified URL
    into a property returning a fully qualified URL
    (e.g., '/my_url/' => 'https://www.commcarehq.org/my_url/')
    Expects `self.url_base` to be fully qualified url base

    """
    @wraps(method)
    def _inner(self):
        return "%s%s" % (self.url_base, method(self))
    return property(_inner)


class BuildProfile(DocumentSchema):
    name = StringProperty()
    langs = StringListProperty()


class MediaList(DocumentSchema):
    media_refs = StringListProperty()


class ApplicationBase(VersionedDoc, SnapshotMixin,
                      CommCareFeatureSupportMixin,
                      CommentMixin):
    """
    Abstract base class for Application and RemoteApp.
    Contains methods for generating the various files and zipping them into CommCare.jar

    See note at top of file for high-level overview.
    """

    recipients = StringProperty(default="")

    # this is the supported way of specifying which commcare build to use
    build_spec = SchemaProperty(BuildSpec)
    platform = StringProperty(
        choices=["nokia/s40", "nokia/s60", "winmo", "generic"],
        default="nokia/s40"
    )
    text_input = StringProperty(
        choices=['roman', 'native', 'custom-keys', 'qwerty'],
        default="roman"
    )

    # The following properties should only appear on saved builds
    # built_with stores a record of CommCare build used in a saved app
    built_with = SchemaProperty(BuildRecord)
    build_signed = BooleanProperty(default=True)
    built_on = DateTimeProperty(required=False)
    build_comment = StringProperty()
    comment_from = StringProperty()
    build_broken = BooleanProperty(default=False)
    # not used yet, but nice for tagging/debugging
    # currently only canonical value is 'incomplete-build',
    # for when build resources aren't found where they should be
    build_broken_reason = StringProperty()

    # watch out for a past bug:
    # when reverting to a build that happens to be released
    # that got copied into into the new app doc, and when new releases were made,
    # they were automatically starred
    # AFAIK this is fixed in code, but my rear its ugly head in an as-yet-not-understood
    # way for apps that already had this problem. Just keep an eye out
    is_released = BooleanProperty(default=False)

    # django-style salted hash of the admin password
    admin_password = StringProperty()
    # a=Alphanumeric, n=Numeric, x=Neither (not allowed)
    admin_password_charset = StringProperty(choices=['a', 'n', 'x'], default='n')

    # This is here instead of in Application because it needs to be available in stub representation
    application_version = StringProperty(default=APP_V2, choices=[APP_V1, APP_V2], required=False)

    langs = StringListProperty()

    secure_submissions = BooleanProperty(default=False)

    # metadata for data platform
    amplifies_workers = StringProperty(
        choices=[AMPLIFIES_YES, AMPLIFIES_NO, AMPLIFIES_NOT_SET],
        default=AMPLIFIES_NOT_SET
    )
    amplifies_project = StringProperty(
        choices=[AMPLIFIES_YES, AMPLIFIES_NO, AMPLIFIES_NOT_SET],
        default=AMPLIFIES_NOT_SET
    )
    minimum_use_threshold = StringProperty(
        default='15'
    )
    experienced_threshold = StringProperty(
        default='3'
    )

    # exchange properties
    cached_properties = DictProperty()
    description = StringProperty()
    deployment_date = DateTimeProperty()
    phone_model = StringProperty()
    user_type = StringProperty()
    attribution_notes = StringProperty()

    # always false for RemoteApp
    case_sharing = BooleanProperty(default=False)

    build_profiles = SchemaDictProperty(BuildProfile)

    # each language is a key and the value is a list of multimedia referenced in that language
    media_language_map = SchemaDictProperty(MediaList)


    @classmethod
    def wrap(cls, data):
        should_save = False
        # scrape for old conventions and get rid of them
        if 'commcare_build' in data:
            version, build_number = data['commcare_build'].split('/')
            data['build_spec'] = BuildSpec.from_string("%s/latest" % version).to_json()
            del data['commcare_build']
        if 'commcare_tag' in data:
            version, build_number = current_builds.TAG_MAP[data['commcare_tag']]
            data['build_spec'] = BuildSpec.from_string("%s/latest" % version).to_json()
            del data['commcare_tag']
        if data.has_key("built_with") and isinstance(data['built_with'], basestring):
            data['built_with'] = BuildSpec.from_string(data['built_with']).to_json()

        if 'native_input' in data:
            if 'text_input' not in data:
                data['text_input'] = 'native' if data['native_input'] else 'roman'
            del data['native_input']

        if 'build_langs' in data:
            if (data['build_langs'] != data['langs']) and ('build_profiles' not in data):
<<<<<<< HEAD
                    data['build_profiles'] = {uuid.uuid4().hex : BuildProfile(name=', '.join(data['build_langs']), langs=data['build_langs'])}
            del data['build_langs']
            should_save = True
=======
                data['build_profiles'] = {uuid.uuid4().hex : BuildProfile(name=', '.join(data['build_langs']), langs=data['build_langs'])}
                should_save = True
            del data['build_langs']
>>>>>>> ce3cee81


        if data.has_key('original_doc'):
            data['copy_history'] = [data.pop('original_doc')]
            should_save = True

        data["description"] = data.get('description') or data.get('short_description')

        self = super(ApplicationBase, cls).wrap(data)
        if not self.build_spec or self.build_spec.is_null():
            self.build_spec = get_default_build_spec(self.application_version)

        if should_save:
            self.save()

        return self

    def rename_lang(self, old_lang, new_lang):
        validate_lang(new_lang)

    def is_remote_app(self):
        return False

    def get_latest_app(self, released_only=True):
        if released_only:
            return get_app(self.domain, self.get_id, latest=True)
        else:
            return self.view('app_manager/applications',
                startkey=[self.domain, self.get_id, {}],
                endkey=[self.domain, self.get_id],
                include_docs=True,
                limit=1,
                descending=True,
            ).first()

    @memoized
    def get_latest_saved(self):
        """
        This looks really similar to get_latest_app, not sure why tim added
        """
        doc = (get_latest_released_app_doc(self.domain, self._id) or
               get_latest_build_doc(self.domain, self._id))
        return self.__class__.wrap(doc) if doc else None

    def set_admin_password(self, raw_password):
        salt = os.urandom(5).encode('hex')
        self.admin_password = make_password(raw_password, salt=salt)

        if raw_password.isnumeric():
            self.admin_password_charset = 'n'
        elif raw_password.isalnum():
            self.admin_password_charset = 'a'
        else:
            self.admin_password_charset = 'x'

    def check_password_charset(self):
        errors = []
        if hasattr(self, 'profile'):
            password_format = self.profile.get('properties', {}).get('password_format', 'n')
            message = ('Your app requires {0} passwords '
                       'but the admin password is not {0}')

            if password_format == 'n' and self.admin_password_charset in 'ax':
                errors.append({'type': 'password_format',
                               'message': message.format('numeric')})
            if password_format == 'a' and self.admin_password_charset in 'x':
                errors.append({'type': 'password_format',
                               'message': message.format('alphanumeric')})
        return errors

    def get_build(self):
        return self.build_spec.get_build()

    @property
    def build_version(self):
        # `LooseVersion`s are smart!
        # LooseVersion('2.12.0') > '2.2'
        # (even though '2.12.0' < '2.2')
        if self.build_spec.version:
            return LooseVersion(self.build_spec.version)

    @property
    def commcare_minor_release(self):
        """This is mostly just for views"""
        return '%d.%d' % self.build_spec.minor_release()

    @property
    def short_name(self):
        return self.name if len(self.name) <= 12 else '%s..' % self.name[:10]

    @property
    def has_careplan_module(self):
        return False

    @property
    def url_base(self):
        custom_base_url = getattr(self, 'custom_base_url', None)
        return custom_base_url or get_url_base()

    @absolute_url_property
    def post_url(self):
        if self.secure_submissions:
            url_name = 'receiver_secure_post_with_app_id'
        else:
            url_name = 'receiver_post_with_app_id'
        return reverse(url_name, args=[self.domain, self.get_id])

    @absolute_url_property
    def key_server_url(self):
        return reverse('key_server_url', args=[self.domain])

    @absolute_url_property
    def ota_restore_url(self):
        if use_app_aware_sync(self):
            return reverse('app_aware_restore', args=[self.domain, self._id])
        return reverse('ota_restore', args=[self.domain])

    @absolute_url_property
    def form_record_url(self):
        return '/a/%s/api/custom/pact_formdata/v1/' % self.domain

    @absolute_url_property
    def profile_url(self):
        return "%s?latest=true" % (
            reverse('download_profile', args=[self.domain, self._id])
        )

    @absolute_url_property
    def media_profile_url(self):
        return "%s?latest=true" % (
            reverse('download_media_profile', args=[self.domain, self._id])
        )

    @property
    def profile_loc(self):
        return "jr://resource/profile.xml"

    @absolute_url_property
    def jar_url(self):
        return reverse('corehq.apps.app_manager.views.download_jar', args=[self.domain, self._id])

    def get_jar_path(self):
        spec = {
            'nokia/s40': 'Nokia/S40',
            'nokia/s60': 'Nokia/S60',
            'generic': 'Generic/Default',
            'winmo': 'Native/WinMo'
        }[self.platform]

        if self.platform in ('nokia/s40', 'nokia/s60'):
            spec += {
                ('native',): '-native-input',
                ('roman',): '-generic',
                ('custom-keys',):  '-custom-keys',
                ('qwerty',): '-qwerty'
            }[(self.text_input,)]

        return spec

    def get_jadjar(self):
        return self.get_build().get_jadjar(self.get_jar_path())

    def validate_fixtures(self):
        if not domain_has_privilege(self.domain, privileges.LOOKUP_TABLES):
            # remote apps don't support get_forms yet.
            # for now they can circumvent the fixture limitation. sneaky bastards.
            if hasattr(self, 'get_forms'):
                for form in self.get_forms():
                    if form.has_fixtures:
                        raise PermissionDenied(_(
                            "Usage of lookup tables is not supported by your "
                            "current subscription. Please upgrade your "
                            "subscription before using this feature."
                        ))

    def validate_intents(self):
        if domain_has_privilege(self.domain, privileges.CUSTOM_INTENTS):
            return

        if hasattr(self, 'get_forms'):
            for form in self.get_forms():
                intents = form.wrapped_xform().odk_intents
                if intents:
                    if not domain_has_privilege(self.domain, privileges.TEMPLATED_INTENTS):
                        raise PermissionDenied(_(
                            "Usage of integrations is not supported by your "
                            "current subscription. Please upgrade your "
                            "subscription before using this feature."
                        ))
                    else:
                        templates = next(app_callout_templates)
                        if len(set(intents) - set(t['id'] for t in templates)):
                            raise PermissionDenied(_(
                                "Usage of external integration is not supported by your "
                                "current subscription. Please upgrade your "
                                "subscription before using this feature."
                            ))

    def validate_jar_path(self):
        build = self.get_build()
        setting = commcare_settings.get_commcare_settings_lookup()['hq']['text_input']
        value = self.text_input
        setting_version = setting['since'].get(value)

        if setting_version:
            setting_version = tuple(map(int, setting_version.split('.')))
            my_version = build.minor_release()

            if my_version < setting_version:
                i = setting['values'].index(value)
                assert i != -1
                name = _(setting['value_names'][i])
                raise AppEditingError((
                    '%s Text Input is not supported '
                    'in CommCare versions before %s.%s. '
                    '(You are using %s.%s)'
                ) % ((name,) + setting_version + my_version))

    @property
    def jad_settings(self):
        settings = {
            'JavaRosa-Admin-Password': self.admin_password,
            'Profile': self.profile_loc,
            'MIDlet-Jar-URL': self.jar_url,
            #'MIDlet-Name': self.name,
            # e.g. 2011-Apr-11 20:45
            'CommCare-Release': "true",
        }
        if self.build_version < '2.8':
            settings['Build-Number'] = self.version
        return settings

    def create_build_files(self, save=False, build_profile_id=None):
        built_on = datetime.datetime.utcnow()
        all_files = self.create_all_files(build_profile_id)
        if save:
            self.built_on = built_on
            self.built_with = BuildRecord(
                version=self.build_spec.version,
                build_number=self.version,
                datetime=built_on,
            )

            for filepath in all_files:
                self.lazy_put_attachment(all_files[filepath],
                                         'files/%s' % filepath)

    def create_jadjar_from_build_files(self, save=False):
        self.validate_jar_path()
        with CriticalSection(['create_jadjar_' + self._id]):
            try:
                return (
                    self.lazy_fetch_attachment('CommCare.jad'),
                    self.lazy_fetch_attachment('CommCare.jar'),
                )
            except (ResourceError, KeyError):
                all_files = {
                    filename[len('files/'):]: self.lazy_fetch_attachment(filename)
                    for filename in self.blobs if filename.startswith('files/')
                }
                all_files = {
                    name: (contents if isinstance(contents, str) else contents.encode('utf-8'))
                    for name, contents in all_files.items()
                }
                release_date = self.built_with.datetime or datetime.datetime.utcnow()
                jad_settings = {
                    'Released-on': release_date.strftime("%Y-%b-%d %H:%M"),
                }
                jad_settings.update(self.jad_settings)
                jadjar = self.get_jadjar().pack(all_files, jad_settings)

                if save:
                    self.lazy_put_attachment(jadjar.jad, 'CommCare.jad')
                    self.lazy_put_attachment(jadjar.jar, 'CommCare.jar')
                    self.built_with.signed = jadjar.signed

                return jadjar.jad, jadjar.jar

    def validate_app(self):
        errors = []

        errors.extend(self.check_password_charset())

        try:
            self.validate_fixtures()
            self.validate_intents()
            self.create_all_files()
        except CaseXPathValidationError as cve:
            errors.append({
                'type': 'invalid case xpath reference',
                'module': cve.module,
                'form': cve.form,
            })
        except UserCaseXPathValidationError as ucve:
            errors.append({
                'type': 'invalid user case xpath reference',
                'module': ucve.module,
                'form': ucve.form,
            })
        except (AppEditingError, XFormValidationError, XFormException,
                PermissionDenied, SuiteValidationError) as e:
            errors.append({'type': 'error', 'message': unicode(e)})
        except Exception as e:
            if settings.DEBUG:
                raise

            # this is much less useful/actionable without a URL
            # so make sure to include the request
            logging.error('Unexpected error building app', exc_info=True,
                          extra={'request': view_utils.get_request()})
            errors.append({'type': 'error', 'message': 'unexpected error: %s' % e})
        return errors

    @absolute_url_property
    def odk_profile_url(self):
        return reverse('corehq.apps.app_manager.views.download_odk_profile', args=[self.domain, self._id])

    @absolute_url_property
    def odk_media_profile_url(self):
        return reverse('corehq.apps.app_manager.views.download_odk_media_profile', args=[self.domain, self._id])

    @property
    def odk_profile_display_url(self):
        return self.short_odk_url or self.odk_profile_url

    @property
    def odk_media_profile_display_url(self):
        return self.short_odk_media_url or self.odk_media_profile_url

    def get_odk_qr_code(self, with_media=False, build_profile_id=None):
        """Returns a QR code, as a PNG to install on CC-ODK"""
        try:
            return self.lazy_fetch_attachment("qrcode.png")
        except ResourceNotFound:
            from pygooglechart import QRChart
            HEIGHT = WIDTH = 250
            code = QRChart(HEIGHT, WIDTH)
            url = self.odk_profile_url if not with_media else self.odk_media_profile_url
            if build_profile_id:
                url += '?profile={profile_id}'.format(profile_id=build_profile_id)
            code.add_data(url)

            # "Level L" error correction with a 0 pixel margin
            code.set_ec('L', 0)
            f, fname = tempfile.mkstemp()
            code.download(fname)
            os.close(f)
            with open(fname, "rb") as f:
                png_data = f.read()
                self.lazy_put_attachment(png_data, "qrcode.png",
                                         content_type="image/png")
            return png_data

    def generate_shortened_url(self, url_type):
        try:
            if settings.BITLY_LOGIN:
                view_name = 'corehq.apps.app_manager.views.{}'.format(url_type)
                long_url = "{}{}".format(self.url_base, reverse(view_name, args=[self.domain, self._id]))
                shortened_url = bitly.shorten(long_url)
            else:
                shortened_url = None
        except Exception:
            logging.exception("Problem creating bitly url for app %s. Do you have network?" % self.get_id)
        else:
            return shortened_url

    def get_short_url(self):
        if not self.short_url:
            self.short_url = self.generate_shortened_url('download_jad')
            self.save()
        return self.short_url

    def get_short_odk_url(self, with_media=False):
        if with_media:
            if not self.short_odk_media_url:
                self.short_odk_media_url = self.generate_shortened_url('download_odk_media_profile')
                self.save()
            return self.short_odk_media_url
        else:
            if not self.short_odk_url:
                self.short_odk_url = self.generate_shortened_url('download_odk_profile')
                self.save()
            return self.short_odk_url

    def fetch_jar(self):
        return self.get_jadjar().fetch_jar()

    def make_build(self, comment=None, user_id=None, previous_version=None):
        copy = super(ApplicationBase, self).make_build()
        if not copy._id:
            # I expect this always to be the case
            # but check explicitly so as not to change the _id if it exists
            copy._id = copy.get_db().server.next_uuid()

        copy.set_form_versions(previous_version)
        copy.set_media_versions(previous_version)
        copy.create_build_files(save=True)

        # since this hard to put in a test
        # I'm putting this assert here if copy._id is ever None
        # which makes tests error
        assert copy._id

        copy.build_comment = comment
        copy.comment_from = user_id
        if user_id:
            user = CouchUser.get(user_id)
            if not user.has_built_app:
                user.has_built_app = True
                user.save()
        copy.is_released = False

        return copy

    def delete_app(self):
        domain_has_apps.clear(self.domain)
        self.doc_type += '-Deleted'
        record = DeleteApplicationRecord(
            domain=self.domain,
            app_id=self.id,
            datetime=datetime.datetime.utcnow()
        )
        record.save()
        return record

    def save(self, response_json=None, increment_version=None, **params):
        if not self._id and not domain_has_apps(self.domain):
            domain_has_apps.clear(self.domain)
        super(ApplicationBase, self).save(
            response_json=response_json, increment_version=increment_version, **params)

    def set_form_versions(self, previous_version):
        # by default doing nothing here is fine.
        pass

    def set_media_versions(self, previous_version):
        pass

    def update_mm_map(self):
        if self.build_profiles and domain_has_privilege(self.domain, privileges.BUILD_PROFILES):
            for lang in self.langs:
                self.media_language_map[lang] = MediaList()
            for form in self.get_forms(bare=False):
                xml = XForm(form['form'].source)
                for lang in self.langs:
                    self.media_language_map[lang].media_refs.extend(xml.all_references(lang))
        else:
            self.media_language_map = {}

    def get_build_langs(self, build_profile_id=None):
        if build_profile_id:
            return self.build_profiles[build_profile_id].langs
        else:
            return self.langs

def validate_lang(lang):
    if not re.match(r'^[a-z]{2,3}(-[a-z]*)?$', lang):
        raise ValueError("Invalid Language")


def validate_property(property):
    """
    Validate a case property name

    >>> validate_property('parent/maternal-grandmother_fullName')
    >>> validate_property('foo+bar')
    Traceback (most recent call last):
      ...
    ValueError: Invalid Property

    """
    # this regex is also copied in propertyList.ejs
    if not re.match(r'^[a-zA-Z][\w_-]*(/[a-zA-Z][\w_-]*)*$', property):
        raise ValueError("Invalid Property")


def validate_detail_screen_field(field):
    # If you change here, also change here:
    # corehq/apps/app_manager/static/app_manager/js/detail-screen-config.js
    field_re = r'^([a-zA-Z][\w_-]*:)*([a-zA-Z][\w_-]*/)*#?[a-zA-Z][\w_-]*$'
    if not re.match(field_re, field):
        raise ValueError("Invalid Sort Field")


class SavedAppBuild(ApplicationBase):

    def to_saved_build_json(self, timezone):
        data = super(SavedAppBuild, self).to_json().copy()
        for key in ('modules', 'user_registration', 'external_blobs',
                    '_attachments', 'profile', 'translations'
                    'description', 'short_description'):
            data.pop(key, None)
        built_on_user_time = ServerTime(self.built_on).user_time(timezone)
        data.update({
            'id': self.id,
            'built_on_date': built_on_user_time.ui_string(USER_DATE_FORMAT),
            'built_on_time': built_on_user_time.ui_string(USER_TIME_FORMAT),
            'menu_item_label': self.built_with.get_menu_item_label(),
            'jar_path': self.get_jar_path(),
            'short_name': self.short_name,
            'enable_offline_install': self.enable_offline_install,
        })
        comment_from = data['comment_from']
        if comment_from:
            try:
                comment_user = CouchUser.get(comment_from)
            except ResourceNotFound:
                data['comment_user_name'] = comment_from
            else:
                data['comment_user_name'] = comment_user.full_name

        return data


class Application(ApplicationBase, TranslationMixin, HQMediaMixin):
    """
    An Application that can be created entirely through the online interface

    """
    modules = SchemaListProperty(ModuleBase)
    name = StringProperty()
    # profile's schema is {'features': {}, 'properties': {}, 'custom_properties': {}}
    # ended up not using a schema because properties is a reserved word
    profile = DictProperty()
    use_custom_suite = BooleanProperty(default=False)
    custom_base_url = StringProperty()
    cloudcare_enabled = BooleanProperty(default=False)
    translation_strategy = StringProperty(default='select-known',
                                          choices=app_strings.CHOICES.keys())
    commtrack_requisition_mode = StringProperty(choices=CT_REQUISITION_MODES)
    auto_gps_capture = BooleanProperty(default=False)
    created_from_template = StringProperty()
    use_grid_menus = BooleanProperty(default=False)

    @property
    @memoized
    def commtrack_enabled(self):
        if settings.UNIT_TESTING:
            return False  # override with .tests.util.commtrack_enabled
        domain_obj = Domain.get_by_name(self.domain) if self.domain else None
        return domain_obj.commtrack_enabled if domain_obj else False

    @classmethod
    def wrap(cls, data):
        for module in data.get('modules', []):
            for attr in ('case_label', 'referral_label'):
                if not module.has_key(attr):
                    module[attr] = {}
            for lang in data['langs']:
                if not module['case_label'].get(lang):
                    module['case_label'][lang] = commcare_translations.load_translations(lang).get('cchq.case', 'Cases')
                if not module['referral_label'].get(lang):
                    module['referral_label'][lang] = commcare_translations.load_translations(lang).get('cchq.referral', 'Referrals')
        data.pop('commtrack_enabled', None)  # Remove me after migrating apps
        self = super(Application, cls).wrap(data)

        # make sure all form versions are None on working copies
        if not self.copy_of:
            for form in self.get_forms():
                form.version = None

        # weird edge case where multimedia_map gets set to null and causes issues
        if self.multimedia_map is None:
            self.multimedia_map = {}

        return self

    def save(self, *args, **kwargs):
        super(Application, self).save(*args, **kwargs)
        # Import loop if this is imported at the top
        # TODO: revamp so signal_connections <- models <- signals
        from corehq.apps.app_manager import signals
        signals.app_post_save.send(Application, application=self)

    def make_reversion_to_copy(self, copy):
        app = super(Application, self).make_reversion_to_copy(copy)

        for form in app.get_forms():
            # reset the form's validation cache, since the form content is
            # likely to have changed in the revert!
            form.validation_cache = None
            form.version = None

        app.build_broken = False

        return app

    @absolute_url_property
    def suite_url(self):
        return reverse('download_suite', args=[self.domain, self.get_id])

    @property
    def suite_loc(self):
        if self.enable_relative_suite_path:
            return './suite.xml'
        else:
            return "jr://resource/suite.xml"

    @absolute_url_property
    def media_suite_url(self):
        return reverse('download_media_suite', args=[self.domain, self.get_id])

    @property
    def media_suite_loc(self):
        if self.enable_relative_suite_path:
            return "./media_suite.xml"
        else:
            return "jr://resource/media_suite.xml"

    @property
    def default_language(self):
        return self.langs[0] if len(self.langs) > 0 else "en"

    def fetch_xform(self, module_id=None, form_id=None, form=None, build_profile_id=None):
        if not form:
            form = self.get_module(module_id).get_form(form_id)
        return form.validate_form().render_xform(build_profile_id).encode('utf-8')

    def set_form_versions(self, previous_version):
        """
        Set the 'version' property on each form as follows to the current app version if the form is new
        or has changed since the last build. Otherwise set it to the version from the last build.
        """
        def _hash(val):
            return hashlib.md5(val).hexdigest()

        if previous_version:
            for form_stuff in self.get_forms(bare=False):
                filename = 'files/%s' % self.get_form_filename(**form_stuff)
                form = form_stuff["form"]
                form_version = None
                try:
                    previous_form = previous_version.get_form(form.unique_id)
                    # take the previous version's compiled form as-is
                    # (generation code may have changed since last build)
                    previous_source = previous_version.fetch_attachment(filename)
                except (ResourceNotFound, FormNotFoundException):
                    pass
                else:
                    previous_hash = _hash(previous_source)

                    # hack - temporarily set my version to the previous version
                    # so that that's not treated as the diff
                    previous_form_version = previous_form.get_version()
                    form.version = previous_form_version
                    my_hash = _hash(self.fetch_xform(form=form))
                    if previous_hash == my_hash:
                        form_version = previous_form_version
                if form_version is None:
                    form.version = None
                else:
                    form.version = form_version

    def set_media_versions(self, previous_version):
        """
        Set the media version numbers for all media in the app to the current app version
        if the media is new or has changed since the last build. Otherwise set it to the
        version from the last build.
        """

        # access to .multimedia_map is slow
        prev_multimedia_map = previous_version.multimedia_map if previous_version else {}

        for path, map_item in self.multimedia_map.iteritems():
            prev_map_item = prev_multimedia_map.get(path, None)
            if prev_map_item and prev_map_item.unique_id:
                # Re-use the id so CommCare knows it's the same resource
                map_item.unique_id = prev_map_item.unique_id
            if (prev_map_item and prev_map_item.version
                    and prev_map_item.multimedia_id == map_item.multimedia_id):
                map_item.version = prev_map_item.version
            else:
                map_item.version = self.version

    def ensure_module_unique_ids(self, should_save=False):
        """
            Creates unique_ids for modules that don't have unique_id attributes
            should_save: the doc will be saved only if should_save is set to True

            WARNING: If called on the same doc in different requests without saving,
            this function will set different uuid each time,
            likely causing unexpected behavior
        """
        if any(not mod.unique_id for mod in self.modules):
            for mod in self.modules:
                mod.get_or_create_unique_id()
            if should_save:
                self.save()

    def create_app_strings(self, lang):
        gen = app_strings.CHOICES[self.translation_strategy]
        if lang == 'default':
            return gen.create_default_app_strings(self)
        else:
            return gen.create_app_strings(self, lang)

    @property
    def skip_validation(self):
        properties = (self.profile or {}).get('properties', {})
        return properties.get('cc-content-valid', 'yes')

    @property
    def jad_settings(self):
        s = super(Application, self).jad_settings
        s.update({
            'Skip-Validation': self.skip_validation,
        })
        return s

    def create_profile(self, is_odk=False, with_media=False, template='app_manager/profile.xml', build_profile_id=None):
        self__profile = self.profile
        app_profile = defaultdict(dict)

        for setting in commcare_settings.get_custom_commcare_settings():
            setting_type = setting['type']
            setting_id = setting['id']

            if setting_type not in ('properties', 'features'):
                setting_value = None
            elif setting_id not in self__profile.get(setting_type, {}):
                if 'commcare_default' in setting and setting['commcare_default'] != setting['default']:
                    setting_value = setting['default']
                else:
                    setting_value = None
            else:
                setting_value = self__profile[setting_type][setting_id]
            if setting_value:
                app_profile[setting_type][setting_id] = {
                    'value': setting_value,
                    'force': setting.get('force', False)
                }
            # assert that it gets explicitly set once per loop
            del setting_value

        if self.case_sharing:
            app_profile['properties']['server-tether'] = {
                'force': True,
                'value': 'sync',
            }

        logo_refs = [logo_name for logo_name in self.logo_refs if logo_name in ANDROID_LOGO_PROPERTY_MAPPING]
        if logo_refs and domain_has_privilege(self.domain, privileges.COMMCARE_LOGO_UPLOADER):
            for logo_name in logo_refs:
                app_profile['properties'][ANDROID_LOGO_PROPERTY_MAPPING[logo_name]] = {
                    'value': self.logo_refs[logo_name]['path'],
                }

        if with_media:
            profile_url = self.media_profile_url if not is_odk else (self.odk_media_profile_url + '?latest=true')
        else:
            profile_url = self.profile_url if not is_odk else (self.odk_profile_url + '?latest=true')

        if toggles.CUSTOM_PROPERTIES.enabled(self.domain) and "custom_properties" in self__profile:
            app_profile['custom_properties'].update(self__profile['custom_properties'])

        return render_to_string(template, {
            'is_odk': is_odk,
            'app': self,
            'profile_url': profile_url,
            'app_profile': app_profile,
            'cc_user_domain': cc_user_domain(self.domain),
            'include_media_suite': with_media,
            'uniqueid': self.copy_of or self.id,
            'name': self.name,
            'descriptor': u"Profile File",
            'build_profile_id': build_profile_id
        }).encode('utf-8')

    @property
    def custom_suite(self):
        try:
            return self.lazy_fetch_attachment('custom_suite.xml')
        except ResourceNotFound:
            return ""

    def set_custom_suite(self, value):
        self.put_attachment(value, 'custom_suite.xml')

    def create_suite(self, build_profile_id=None):
        if self.application_version == APP_V1:
            template='app_manager/suite-%s.xml' % self.application_version
            langs = self.get_build_langs(build_profile_id)
            return render_to_string(template, {
                'app': self,
                'langs': ["default"] + langs
            })
        else:
            return SuiteGenerator(self, build_profile_id).generate_suite()

    def create_media_suite(self, build_profile_id=None):
        return MediaSuiteGenerator(self, build_profile_id).generate_suite()

    @classmethod
    def get_form_filename(cls, type=None, form=None, module=None):
        return 'modules-%s/forms-%s.xml' % (module.id, form.id)

    def create_all_files(self, build_profile_id=None):
        prefix = '' if not build_profile_id else build_profile_id + '/'
        files = {
            '{}profile.xml'.format(prefix): self.create_profile(is_odk=False, build_profile_id=build_profile_id),
            '{}profile.ccpr'.format(prefix): self.create_profile(is_odk=True, build_profile_id=build_profile_id),
            '{}media_profile.xml'.format(prefix): self.create_profile(is_odk=False, with_media=True, build_profile_id=build_profile_id),
            '{}media_profile.ccpr'.format(prefix): self.create_profile(is_odk=True, with_media=True, build_profile_id=build_profile_id),
            '{}suite.xml'.format(prefix): self.create_suite(build_profile_id),
            '{}media_suite.xml'.format(prefix): self.create_media_suite(build_profile_id),
        }

        langs_for_build = self.get_build_langs(build_profile_id)
        for lang in ['default'] + langs_for_build:
            files["{prefix}{lang}/app_strings.txt".format(prefix=prefix, lang=lang)] = self.create_app_strings(lang)
        for form_stuff in self.get_forms(bare=False):
            filename = prefix + self.get_form_filename(**form_stuff)
            form = form_stuff['form']
            try:
                files[filename] = self.fetch_xform(form=form, build_profile_id=build_profile_id)
            except XFormException as e:
                raise XFormException(_('Error in form "{}": {}').format(trans(form.name), unicode(e)))
        return files

    get_modules = IndexedSchema.Getter('modules')

    @parse_int([1])
    def get_module(self, i):
        try:
            return self.modules[i].with_id(i % len(self.modules), self)
        except IndexError:
            raise ModuleNotFoundException()

    def get_module_by_unique_id(self, unique_id):
        def matches(module):
            return module.get_or_create_unique_id() == unique_id
        for obj in self.get_modules():
            if matches(obj):
                return obj
        raise ModuleNotFoundException(
            ("Module in app '%s' with unique id '%s' not found"
             % (self.id, unique_id)))

    def get_forms(self, bare=True):
        for module in self.get_modules():
            for form in module.get_forms():
                yield form if bare else {
                    'type': 'module_form',
                    'module': module,
                    'form': form
                }

    def get_form(self, unique_form_id, bare=True):
        def matches(form):
            return form.get_unique_id() == unique_form_id
        for obj in self.get_forms(bare):
            if matches(obj if bare else obj['form']):
                return obj
        raise FormNotFoundException(
            ("Form in app '%s' with unique id '%s' not found"
             % (self.id, unique_form_id)))

    def get_form_location(self, unique_form_id):
        for m_index, module in enumerate(self.get_modules()):
            for f_index, form in enumerate(module.get_forms()):
                if unique_form_id == form.unique_id:
                    return m_index, f_index
        raise KeyError("Form in app '%s' with unique id '%s' not found" % (self.id, unique_form_id))

    @classmethod
    def new_app(cls, domain, name, application_version, lang="en"):
        app = cls(domain=domain, modules=[], name=name, langs=[lang], application_version=application_version)
        return app

    def add_module(self, module):
        self.modules.append(module)
        return self.get_module(-1)

    def delete_module(self, module_unique_id):
        try:
            module = self.get_module_by_unique_id(module_unique_id)
        except ModuleNotFoundException:
            return None
        record = DeleteModuleRecord(
            domain=self.domain,
            app_id=self.id,
            module_id=module.id,
            module=module,
            datetime=datetime.datetime.utcnow()
        )
        del self.modules[module.id]
        record.save()
        return record

    def new_form(self, module_id, name, lang, attachment=""):
        module = self.get_module(module_id)
        return module.new_form(name, lang, attachment)

    def delete_form(self, module_unique_id, form_unique_id):
        try:
            module = self.get_module_by_unique_id(module_unique_id)
            form = self.get_form(form_unique_id)
        except (ModuleNotFoundException, FormNotFoundException):
            return None

        record = DeleteFormRecord(
            domain=self.domain,
            app_id=self.id,
            module_unique_id=module_unique_id,
            form_id=form.id,
            form=form,
            datetime=datetime.datetime.utcnow(),
        )
        record.save()

        try:
            form.pre_delete_hook()
        except NotImplementedError:
            pass

        del module['forms'][form.id]
        return record

    def rename_lang(self, old_lang, new_lang):
        validate_lang(new_lang)
        if old_lang == new_lang:
            return
        if new_lang in self.langs:
            raise AppEditingError("Language %s already exists!" % new_lang)
        for i,lang in enumerate(self.langs):
            if lang == old_lang:
                self.langs[i] = new_lang
        for module in self.get_modules():
            module.rename_lang(old_lang, new_lang)
        _rename_key(self.translations, old_lang, new_lang)

    def rearrange_modules(self, i, j):
        modules = self.modules
        try:
            modules.insert(i, modules.pop(j))
        except IndexError:
            raise RearrangeError()
        self.modules = modules

    def rearrange_forms(self, to_module_id, from_module_id, i, j):
        """
        The case type of the two modules conflict,
        ConflictingCaseTypeError is raised,
        but the rearrangement (confusingly) goes through anyway.
        This is intentional.

        """
        to_module = self.get_module(to_module_id)
        from_module = self.get_module(from_module_id)
        try:
            from_module.forms[j].pre_move_hook(from_module, to_module)
        except NotImplementedError:
            pass
        try:
            form = from_module.forms.pop(j)
            to_module.add_insert_form(from_module, form, index=i, with_source=True)
        except IndexError:
            raise RearrangeError()
        if to_module.case_type != from_module.case_type:
            raise ConflictingCaseTypeError()

    def scrub_source(self, source):
        return update_unique_ids(source)

    def copy_form(self, module_id, form_id, to_module_id):
        """
        The case type of the two modules conflict,
        ConflictingCaseTypeError is raised,
        but the copying (confusingly) goes through anyway.
        This is intentional.

        """
        from_module = self.get_module(module_id)
        form = from_module.get_form(form_id)
        to_module = self.get_module(to_module_id)
        self._copy_form(from_module, form, to_module, rename=True)

    def _copy_form(self, from_module, form, to_module, *args, **kwargs):
        if not form.source:
            raise BlankXFormError()
        copy_source = deepcopy(form.to_json())
        if 'unique_id' in copy_source:
            del copy_source['unique_id']

        if 'rename' in kwargs and kwargs['rename']:
            for lang, name in copy_source['name'].iteritems():
                with override(lang):
                    copy_source['name'][lang] = _('Copy of {name}').format(name=name)

        copy_form = to_module.add_insert_form(from_module, FormBase.wrap(copy_source))
        save_xform(self, copy_form, form.source)

        if from_module['case_type'] != to_module['case_type']:
            raise ConflictingCaseTypeError()

    @cached_property
    def has_case_management(self):
        for module in self.get_modules():
            for form in module.get_forms():
                if len(form.active_actions()) > 0:
                    return True
        return False

    @memoized
    def case_type_exists(self, case_type):
        return case_type in self.get_case_types()

    @memoized
    def get_case_types(self):
        extra_types = set()
        if is_usercase_in_use(self.domain):
            extra_types.add(USERCASE_TYPE)
        return set(chain(*[m.get_case_types() for m in self.get_modules()])) | extra_types

    def has_media(self):
        return len(self.multimedia_map) > 0

    @memoized
    def get_xmlns_map(self):
        xmlns_map = defaultdict(list)
        for form in self.get_forms():
            xmlns_map[form.xmlns].append(form)
        return xmlns_map

    def get_form_by_xmlns(self, xmlns, log_missing=True):
        if xmlns == "http://code.javarosa.org/devicereport":
            return None
        forms = self.get_xmlns_map()[xmlns]
        if len(forms) != 1:
            if log_missing or len(forms) > 1:
                logging.error('App %s in domain %s has %s forms with xmlns %s' % (
                    self.get_id,
                    self.domain,
                    len(forms),
                    xmlns,
                ))
            return None
        else:
            form, = forms
        return form

    def get_questions(self, xmlns):
        form = self.get_form_by_xmlns(xmlns)
        if not form:
            return []
        return form.get_questions(self.langs)

    def check_subscription(self):

        def app_uses_usercase(app):
            return any(m.uses_usercase() for m in app.get_modules())

        errors = []
        if app_uses_usercase(self) and not domain_has_privilege(self.domain, privileges.USER_CASE):
            errors.append({
                'type': 'subscription',
                'message': _('Your application is using User Case functionality. You can remove User Case '
                             'functionality by opening the User Case Management tab in a form that uses it, and '
                             'clicking "Remove User Case Properties".')
            })
        return errors

    def validate_app(self):
        xmlns_count = defaultdict(int)
        errors = []

        for lang in self.langs:
            if not lang:
                errors.append({'type': 'empty lang'})

        if not self.modules:
            errors.append({'type': "no modules"})
        for module in self.get_modules():
            errors.extend(module.validate_for_build())

        for form in self.get_forms():
            errors.extend(form.validate_for_build(validate_module=False))

            # make sure that there aren't duplicate xmlns's
            xmlns_count[form.xmlns] += 1
            for xmlns in xmlns_count:
                if xmlns_count[xmlns] > 1:
                    errors.append({'type': "duplicate xmlns", "xmlns": xmlns})

        if any(not module.unique_id for module in self.get_modules()):
            raise ModuleIdMissingException
        modules_dict = {m.unique_id: m for m in self.get_modules()}

        def _parent_select_fn(module):
            if hasattr(module, 'parent_select') and module.parent_select.active:
                return module.parent_select.module_id

        if self._has_dependency_cycle(modules_dict, _parent_select_fn):
            errors.append({'type': 'parent cycle'})

        errors.extend(self._child_module_errors(modules_dict))
        errors.extend(self.check_subscription())

        if not errors:
            errors = super(Application, self).validate_app()
        return errors

    def _has_dependency_cycle(self, modules, neighbour_id_fn):
        """
        Detect dependency cycles given modules and the neighbour_id_fn

        :param modules: A mapping of module unique_ids to Module objects
        :neighbour_id_fn: function to get the neibour module unique_id
        :return: True if there is a cycle in the module relationship graph
        """
        visited = set()
        completed = set()

        def cycle_helper(m):
            if m.id in visited:
                if m.id in completed:
                    return False
                return True
            visited.add(m.id)
            parent = modules.get(neighbour_id_fn(m), None)
            if parent is not None and cycle_helper(parent):
                return True
            completed.add(m.id)
            return False
        for module in modules.values():
            if cycle_helper(module):
                return True
        return False

    def _child_module_errors(self, modules_dict):
        module_errors = []

        def _root_module_fn(module):
            if hasattr(module, 'root_module_id'):
                return module.root_module_id

        if self._has_dependency_cycle(modules_dict, _root_module_fn):
            module_errors.append({'type': 'root cycle'})

        module_ids = set([m.unique_id for m in self.get_modules()])
        root_ids = set([_root_module_fn(m) for m in self.get_modules() if _root_module_fn(m) is not None])
        if not root_ids.issubset(module_ids):
            module_errors.append({'type': 'unknown root'})
        return module_errors

    def get_profile_setting(self, s_type, s_id):
        setting = self.profile.get(s_type, {}).get(s_id)
        if setting is not None:
            return setting
        yaml_setting = commcare_settings.get_commcare_settings_lookup()[s_type][s_id]
        for contingent in yaml_setting.get("contingent_default", []):
            if check_condition(self, contingent["condition"]):
                setting = contingent["value"]
        if setting is not None:
            return setting
        if self.build_version < yaml_setting.get("since", "0"):
            setting = yaml_setting.get("disabled_default", None)
            if setting is not None:
                return setting
        return yaml_setting.get("default")

    @property
    def has_careplan_module(self):
        return any((module for module in self.modules if isinstance(module, CareplanModule)))

    @quickcache(['self.version'])
    def get_case_metadata(self):
        from corehq.apps.reports.formdetails.readable import AppCaseMetadata
        builder = ParentCasePropertyBuilder(self)
        case_relationships = builder.get_parent_type_map(self.get_case_types())
        meta = AppCaseMetadata()

        for case_type, relationships in case_relationships.items():
            type_meta = meta.get_type(case_type)
            type_meta.relationships = relationships

        for module in self.get_modules():
            for form in module.get_forms():
                form.update_app_case_meta(meta)

        seen_types = []

        def get_children(case_type):
            seen_types.append(case_type)
            return [type_.name for type_ in meta.case_types if type_.relationships.get('parent') == case_type]

        def get_hierarchy(case_type):
            return {child: get_hierarchy(child) for child in get_children(case_type)}

        roots = [type_ for type_ in meta.case_types if not type_.relationships]
        for type_ in roots:
            meta.type_hierarchy[type_.name] = get_hierarchy(type_.name)

        for type_ in meta.case_types:
            if type_.name not in seen_types:
                meta.type_hierarchy[type_.name] = {}
                type_.error = _("Error in case type hierarchy")

        return meta

    def get_subcase_types(self, case_type):
        """
        Return the subcase types defined across an app for the given case type
        """
        return {t for m in self.get_modules()
                if m.case_type == case_type
                for t in m.get_subcase_types()}


class RemoteApp(ApplicationBase):
    """
    A wrapper for a url pointing to a suite or profile file. This allows you to
    write all the files for an app by hand, and then give the url to app_manager
    and let it package everything together for you.

    """
    profile_url = StringProperty(default="http://")
    name = StringProperty()
    manage_urls = BooleanProperty(default=False)

    questions_map = DictProperty(required=False)

    def is_remote_app(self):
        return True

    @classmethod
    def new_app(cls, domain, name, lang='en'):
        app = cls(domain=domain, name=name, langs=[lang])
        return app

    def create_profile(self, is_odk=False, langs=None):
        # we don't do odk for now anyway
        return remote_app.make_remote_profile(self, langs)

    def strip_location(self, location):
        return remote_app.strip_location(self.profile_url, location)

    def fetch_file(self, location):
        location = self.strip_location(location)
        url = urljoin(self.profile_url, location)

        try:
            content = urlopen(url).read()
        except Exception:
            raise AppEditingError('Unable to access resource url: "%s"' % url)

        return location, content

    def get_build_langs(self):
        if self.build_profiles:
            # return first profile, generated as part of lazy migration
            return self.build_profiles[self.build_profiles.keys()[0]].langs
        else:
            return self.langs

    @classmethod
    def get_locations(cls, suite):
        for resource in suite.findall('*/resource'):
            try:
                loc = resource.findtext('location[@authority="local"]')
            except Exception:
                loc = resource.findtext('location[@authority="remote"]')
            yield resource.getparent().tag, loc

    @property
    def SUITE_XPATH(self):
        return 'suite/resource/location[@authority="local"]'

    def create_all_files(self, build_profile_id=None):
<<<<<<< HEAD
=======
        langs_for_build = self.get_build_langs()
>>>>>>> ce3cee81
        files = {
            'profile.xml': self.create_profile(langs=langs_for_build),
        }
        tree = _parse_xml(files['profile.xml'])
        langs_for_build = self.get_build_langs(build_profile_id)

        def add_file_from_path(path, strict=False, transform=None):
            added_files = []
            # must find at least one
            try:
                tree.find(path).text
            except (TypeError, AttributeError):
                if strict:
                    raise AppEditingError("problem with file path reference!")
                else:
                    return
            for loc_node in tree.findall(path):
                loc, file = self.fetch_file(loc_node.text)
                if transform:
                    file = transform(file)
                files[loc] = file
                added_files.append(file)
            return added_files

        add_file_from_path('features/users/logo')
        try:
            suites = add_file_from_path(
                self.SUITE_XPATH,
                strict=True,
                transform=(lambda suite:
                           remote_app.make_remote_suite(self, suite))
            )
        except AppEditingError:
            raise AppEditingError(ugettext('Problem loading suite file from profile file. Is your profile file correct?'))

        for suite in suites:
            suite_xml = _parse_xml(suite)

            for tag, location in self.get_locations(suite_xml):
                location, data = self.fetch_file(location)
                if tag == 'xform' and langs_for_build:
                    try:
                        xform = XForm(data)
                    except XFormException as e:
                        raise XFormException('In file %s: %s' % (location, e))
                    xform.exclude_languages(whitelist=langs_for_build)
                    data = xform.render()
                files.update({location: data})
        return files

<<<<<<< HEAD
    def make_questions_map(self, build_profile_id=None):
        langs_for_build = self.get_build_langs(build_profile_id)
=======
    def make_questions_map(self):
        langs_for_build = self.get_build_langs()
>>>>>>> ce3cee81
        if self.copy_of:
            xmlns_map = {}

            def fetch(location):
                filepath = self.strip_location(location)
                return self.fetch_attachment('files/%s' % filepath)

            profile_xml = _parse_xml(fetch('profile.xml'))
            suite_location = profile_xml.find(self.SUITE_XPATH).text
            suite_xml = _parse_xml(fetch(suite_location))

            for tag, location in self.get_locations(suite_xml):
                if tag == 'xform':
                    xform = XForm(fetch(location))
                    xmlns = xform.data_node.tag_xmlns
                    questions = xform.get_questions(langs_for_build)
                    xmlns_map[xmlns] = questions
            return xmlns_map
        else:
            return None

    def get_questions(self, xmlns):
        if not self.questions_map:
            self.questions_map = self.make_questions_map()
            if not self.questions_map:
                return []
            self.save()
        questions = self.questions_map.get(xmlns, [])
        return questions


str_to_cls = {
    "Application": Application,
    "Application-Deleted": Application,
    "RemoteApp": RemoteApp,
    "RemoteApp-Deleted": RemoteApp,
}


def import_app(app_id_or_source, domain, source_properties=None, validate_source_domain=None):
    if isinstance(app_id_or_source, basestring):
        app_id = app_id_or_source
        source = get_app(None, app_id)
        src_dom = source['domain']
        if validate_source_domain:
            validate_source_domain(src_dom)
        source = source.export_json()
        source = json.loads(source)
    else:
        # Don't modify original app source
        app = Application.wrap(deepcopy(app_id_or_source))
        source = app.export_json(dump_json=False)
    try:
        attachments = source['_attachments']
    except KeyError:
        attachments = {}
    finally:
        source['_attachments'] = {}
    if source_properties is not None:
        for key, value in source_properties.iteritems():
            source[key] = value
    cls = str_to_cls[source['doc_type']]
    # Allow the wrapper to update to the current default build_spec
    if 'build_spec' in source:
        del source['build_spec']
    app = cls.from_source(source, domain)
    app.cloudcare_enabled = domain_has_privilege(domain, privileges.CLOUDCARE)

    with app.atomic_blobs():
        for name, attachment in attachments.items():
            if re.match(ATTACHMENT_REGEX, name):
                app.put_attachment(attachment, name)

    if not app.is_remote_app():
        for _, m in app.get_media_objects():
            if domain not in m.valid_domains:
                m.valid_domains.append(domain)
                m.save()

    if not app.is_remote_app() and any(module.uses_usercase() for module in app.get_modules()):
        from corehq.apps.app_manager.util import enable_usercase
        enable_usercase(domain)

    return app


class DeleteApplicationRecord(DeleteRecord):

    app_id = StringProperty()

    def undo(self):
        app = ApplicationBase.get(self.app_id)
        app.doc_type = app.get_doc_type()
        app.save(increment_version=False)


class DeleteModuleRecord(DeleteRecord):

    app_id = StringProperty()
    module_id = IntegerProperty()
    module = SchemaProperty(ModuleBase)

    def undo(self):
        app = Application.get(self.app_id)
        modules = app.modules
        modules.insert(self.module_id, self.module)
        app.modules = modules
        app.save()


class DeleteFormRecord(DeleteRecord):

    app_id = StringProperty()
    module_id = IntegerProperty()
    module_unique_id = StringProperty()
    form_id = IntegerProperty()
    form = SchemaProperty(FormBase)

    def undo(self):
        app = Application.get(self.app_id)
        if self.module_unique_id is not None:
            module = app.get_module_by_unique_id(self.module_unique_id)
        else:
            module = app.modules[self.module_id]
        forms = module.forms
        forms.insert(self.form_id, self.form)
        module.forms = forms
        app.save()


class CareplanAppProperties(DocumentSchema):
    name = StringProperty()
    latest_release = StringProperty()
    case_type = StringProperty()
    goal_conf = DictProperty()
    task_conf = DictProperty()


class CareplanConfig(Document):
    domain = StringProperty()
    app_configs = SchemaDictProperty(CareplanAppProperties)

    @classmethod
    def for_domain(cls, domain):
        res = cache_core.cached_view(
            cls.get_db(),
            "by_domain_doc_type_date/view",
            key=[domain, 'CareplanConfig', None],
            reduce=False,
            include_docs=True,
            wrapper=cls.wrap)

        if len(res) > 0:
            result = res[0]
        else:
            result = None

        return result


# backwards compatibility with suite-1.0.xml
FormBase.get_command_id = lambda self: id_strings.form_command(self)
FormBase.get_locale_id = lambda self: id_strings.form_locale(self)

ModuleBase.get_locale_id = lambda self: id_strings.module_locale(self)

ModuleBase.get_case_list_command_id = lambda self: id_strings.case_list_command(self)
ModuleBase.get_case_list_locale_id = lambda self: id_strings.case_list_locale(self)

Module.get_referral_list_command_id = lambda self: id_strings.referral_list_command(self)
Module.get_referral_list_locale_id = lambda self: id_strings.referral_list_locale(self)<|MERGE_RESOLUTION|>--- conflicted
+++ resolved
@@ -4249,15 +4249,9 @@
 
         if 'build_langs' in data:
             if (data['build_langs'] != data['langs']) and ('build_profiles' not in data):
-<<<<<<< HEAD
-                    data['build_profiles'] = {uuid.uuid4().hex : BuildProfile(name=', '.join(data['build_langs']), langs=data['build_langs'])}
-            del data['build_langs']
-            should_save = True
-=======
                 data['build_profiles'] = {uuid.uuid4().hex : BuildProfile(name=', '.join(data['build_langs']), langs=data['build_langs'])}
                 should_save = True
             del data['build_langs']
->>>>>>> ce3cee81
 
 
         if data.has_key('original_doc'):
@@ -5527,15 +5521,11 @@
         return 'suite/resource/location[@authority="local"]'
 
     def create_all_files(self, build_profile_id=None):
-<<<<<<< HEAD
-=======
         langs_for_build = self.get_build_langs()
->>>>>>> ce3cee81
         files = {
             'profile.xml': self.create_profile(langs=langs_for_build),
         }
         tree = _parse_xml(files['profile.xml'])
-        langs_for_build = self.get_build_langs(build_profile_id)
 
         def add_file_from_path(path, strict=False, transform=None):
             added_files = []
@@ -5581,13 +5571,8 @@
                 files.update({location: data})
         return files
 
-<<<<<<< HEAD
-    def make_questions_map(self, build_profile_id=None):
-        langs_for_build = self.get_build_langs(build_profile_id)
-=======
     def make_questions_map(self):
         langs_for_build = self.get_build_langs()
->>>>>>> ce3cee81
         if self.copy_of:
             xmlns_map = {}
 
