# coding=utf-8
"""
Application terminology

For any given application, there are a number of different documents.

The primary application document is an instance of Application.  This
document id is what you'll see in the URL on most app manager pages. Primary
application documents should have `copy_of == None` and `is_released ==
False`. When an application is saved, the field `version` is incremented.

When a user makes a build of an application, a copy of the primary
application document is made. These documents are the "versions" you see on
the deploy page. Each build document will have a different id, and the
`copy_of` field will be set to the ID of the primary application document.
Additionally, some attachments such as `profile.xml` and `suite.xml` will be
created and saved to the build doc (see `create_all_files`).

When a build is starred, this is called "releasing" the build.  The parameter
`is_released` will be set to True on the build document.

You might also run in to remote applications and applications copied to be
published on the exchange, but those are quite infrequent.
"""
import calendar
from distutils.version import LooseVersion
from itertools import chain
import tempfile
import os
import logging
import hashlib
import random
import json
import types
import re
import datetime
import uuid
from collections import defaultdict, namedtuple
from functools import wraps
from copy import deepcopy
from mimetypes import guess_type
from urllib2 import urlopen
from urlparse import urljoin

from couchdbkit import MultipleResultsFound
import itertools
from lxml import etree
from django.core.cache import cache
from django.utils.translation import override, ugettext as _, ugettext
from django.utils.translation import ugettext_lazy
from couchdbkit.exceptions import BadValueError
from corehq.apps.app_manager.app_schemas.case_properties import ParentCasePropertyBuilder
from corehq.apps.app_manager.suite_xml.utils import get_select_chain
from corehq.apps.app_manager.suite_xml.generator import SuiteGenerator, MediaSuiteGenerator
from corehq.apps.app_manager.xpath_validator import validate_xpath
from corehq.apps.data_dictionary.util import get_case_property_description_dict
from corehq.apps.userreports.exceptions import ReportConfigurationNotFoundError
from corehq.apps.users.dbaccessors.couch_users import get_display_name_for_user_id
from corehq.util.timezones.utils import get_timezone_for_domain
from dimagi.ext.couchdbkit import *
from django.conf import settings
from django.contrib.auth.hashers import make_password
from django.urls import reverse
from django.template.loader import render_to_string
from restkit.errors import ResourceError
from couchdbkit.resource import ResourceNotFound
from corehq import toggles, privileges
from corehq.blobs.mixin import BlobMixin
from corehq.const import USER_DATE_FORMAT, USER_TIME_FORMAT
from corehq.apps.analytics.tasks import track_workflow
from corehq.apps.app_manager.feature_support import CommCareFeatureSupportMixin
from corehq.util.quickcache import quickcache
from corehq.util.timezones.conversions import ServerTime
from dimagi.utils.couch import CriticalSection
from django_prbac.exceptions import PermissionDenied
from corehq.apps.accounting.utils import domain_has_privilege

from corehq.apps.app_manager.commcare_settings import check_condition
from corehq.apps.app_manager.const import *
from corehq.apps.app_manager.xpath import (
    dot_interpolate,
    interpolate_xpath,
    LocationXpath,
)
from corehq.apps.builds import get_default_build_spec
from dimagi.utils.couch.cache import cache_core
from dimagi.utils.couch.undo import DeleteRecord, DELETED_SUFFIX
from dimagi.utils.dates import DateSpan
from dimagi.utils.decorators.memoized import memoized
from dimagi.utils.make_uuid import random_hex
from dimagi.utils.web import get_url_base, parse_int
from corehq.util import bitly
from corehq.util import view_utils
from corehq.util.string_utils import random_string
from corehq.apps.appstore.models import SnapshotMixin
from corehq.apps.builds.models import BuildSpec, BuildRecord
from corehq.apps.hqmedia.models import HQMediaMixin
from corehq.apps.translations.models import TranslationMixin
from corehq.apps.users.models import CouchUser
from corehq.apps.users.util import cc_user_domain
from corehq.apps.domain.models import cached_property, Domain
from corehq.apps.app_manager import current_builds, app_strings, remote_app, \
    id_strings, commcare_settings
from corehq.apps.app_manager.suite_xml import xml_models as suite_models
from corehq.apps.app_manager.dbaccessors import (
    get_app,
    get_latest_build_doc,
    get_latest_released_app_doc,
    domain_has_apps,
)
from corehq.apps.app_manager.util import (
    split_path,
    save_xform,
    is_usercase_in_use,
    actions_use_usercase,
    update_unique_ids,
    app_callout_templates,
    xpath_references_case,
    xpath_references_user_case,
    module_case_hierarchy_has_circular_reference,
    get_correct_app_class,
    get_and_assert_practice_user_in_domain,
    LatestAppInfo,
)
from corehq.apps.app_manager.xform import XForm, parse_xml as _parse_xml, \
    validate_xform
from corehq.apps.app_manager.templatetags.xforms_extras import trans
from .exceptions import (
    AppEditingError,
    ConflictingCaseTypeError,
    FormNotFoundException,
    IncompatibleFormTypeException,
    LocationXpathValidationError,
    ModuleNotFoundException,
    ModuleIdMissingException,
    RearrangeError,
    SuiteValidationError,
    VersioningError,
    XFormException,
    XFormIdNotUnique,
    XFormValidationError,
    ScheduleError,
    CaseXPathValidationError,
    UserCaseXPathValidationError,
    XFormValidationFailed,
    PracticeUserException,
)
from corehq.apps.reports.daterange import get_daterange_start_end_dates, get_simple_dateranges
from jsonpath_rw import jsonpath, parse

WORKFLOW_DEFAULT = 'default'  # go to the app main screen
WORKFLOW_ROOT = 'root'  # go to the module select screen
WORKFLOW_PARENT_MODULE = 'parent_module'  # go to the parent module's screen
WORKFLOW_MODULE = 'module'  # go to the current module's screen
WORKFLOW_PREVIOUS = 'previous_screen'  # go to the previous screen (prior to entering the form)
WORKFLOW_FORM = 'form'  # go straight to another form
ALL_WORKFLOWS = [
    WORKFLOW_DEFAULT,
    WORKFLOW_ROOT,
    WORKFLOW_PARENT_MODULE,
    WORKFLOW_MODULE,
    WORKFLOW_PREVIOUS,
    WORKFLOW_FORM,
]
# allow all options as fallback except the one for form linking
WORKFLOW_FALLBACK_OPTIONS = list(ALL_WORKFLOWS).remove(WORKFLOW_FORM)

DETAIL_TYPES = ['case_short', 'case_long', 'ref_short', 'ref_long']

FIELD_SEPARATOR = ':'

ATTACHMENT_REGEX = r'[^/]*\.xml'

ANDROID_LOGO_PROPERTY_MAPPING = {
    'hq_logo_android_home': 'brand-banner-home',
    'hq_logo_android_login': 'brand-banner-login',
}


def jsonpath_update(datum_context, value):
    field = datum_context.path.fields[0]
    parent = jsonpath.Parent().find(datum_context)[0]
    parent.value[field] = value

# store a list of references to form ID's so that
# when an app is copied we can update the references
# with the new values
form_id_references = []


def FormIdProperty(expression, **kwargs):
    """
    Create a StringProperty that references a form ID. This is necessary because
    form IDs change when apps are copied so we need to make sure we update
    any references to the them.
    :param expression:  jsonpath expression that can be used to find the field
    :param kwargs:      arguments to be passed to the underlying StringProperty
    """
    path_expression = parse(expression)
    assert isinstance(path_expression, jsonpath.Child), "only child path expressions are supported"
    field = path_expression.right
    assert len(field.fields) == 1, 'path expression can only reference a single field'

    form_id_references.append(path_expression)
    return StringProperty(**kwargs)


def _rename_key(dct, old, new):
    if old in dct:
        if new in dct and dct[new]:
            dct["%s_backup_%s" % (new, hex(random.getrandbits(32))[2:-1])] = dct[new]
        dct[new] = dct[old]
        del dct[old]


@memoized
def load_app_template(slug):
    path = os.path.join(os.path.dirname(__file__), 'static', 'app_manager', 'json', 'template_apps')
    with open(os.path.join(path, slug + '.json')) as f:
        return json.load(f)


@memoized
def load_case_reserved_words():
    with open(os.path.join(os.path.dirname(__file__), 'static', 'app_manager', 'json', 'case-reserved-words.json')) as f:
        return json.load(f)


@memoized
def load_form_template(filename):
    with open(os.path.join(os.path.dirname(__file__), 'data', filename)) as f:
        return f.read()


class IndexedSchema(DocumentSchema):
    """
    Abstract class.
    Meant for documents that appear in a list within another document
    and need to know their own position within that list.

    """

    def with_id(self, i, parent):
        self._i = i
        self._parent = parent
        return self

    @property
    def id(self):
        return self._i

    def __eq__(self, other):
        return other and (self.id == other.id) and (self._parent == other._parent)

    class Getter(object):

        def __init__(self, attr):
            self.attr = attr

        def __call__(self, instance):
            items = getattr(instance, self.attr)
            l = len(items)
            for i, item in enumerate(items):
                yield item.with_id(i % l, instance)

        def __get__(self, instance, owner):
            # thanks, http://metapython.blogspot.com/2010/11/python-instance-methods-how-are-they.html
            # this makes Getter('foo') act like a bound method
            return types.MethodType(self, instance, owner)


class FormActionCondition(DocumentSchema):
    """
    The condition under which to open/update/close a case/referral

    Either {'type': 'if', 'question': '/xpath/to/node', 'answer': 'value'}
    in which case the action takes place if question has answer answer,
    or {'type': 'always'} in which case the action always takes place.
    """
    type = StringProperty(choices=["if", "always", "never"], default="never")
    question = StringProperty()
    answer = StringProperty()
    operator = StringProperty(choices=['=', 'selected', 'boolean_true'], default='=')

    def is_active(self):
        return self.type in ('if', 'always')


class FormAction(DocumentSchema):
    """
    Corresponds to Case XML

    """
    condition = SchemaProperty(FormActionCondition)

    def is_active(self):
        return self.condition.is_active()

    @classmethod
    def get_action_paths(cls, action):
        if action.condition.type == 'if':
            yield action.condition.question

        for __, path in cls.get_action_properties(action):
            yield path

    @classmethod
    def get_action_properties(self, action):
        action_properties = action.properties()
        if 'name_path' in action_properties and action.name_path:
            yield 'name', action.name_path
        if 'case_name' in action_properties:
            yield 'name', action.case_name
        if 'external_id' in action_properties and action.external_id:
            yield 'external_id', action.external_id
        if 'update' in action_properties:
            for name, path in action.update.items():
                yield name, path
        if 'case_properties' in action_properties:
            for name, path in action.case_properties.items():
                yield name, path
        if 'preload' in action_properties:
            for path, name in action.preload.items():
                yield name, path


class UpdateCaseAction(FormAction):

    update = DictProperty()


class PreloadAction(FormAction):

    preload = DictProperty()

    def is_active(self):
        return bool(self.preload)


class UpdateReferralAction(FormAction):

    followup_date = StringProperty()

    def get_followup_date(self):
        if self.followup_date:
            return "if(date({followup_date}) >= date(today()), {followup_date}, date(today() + 2))".format(
                followup_date=self.followup_date,
            )
        return self.followup_date or "date(today() + 2)"


class OpenReferralAction(UpdateReferralAction):

    name_path = StringProperty()


class OpenCaseAction(FormAction):

    name_path = StringProperty()
    external_id = StringProperty()


class OpenSubCaseAction(FormAction):

    case_type = StringProperty()
    case_name = StringProperty()
    reference_id = StringProperty()
    case_properties = DictProperty()
    repeat_context = StringProperty()
    # relationship = "child" for index to a parent case (default)
    # relationship = "extension" for index to a host case
    relationship = StringProperty(choices=['child', 'extension'], default='child')

    close_condition = SchemaProperty(FormActionCondition)


class FormActions(DocumentSchema):

    open_case = SchemaProperty(OpenCaseAction)
    update_case = SchemaProperty(UpdateCaseAction)
    close_case = SchemaProperty(FormAction)
    open_referral = SchemaProperty(OpenReferralAction)
    update_referral = SchemaProperty(UpdateReferralAction)
    close_referral = SchemaProperty(FormAction)

    case_preload = SchemaProperty(PreloadAction)
    referral_preload = SchemaProperty(PreloadAction)
    load_from_form = SchemaProperty(PreloadAction)  # DEPRECATED

    usercase_update = SchemaProperty(UpdateCaseAction)
    usercase_preload = SchemaProperty(PreloadAction)

    subcases = SchemaListProperty(OpenSubCaseAction)

    def all_property_names(self):
        names = set()
        names.update(self.update_case.update.keys())
        names.update(self.case_preload.preload.values())
        for subcase in self.subcases:
            names.update(subcase.case_properties.keys())
        return names


class CaseIndex(DocumentSchema):
    tag = StringProperty()
    reference_id = StringProperty(default='parent')
    relationship = StringProperty(choices=['child', 'extension'], default='child')


class AdvancedAction(IndexedSchema):
    case_type = StringProperty()
    case_tag = StringProperty()
    case_properties = DictProperty()
    # case_indices = NotImplemented

    close_condition = SchemaProperty(FormActionCondition)

    __eq__ = DocumentSchema.__eq__

    def get_paths(self):
        for path in self.case_properties.values():
            yield path

        if self.close_condition.type == 'if':
            yield self.close_condition.question

    def get_property_names(self):
        return set(self.case_properties.keys())

    @property
    def is_subcase(self):
        return bool(self.case_indices)

    @property
    def form_element_name(self):
        return "case_{}".format(self.case_tag)


class AutoSelectCase(DocumentSchema):
    """
    Configuration for auto-selecting a case.
    Attributes:
        value_source    Reference to the source of the value. For mode = fixture,
                        this represents the FixtureDataType ID. For mode = case
                        this represents the 'case_tag' for the case.
                        The modes 'user' and 'raw' don't require a value_source.
        value_key       The actual field that contains the case ID. Can be a case
                        index or a user data key or a fixture field name or the raw
                        xpath expression.

    """
    mode = StringProperty(choices=[AUTO_SELECT_USER,
                                   AUTO_SELECT_FIXTURE,
                                   AUTO_SELECT_CASE,
                                   AUTO_SELECT_USERCASE,
                                   AUTO_SELECT_RAW])
    value_source = StringProperty()
    value_key = StringProperty(required=True)


class LoadCaseFromFixture(DocumentSchema):
    """
    fixture_nodeset:    FixtureDataType.tag
    fixture_tag:        name of the column to display in the list
    fixture_variable:   boolean if display_column actually contains the key for the localized string
    case_property:      name of the column whose value should be saved when the user selects an item
    arbitrary_datum_*:  adds an arbitrary datum with function before the action
    """
    fixture_nodeset = StringProperty()
    fixture_tag = StringProperty()
    fixture_variable = StringProperty()
    case_property = StringProperty(default='')
    auto_select = BooleanProperty(default=False)
    arbitrary_datum_id = StringProperty()
    arbitrary_datum_function = StringProperty()


class LoadUpdateAction(AdvancedAction):
    """
    details_module:           Use the case list configuration from this module to show the cases.
    preload:                  Value from the case to load into the form. Keys are question paths,
                              values are case properties.
    auto_select:              Configuration for auto-selecting the case
    load_case_from_fixture:   Configuration for loading a case using fixture data
    show_product_stock:       If True list the product stock using the module's Product List
                              configuration.
    product_program:          Only show products for this CommCare Supply program.
    case_index:               Used when a case should be created/updated as a child or extension case
                              of another case.
    """
    details_module = StringProperty()
    preload = DictProperty()
    auto_select = SchemaProperty(AutoSelectCase, default=None)
    load_case_from_fixture = SchemaProperty(LoadCaseFromFixture, default=None)
    show_product_stock = BooleanProperty(default=False)
    product_program = StringProperty()
    case_index = SchemaProperty(CaseIndex)

    @property
    def case_indices(self):
        # Allows us to ducktype AdvancedOpenCaseAction
        return [self.case_index] if self.case_index.tag else []

    @case_indices.setter
    def case_indices(self, value):
        if len(value) > 1:
            raise ValueError('A LoadUpdateAction cannot have more than one case index')
        if value:
            self.case_index = value[0]
        else:
            self.case_index = CaseIndex()

    @case_indices.deleter
    def case_indices(self):
        self.case_index = CaseIndex()

    def get_paths(self):
        for path in super(LoadUpdateAction, self).get_paths():
            yield path

        for path in self.preload.keys():
            yield path

    def get_property_names(self):
        names = super(LoadUpdateAction, self).get_property_names()
        names.update(self.preload.values())
        return names

    @property
    def case_session_var(self):
        return 'case_id_{0}'.format(self.case_tag)

    @classmethod
    def wrap(cls, data):
        if 'parent_tag' in data:
            if data['parent_tag']:
                data['case_index'] = {
                    'tag': data['parent_tag'],
                    'reference_id': data.get('parent_reference_id', 'parent'),
                    'relationship': data.get('relationship', 'child')
                }
            del data['parent_tag']
            data.pop('parent_reference_id', None)
            data.pop('relationship', None)
        return super(LoadUpdateAction, cls).wrap(data)


class AdvancedOpenCaseAction(AdvancedAction):
    name_path = StringProperty()
    repeat_context = StringProperty()
    case_indices = SchemaListProperty(CaseIndex)

    open_condition = SchemaProperty(FormActionCondition)

    def get_paths(self):
        for path in super(AdvancedOpenCaseAction, self).get_paths():
            yield path

        yield self.name_path

        if self.open_condition.type == 'if':
            yield self.open_condition.question

    @property
    def case_session_var(self):
        return 'case_id_new_{}_{}'.format(self.case_type, self.id)

    @classmethod
    def wrap(cls, data):
        if 'parent_tag' in data:
            if data['parent_tag']:
                index = {
                    'tag': data['parent_tag'],
                    'reference_id': data.get('parent_reference_id', 'parent'),
                    'relationship': data.get('relationship', 'child')
                }
                if hasattr(data.get('case_indices'), 'append'):
                    data['case_indices'].append(index)
                else:
                    data['case_indices'] = [index]
            del data['parent_tag']
            data.pop('parent_reference_id', None)
            data.pop('relationship', None)
        return super(AdvancedOpenCaseAction, cls).wrap(data)


class AdvancedFormActions(DocumentSchema):
    load_update_cases = SchemaListProperty(LoadUpdateAction)

    open_cases = SchemaListProperty(AdvancedOpenCaseAction)

    get_load_update_actions = IndexedSchema.Getter('load_update_cases')
    get_open_actions = IndexedSchema.Getter('open_cases')

    def get_all_actions(self):
        return itertools.chain(self.get_load_update_actions(), self.get_open_actions())

    def get_subcase_actions(self):
        return (a for a in self.get_all_actions() if a.case_indices)

    def get_open_subcase_actions(self, parent_case_type=None):
        for action in self.open_cases:
            if action.case_indices:
                if not parent_case_type:
                    yield action
                else:
                    if any(self.actions_meta_by_tag[case_index.tag]['action'].case_type == parent_case_type
                           for case_index in action.case_indices):
                        yield action

    def get_case_tags(self):
        for action in self.get_all_actions():
            yield action.case_tag

    def get_action_from_tag(self, tag):
        return self.actions_meta_by_tag.get(tag, {}).get('action', None)

    @property
    def actions_meta_by_tag(self):
        return self._action_meta()['by_tag']

    @property
    def actions_meta_by_parent_tag(self):
        return self._action_meta()['by_parent_tag']

    @property
    def auto_select_actions(self):
        return self._action_meta()['by_auto_select_mode']

    @memoized
    def _action_meta(self):
        meta = {
            'by_tag': {},
            'by_parent_tag': {},
            'by_auto_select_mode': {
                AUTO_SELECT_USER: [],
                AUTO_SELECT_CASE: [],
                AUTO_SELECT_FIXTURE: [],
                AUTO_SELECT_USERCASE: [],
                AUTO_SELECT_RAW: [],
            }
        }

        def add_actions(type, action_list):
            for action in action_list:
                meta['by_tag'][action.case_tag] = {
                    'type': type,
                    'action': action
                }
                for parent in action.case_indices:
                    meta['by_parent_tag'][parent.tag] = {
                        'type': type,
                        'action': action
                    }
                if type == 'load' and action.auto_select and action.auto_select.mode:
                    meta['by_auto_select_mode'][action.auto_select.mode].append(action)

        add_actions('load', self.get_load_update_actions())
        add_actions('open', self.get_open_actions())

        return meta


class FormSource(object):

    def __get__(self, form, form_cls):
        if not form:
            return self
        unique_id = form.get_unique_id()
        app = form.get_app()
        filename = "%s.xml" % unique_id

        # for backwards compatibility of really old apps
        try:
            old_contents = form['contents']
        except AttributeError:
            pass
        else:
            app.lazy_put_attachment(old_contents, filename)
            del form['contents']

        if not app.has_attachment(filename):
            source = ''
        else:
            source = app.lazy_fetch_attachment(filename)

        return source

    def __set__(self, form, value):
        unique_id = form.get_unique_id()
        app = form.get_app()
        filename = "%s.xml" % unique_id
        app.lazy_put_attachment(value, filename)
        form.validation_cache = None
        try:
            form.xmlns = form.wrapped_xform().data_node.tag_xmlns
        except Exception:
            form.xmlns = None


class CachedStringProperty(object):

    def __init__(self, key):
        self.get_key = key

    def __get__(self, instance, owner):
        return self.get(self.get_key(instance))

    def __set__(self, instance, value):
        self.set(self.get_key(instance), value)

    @classmethod
    def get(cls, key):
        return cache.get(key)

    @classmethod
    def set(cls, key, value):
        cache.set(key, value, 7*24*60*60)  # cache for 7 days


class ScheduleVisit(IndexedSchema):
    """
    due:         Days after the anchor date that this visit is due
    starts:      Days before the due date that this visit is valid from
    expires:     Days after the due date that this visit is valid until (optional)

    repeats:     Whether this is a repeat visit (one per form allowed)
    increment:   Days after the last visit that the repeat visit occurs
    """
    due = IntegerProperty()
    starts = IntegerProperty()
    expires = IntegerProperty()
    repeats = BooleanProperty(default=False)
    increment = IntegerProperty()

    @property
    def id(self):
        """Visits are 1-based indexed"""
        _id = super(ScheduleVisit, self).id
        return _id + 1


class FormDatum(DocumentSchema):
    name = StringProperty()
    xpath = StringProperty()


class FormLink(DocumentSchema):
    """
    xpath:      xpath condition that must be true in order to open next form
    form_id:    id of next form to open
    """
    xpath = StringProperty()
    form_id = FormIdProperty('modules[*].forms[*].form_links[*].form_id')
    datums = SchemaListProperty(FormDatum)


class FormSchedule(DocumentSchema):
    """
    starts:                     Days after the anchor date that this schedule starts
    expires:                    Days after the anchor date that this schedule expires (optional)
    visits:		        List of visits in this schedule
    allow_unscheduled:          Allow unscheduled visits in this schedule
    transition_condition:       Condition under which we transition to the next phase
    termination_condition:      Condition under which we terminate the whole schedule
    """
    enabled = BooleanProperty(default=True)

    starts = IntegerProperty()
    expires = IntegerProperty()
    allow_unscheduled = BooleanProperty(default=False)
    visits = SchemaListProperty(ScheduleVisit)
    get_visits = IndexedSchema.Getter('visits')

    transition_condition = SchemaProperty(FormActionCondition)
    termination_condition = SchemaProperty(FormActionCondition)


class CustomInstance(DocumentSchema):
    """Custom instances to add to the instance block
    instance_id: 	The ID of the instance
    instance_path: 	The path where the instance can be found
    """
    instance_id = StringProperty(required=True)
    instance_path = StringProperty(required=True)


class CommentMixin(DocumentSchema):
    """
    Documentation comment for app builders and maintainers
    """
    comment = StringProperty(default='')

    @property
    def short_comment(self):
        """
        Trim comment to 500 chars (about 100 words)
        """
        return self.comment if len(self.comment) <= 500 else self.comment[:497] + '...'


class CaseLoadReference(DocumentSchema):
    """
    This is the schema for a load reference that is used in validation and expected
    to be worked with when using `CaseReferences`. The format is different from the
    dict of:

    {
      'path': ['list', 'of', 'properties']
    }

    That is stored on the model and expected in Vellum, but as we add more information
    (like case types) to the load model this format will be easier to extend.
    """
    _allow_dynamic_properties = False
    path = StringProperty()
    properties = ListProperty(unicode)


class CaseSaveReference(DocumentSchema):
    """
    This is the schema for what Vellum writes to HQ and what is expected to be stored on the
    model (reference by a dict where the keys are paths).
    """
    _allow_dynamic_properties = False
    case_type = StringProperty()
    properties = ListProperty(unicode)
    create = BooleanProperty(default=False)
    close = BooleanProperty(default=False)


class CaseSaveReferenceWithPath(CaseSaveReference):
    """
    Like CaseLoadReference, this is the model that is expected to be worked with as it
    contains the complete information about the reference in a single place.
    """
    path = StringProperty()


class CaseReferences(DocumentSchema):
    """
    The case references associated with a form. This is dependent on Vellum's API that sends
    case references to HQ.

    load: is a dict of question paths to lists of properties (see `CaseLoadReference`),
    save: is a dict of question paths to `CaseSaveReference` objects.

    The intention is that all usage of the objects goes through the `get_load_references` and
    `get_save_references` helper functions.
    """
    _allow_dynamic_properties = False
    load = DictProperty()
    save = SchemaDictProperty(CaseSaveReference)

    def validate(self, required=True):
        super(CaseReferences, self).validate()
        # call this method to force validation to run on the other referenced types
        # since load is not a defined schema (yet)
        list(self.get_load_references())

    def get_load_references(self):
        """
        Returns a generator of `CaseLoadReference` objects containing all the load references.
        """
        for path, properties in self.load.items():
            yield CaseLoadReference(path=path, properties=list(properties))

    def get_save_references(self):
        """
        Returns a generator of `CaseSaveReferenceWithPath` objects containing all the save references.
        """
        for path, reference in self.save.items():
            ref_copy = reference.to_json()
            ref_copy['path'] = path
            yield CaseSaveReferenceWithPath.wrap(ref_copy)


class FormBase(DocumentSchema):
    """
    Part of a Managed Application; configuration for a form.
    Translates to a second-level menu on the phone

    """
    form_type = None

    name = DictProperty(unicode)
    unique_id = StringProperty()
    show_count = BooleanProperty(default=False)
    xmlns = StringProperty()
    version = IntegerProperty()
    source = FormSource()
    validation_cache = CachedStringProperty(
        lambda self: "cache-%s-%s-validation" % (self.get_app().get_id, self.unique_id)
    )
    post_form_workflow = StringProperty(
        default=WORKFLOW_DEFAULT,
        choices=ALL_WORKFLOWS
    )
    post_form_workflow_fallback = StringProperty(
        choices=WORKFLOW_FALLBACK_OPTIONS,
        default=None,
    )
    auto_gps_capture = BooleanProperty(default=False)
    no_vellum = BooleanProperty(default=False)
    form_links = SchemaListProperty(FormLink)
    schedule_form_id = StringProperty()
    custom_instances = SchemaListProperty(CustomInstance)
    case_references_data = SchemaProperty(CaseReferences)

    @classmethod
    def wrap(cls, data):
        data.pop('validation_cache', '')

        if cls is FormBase:
            doc_type = data['doc_type']
            if doc_type == 'Form':
                return Form.wrap(data)
            elif doc_type == 'AdvancedForm':
                return AdvancedForm.wrap(data)
            elif doc_type == 'ShadowForm':
                return ShadowForm.wrap(data)
            else:
                raise ValueError('Unexpected doc_type for Form', doc_type)
        else:
            return super(FormBase, cls).wrap(data)

    @property
    def case_references(self):
        return self.case_references_data or CaseReferences()


    def requires_case(self):
        return False

    def get_action_type(self):
        return ''

    @property
    def uses_cases(self):
        return (
            self.requires_case()
            or self.get_action_type() != 'none'
            or self.form_type == 'advanced_form'
        )

    @case_references.setter
    def case_references(self, case_references):
        self.case_references_data = case_references

    @classmethod
    def get_form(cls, form_unique_id, and_app=False):
        try:
            d = Application.get_db().view(
                'app_manager/xforms_index',
                key=form_unique_id
            ).one()
        except MultipleResultsFound as e:
            raise XFormIdNotUnique(
                "xform id '%s' not unique: %s" % (form_unique_id, e)
            )
        if d:
            d = d['value']
        else:
            raise ResourceNotFound()
        # unpack the dict into variables app_id, module_id, form_id
        app_id, unique_id = [d[key] for key in ('app_id', 'unique_id')]

        app = Application.get(app_id)
        form = app.get_form(unique_id)
        if and_app:
            return form, app
        else:
            return form

    def pre_delete_hook(self):
        raise NotImplementedError()

    def pre_move_hook(self, from_module, to_module):
        """ Called before a form is moved between modules or to a different position """
        raise NotImplementedError()

    def wrapped_xform(self):
        return XForm(self.source)

    def validate_form(self):
        vc = self.validation_cache
        if vc is None:
            # todo: now that we don't use formtranslate, does this still apply?
            # formtranslate requires all attributes to be valid xpaths, but
            # vellum namespaced attributes aren't
            form = self.wrapped_xform()
            form.strip_vellum_ns_attributes()
            try:
                if form.xml is not None:
                    validate_xform(self.get_app().domain, etree.tostring(form.xml))
            except XFormValidationError as e:
                validation_dict = {
                    "fatal_error": e.fatal_error,
                    "validation_problems": e.validation_problems,
                    "version": e.version,
                }
                vc = self.validation_cache = json.dumps(validation_dict)
            else:
                vc = self.validation_cache = ""
        if vc:
            try:
                raise XFormValidationError(**json.loads(vc))
            except ValueError:
                self.validation_cache = None
                return self.validate_form()
        return self

    def validate_for_build(self, validate_module=True):
        errors = []

        try:
            module = self.get_module()
        except AttributeError:
            module = None

        meta = {
            'form_type': self.form_type,
            'module': module.get_module_info() if module else {},
            'form': {"id": self.id if hasattr(self, 'id') else None, "name": self.name}
        }

        xml_valid = False
        if self.source == '' and self.form_type != 'shadow_form':
            errors.append(dict(type="blank form", **meta))
        else:
            try:
                _parse_xml(self.source)
                xml_valid = True
            except XFormException as e:
                errors.append(dict(
                    type="invalid xml",
                    message=unicode(e) if self.source else '',
                    **meta
                ))
            except ValueError:
                logging.error("Failed: _parse_xml(string=%r)" % self.source)
                raise

        try:
            questions = self.get_questions(self.get_app().langs, include_triggers=True)
        except XFormException as e:
            error = {'type': 'validation error', 'validation_message': unicode(e)}
            error.update(meta)
            errors.append(error)

        if not errors:
            if len(questions) == 0 and self.form_type != 'shadow_form':
                errors.append(dict(type="blank form", **meta))
            else:
                try:
                    self.validate_form()
                except XFormValidationError as e:
                    error = {'type': 'validation error', 'validation_message': unicode(e)}
                    error.update(meta)
                    errors.append(error)
                except XFormValidationFailed:
                    pass  # ignore this here as it gets picked up in other places

        if self.post_form_workflow == WORKFLOW_FORM:
            if not self.form_links:
                errors.append(dict(type="no form links", **meta))
            for form_link in self.form_links:
                try:
                    self.get_app().get_form(form_link.form_id)
                except FormNotFoundException:
                    errors.append(dict(type='bad form link', **meta))
        elif self.post_form_workflow == WORKFLOW_PARENT_MODULE:
            if not module.root_module:
                errors.append(dict(type='form link to missing root', **meta))

        # this isn't great but two of FormBase's subclasses have form_filter
        if hasattr(self, 'form_filter') and self.form_filter:
            is_valid, message = validate_xpath(self.form_filter, allow_case_hashtags=True)
            if not is_valid:
                error = {
                    'type': 'form filter has xpath error',
                    'xpath_error': message,
                }
                error.update(meta)
                errors.append(error)

        errors.extend(self.extended_build_validation(meta, xml_valid, validate_module))

        return errors

    def extended_build_validation(self, error_meta, xml_valid, validate_module=True):
        """
        Override to perform additional validation during build process.
        """
        return []

    def get_unique_id(self):
        """
        Return unique_id if it exists, otherwise initialize it

        Does _not_ force a save, so it's the caller's responsibility to save the app

        """
        if not self.unique_id:
            self.unique_id = random_hex()
        return self.unique_id

    def get_app(self):
        return self._app

    def get_version(self):
        return self.version if self.version else self.get_app().version

    def add_stuff_to_xform(self, xform, build_profile_id=None):
        app = self.get_app()
        langs = app.get_build_langs(build_profile_id)
        xform.exclude_languages(langs)
        xform.set_default_language(langs[0])
        xform.normalize_itext()
        xform.strip_vellum_ns_attributes()
        xform.set_version(self.get_version())
        xform.add_missing_instances(app.domain)

    def render_xform(self, build_profile_id=None):
        xform = XForm(self.source)
        self.add_stuff_to_xform(xform, build_profile_id)
        return xform.render()

    @quickcache(['self.source', 'langs', 'include_triggers', 'include_groups', 'include_translations'])
    def get_questions(self, langs, include_triggers=False,
                      include_groups=False, include_translations=False):
        try:
            return XForm(self.source).get_questions(
                langs=langs,
                include_triggers=include_triggers,
                include_groups=include_groups,
                include_translations=include_translations,
            )
        except XFormException as e:
            raise XFormException(u"Error in form {}".format(self.full_path_name), e)

    @memoized
    def get_case_property_name_formatter(self):
        """Get a function that formats case property names

        The returned function requires two arguments
        `(case_property_name, data_path)` and returns a string.
        """
        try:
            valid_paths = {question['value']: question['tag']
                           for question in self.get_questions(langs=[])}
        except XFormException as e:
            # punt on invalid xml (sorry, no rich attachments)
            valid_paths = {}

        def format_key(key, path):
            if valid_paths.get(path) == "upload":
                return u"{}{}".format(ATTACHMENT_PREFIX, key)
            return key
        return format_key

    def export_json(self, dump_json=True):
        source = self.to_json()
        del source['unique_id']
        return json.dumps(source) if dump_json else source

    def rename_lang(self, old_lang, new_lang):
        _rename_key(self.name, old_lang, new_lang)
        try:
            self.rename_xform_language(old_lang, new_lang)
        except XFormException:
            pass

    def rename_xform_language(self, old_code, new_code):
        source = XForm(self.source)
        if source.exists():
            source.rename_language(old_code, new_code)
            source = source.render()
            self.source = source

    def default_name(self):
        app = self.get_app()
        return trans(
            self.name,
            [app.default_language] + app.langs,
            include_lang=False
        )

    @property
    def full_path_name(self):
        return u"%(app_name)s > %(module_name)s > %(form_name)s" % {
            'app_name': self.get_app().name,
            'module_name': self.get_module().default_name(),
            'form_name': self.default_name()
        }

    @property
    def has_fixtures(self):
        return 'src="jr://fixture/item-list:' in self.source

    def get_auto_gps_capture(self):
        app = self.get_app()
        if app.build_version and app.enable_auto_gps:
            return self.auto_gps_capture or app.auto_gps_capture
        else:
            return False

    def is_registration_form(self, case_type=None):
        """
        Should return True if this form passes the following tests:
         * does not require a case
         * registers a case of type 'case_type' if supplied
        """
        raise NotImplementedError()

    def uses_usercase(self):
        raise NotImplementedError()

    def update_app_case_meta(self, app_case_meta):
        pass

    @property
    @memoized
    def case_list_modules(self):
        case_list_modules = [
            mod for mod in self.get_app().get_modules() if mod.case_list_form.form_id == self.unique_id
        ]
        return case_list_modules

    @property
    def is_case_list_form(self):
        return bool(self.case_list_modules)

    def get_save_to_case_updates(self, case_type):
        """
        Get a flat list of case property names from save to case questions
        """
        updates = set()
        for save_to_case_update in self.case_references_data.get_save_references():
            if save_to_case_update.case_type == case_type:
                updates |= set(save_to_case_update.properties)
        return updates


class IndexedFormBase(FormBase, IndexedSchema, CommentMixin):

    def get_app(self):
        return self._parent._parent

    def get_module(self):
        return self._parent

    def get_case_type(self):
        return self._parent.case_type

    def _add_save_to_case_questions(self, form_questions, app_case_meta):
        def _make_save_to_case_question(path):
            from corehq.apps.reports.formdetails.readable import FormQuestionResponse
            # todo: this is a hack - just make an approximate save-to-case looking question
            return FormQuestionResponse.wrap({
                "label": path,
                "tag": path,
                "value": path,
                "repeat": None,
                "group": None,
                "type": 'SaveToCase',
                "relevant": None,
                "required": None,
                "comment": None,
                "hashtagValue": path,
            })

        def _make_dummy_condition():
            # todo: eventually would be nice to support proper relevancy conditions here but that's a ways off
            return FormActionCondition(type='always')

        for property_info in self.case_references_data.get_save_references():
            if property_info.case_type:
                type_meta = app_case_meta.get_type(property_info.case_type)
                for property_name in property_info.properties:
                    app_case_meta.add_property_save(
                        property_info.case_type,
                        property_name,
                        self.unique_id,
                        _make_save_to_case_question(property_info.path),
                        None
                    )
                if property_info.create:
                    type_meta.add_opener(self.unique_id, _make_dummy_condition())
                if property_info.close:
                    type_meta.add_closer(self.unique_id, _make_dummy_condition())

    def check_case_properties(self, all_names=None, subcase_names=None, case_tag=None):
        all_names = all_names or []
        subcase_names = subcase_names or []
        errors = []

        # reserved_words are hard-coded in three different places!
        # Here, case-config-ui-*.js, and module_view.html
        reserved_words = load_case_reserved_words()
        for key in all_names:
            try:
                validate_property(key)
            except ValueError:
                errors.append({'type': 'update_case word illegal', 'word': key, 'case_tag': case_tag})
            _, key = split_path(key)
            if key in reserved_words:
                errors.append({'type': 'update_case uses reserved word', 'word': key, 'case_tag': case_tag})

        # no parent properties for subcase
        for key in subcase_names:
            if not re.match(r'^[a-zA-Z][\w_-]*$', key):
                errors.append({'type': 'update_case word illegal', 'word': key, 'case_tag': case_tag})

        return errors

    def check_paths(self, paths):
        errors = []
        try:
            questions = self.get_questions(langs=[], include_triggers=True, include_groups=True)
            valid_paths = {question['value']: question['tag'] for question in questions}
        except XFormException as e:
            errors.append({'type': 'invalid xml', 'message': unicode(e)})
        else:
            no_multimedia = not self.get_app().enable_multimedia_case_property
            for path in set(paths):
                if path not in valid_paths:
                    errors.append({'type': 'path error', 'path': path})
                elif no_multimedia and valid_paths[path] == "upload":
                    errors.append({'type': 'multimedia case property not supported', 'path': path})

        return errors

    def add_property_save(self, app_case_meta, case_type, name,
                          questions, question_path, condition=None):
        if question_path in questions:
            app_case_meta.add_property_save(
                case_type,
                name,
                self.unique_id,
                questions[question_path],
                condition
            )
        else:
            app_case_meta.add_property_error(
                case_type,
                name,
                self.unique_id,
                "%s is not a valid question" % question_path
            )

    def add_property_load(self, app_case_meta, case_type, name,
                          questions, question_path):
        if question_path in questions:
            app_case_meta.add_property_load(
                case_type,
                name,
                self.unique_id,
                questions[question_path]
            )
        else:
            app_case_meta.add_property_error(
                case_type,
                name,
                self.unique_id,
                "%s is not a valid question" % question_path
            )


class JRResourceProperty(StringProperty):

    def validate(self, value, required=True):
        super(JRResourceProperty, self).validate(value, required)
        if value is not None and not value.startswith('jr://'):
            raise BadValueError("JR Resources must start with 'jr://")
        return value


class NavMenuItemMediaMixin(DocumentSchema):
    """
        Language-specific icon and audio.
        Properties are map of lang-code to filepath
    """
    media_image = SchemaDictProperty(JRResourceProperty)
    media_audio = SchemaDictProperty(JRResourceProperty)

    @classmethod
    def wrap(cls, data):
        # ToDo - Remove after migration
        for media_attr in ('media_image', 'media_audio'):
            old_media = data.get(media_attr, None)
            if old_media and isinstance(old_media, basestring):
                new_media = {'default': old_media}
                data[media_attr] = new_media

        return super(NavMenuItemMediaMixin, cls).wrap(data)

    def _get_media_by_language(self, media_attr, lang, strict=False):
        """
        Return media-path for given language if one exists, else 1st path in the
        sorted lang->media-path list

        *args:
            media_attr: one of 'media_image' or 'media_audio'
            lang: language code
        **kwargs:
            strict: whether to return None if media-path is not set for lang or
            to return first path in sorted lang->media-path list
        """
        assert media_attr in ('media_image', 'media_audio')

        media_dict = getattr(self, media_attr)
        if not media_dict:
            return None
        if media_dict.get(lang, ''):
            return media_dict[lang]
        if not strict:
            # if the queried lang key doesn't exist,
            # return the first in the sorted list
            for lang, item in sorted(media_dict.items()):
                return item

    @property
    def default_media_image(self):
        # For older apps that were migrated
        return self.icon_by_language('default')

    @property
    def default_media_audio(self):
        # For older apps that were migrated
        return self.audio_by_language('default')

    def icon_by_language(self, lang, strict=False):
        return self._get_media_by_language('media_image', lang, strict=strict)

    def audio_by_language(self, lang, strict=False):
        return self._get_media_by_language('media_audio', lang, strict=strict)

    def _set_media(self, media_attr, lang, media_path):
        """
            Caller's responsibility to save doc.
            Currently only called from the view which saves after all Edits
        """
        assert media_attr in ('media_image', 'media_audio')

        media_dict = getattr(self, media_attr) or {}
        media_dict[lang] = media_path or ''
        setattr(self, media_attr, media_dict)

    def set_icon(self, lang, icon_path):
        self._set_media('media_image', lang, icon_path)

    def set_audio(self, lang, audio_path):
        self._set_media('media_audio', lang, audio_path)

    def _all_media_paths(self, media_attr):
        assert media_attr in ('media_image', 'media_audio')
        media_dict = getattr(self, media_attr) or {}
        valid_media_paths = {media for media in media_dict.values() if media}
        return list(valid_media_paths)

    def all_image_paths(self):
        return self._all_media_paths('media_image')

    def all_audio_paths(self):
        return self._all_media_paths('media_audio')

    def icon_app_string(self, lang, for_default=False):
        """
        Return lang/app_strings.txt translation for given lang
        if a path exists for the lang

        **kwargs:
            for_default: whether app_string is for default/app_strings.txt
        """

        if not for_default and self.icon_by_language(lang, strict=True):
            return self.icon_by_language(lang, strict=True)

        if for_default:
            return self.icon_by_language(lang, strict=False)

    def audio_app_string(self, lang, for_default=False):
        """
            see note on self.icon_app_string
        """

        if not for_default and self.audio_by_language(lang, strict=True):
            return self.audio_by_language(lang, strict=True)

        if for_default:
            return self.audio_by_language(lang, strict=False)


class Form(IndexedFormBase, NavMenuItemMediaMixin):
    form_type = 'module_form'

    form_filter = StringProperty()
    requires = StringProperty(choices=["case", "referral", "none"], default="none")
    actions = SchemaProperty(FormActions)

    @classmethod
    def wrap(cls, data):
        # rare schema bug: http://manage.dimagi.com/default.asp?239236
        if data.get('case_references') == []:
            del data['case_references']
        return super(Form, cls).wrap(data)

    def add_stuff_to_xform(self, xform, build_profile_id=None):
        super(Form, self).add_stuff_to_xform(xform, build_profile_id)
        xform.add_case_and_meta(self)

    def all_other_forms_require_a_case(self):
        m = self.get_module()
        return all([form.requires == 'case' for form in m.get_forms() if form.id != self.id])

    def session_var_for_action(self, action):
        module_case_type = self.get_module().case_type
        if action == 'open_case':
            return 'case_id_new_{}_0'.format(module_case_type)
        if isinstance(action, OpenSubCaseAction):
            subcase_type = action.case_type
            subcase_index = self.actions.subcases.index(action)
            opens_case = 'open_case' in self.active_actions()
            if opens_case:
                subcase_index += 1
            return 'case_id_new_{}_{}'.format(subcase_type, subcase_index)

    def _get_active_actions(self, types):
        actions = {}
        for action_type in types:
            a = getattr(self.actions, action_type)
            if isinstance(a, list):
                if a:
                    actions[action_type] = a
            elif a.is_active():
                actions[action_type] = a
        return actions

    @memoized
    def get_action_type(self):

        if self.actions.close_case.condition.is_active():
            return 'close'
        elif (self.actions.open_case.condition.is_active() or
                self.actions.subcases):
            return 'open'
        elif self.actions.update_case.condition.is_active():
            return 'update'
        else:
            return 'none'

    @memoized
    def get_icon_help_text(self):
        messages = []

        if self.actions.open_case.condition.is_active():
            messages.append(_('This form opens a {}').format(self.get_module().case_type))

        if self.actions.subcases:
            messages.append(_('This form opens a subcase {}').format(', '.join(self.get_subcase_types())))

        if self.actions.close_case.condition.is_active():
            messages.append(_('This form closes a {}').format(self.get_module().case_type))

        elif self.requires_case():
            messages.append(_('This form updates a {}').format(self.get_module().case_type))

        return '. '.join(messages)

    def active_actions(self):
        self.get_app().assert_app_v2()
        if self.requires == 'none':
            action_types = (
                'open_case', 'update_case', 'close_case', 'subcases',
                'usercase_update', 'usercase_preload',
            )
        elif self.requires == 'case':
            action_types = (
                'update_case', 'close_case', 'case_preload', 'subcases',
                'usercase_update', 'usercase_preload', 'load_from_form',
            )
        else:
            # this is left around for legacy migrated apps
            action_types = (
                'open_case', 'update_case', 'close_case',
                'case_preload', 'subcases',
                'usercase_update', 'usercase_preload',
            )
        return self._get_active_actions(action_types)

    def active_non_preloader_actions(self):
        return self._get_active_actions((
            'open_case', 'update_case', 'close_case',
            'open_referral', 'update_referral', 'close_referral'))

    def check_actions(self):
        errors = []

        subcase_names = set()
        for subcase_action in self.actions.subcases:
            if not subcase_action.case_type:
                errors.append({'type': 'subcase has no case type'})

            subcase_names.update(subcase_action.case_properties)

        if self.requires == 'none' and self.actions.open_case.is_active() \
                and not self.actions.open_case.name_path:
            errors.append({'type': 'case_name required'})

        errors.extend(self.check_case_properties(
            all_names=self.actions.all_property_names(),
            subcase_names=subcase_names
        ))

        def generate_paths():
            for action in self.active_actions().values():
                if isinstance(action, list):
                    actions = action
                else:
                    actions = [action]
                for action in actions:
                    for path in FormAction.get_action_paths(action):
                        yield path

        errors.extend(self.check_paths(generate_paths()))

        return errors

    def requires_case(self):
        # all referrals also require cases
        return self.requires in ("case", "referral")

    def requires_case_type(self):
        return self.requires_case() or \
            bool(self.active_non_preloader_actions())

    def requires_referral(self):
        return self.requires == "referral"

    def uses_parent_case(self):
        """
        Returns True if any of the load/update properties references the
        parent case; False otherwise
        """
        return any([name.startswith('parent/')
            for name in self.actions.all_property_names()])

    def get_registration_actions(self, case_type):
        """
        :return: List of actions that create a case. Subcase actions are included
                 as long as they are not inside a repeat. If case_type is not None
                 only return actions that create a case of the specified type.
        """
        reg_actions = []
        if 'open_case' in self.active_actions() and (not case_type or self.get_module().case_type == case_type):
            reg_actions.append('open_case')

        subcase_actions = [action for action in self.actions.subcases if not action.repeat_context]
        if case_type:
            subcase_actions = [a for a in subcase_actions if a.case_type == case_type]

        reg_actions.extend(subcase_actions)
        return reg_actions

    def is_registration_form(self, case_type=None):
        reg_actions = self.get_registration_actions(case_type)
        return len(reg_actions) == 1

    def uses_usercase(self):
        return actions_use_usercase(self.active_actions())

    def extended_build_validation(self, error_meta, xml_valid, validate_module=True):
        errors = []
        if xml_valid:
            for error in self.check_actions():
                error.update(error_meta)
                errors.append(error)

        if validate_module:
            needs_case_type = False
            needs_case_detail = False
            needs_referral_detail = False

            if self.requires_case():
                needs_case_detail = True
                needs_case_type = True
            if self.requires_case_type():
                needs_case_type = True
            if self.requires_referral():
                needs_referral_detail = True

            errors.extend(self.get_module().get_case_errors(
                needs_case_type=needs_case_type,
                needs_case_detail=needs_case_detail,
                needs_referral_detail=needs_referral_detail,
            ))

        return errors

    def get_case_updates(self, case_type):
        # This method is used by both get_all_case_properties and
        # get_usercase_properties. In the case of usercase properties, use
        # the usercase_update action, and for normal cases, use the
        # update_case action
        if case_type == self.get_module().case_type or case_type == USERCASE_TYPE:
            format_key = self.get_case_property_name_formatter()
            action = self.actions.usercase_update if case_type == USERCASE_TYPE else self.actions.update_case
            return [format_key(*item) for item in action.update.items()]
        return []

    @memoized
    def get_subcase_types(self):
        '''
        Return a list of each case type for which this Form opens a new subcase.
        :return:
        '''
        return {subcase.case_type for subcase in self.actions.subcases
                if subcase.close_condition.type == "never" and subcase.case_type}

    @property
    def case_references(self):
        refs = self.case_references_data or CaseReferences()
        if not refs.load and self.actions.load_from_form.preload:
            # for backward compatibility
            # preload only has one reference per question path
            preload = self.actions.load_from_form.preload
            refs.load = {key: [value] for key, value in preload.iteritems()}
        return refs

    @case_references.setter
    def case_references(self, refs):
        """Set case references

        format: {"load": {"/data/path": ["case_property", ...], ...}}
        """
        self.case_references_data = refs
        if self.actions.load_from_form.preload:
            self.actions.load_from_form = PreloadAction()

    @memoized
    def get_parent_types_and_contributed_properties(self, module_case_type, case_type):
        parent_types = set()
        case_properties = set()
        for subcase in self.actions.subcases:
            if subcase.case_type == case_type:
                case_properties.update(
                    subcase.case_properties.keys()
                )
                if case_type != module_case_type and (
                        self.actions.open_case.is_active() or
                        self.actions.update_case.is_active() or
                        self.actions.close_case.is_active()):
                    parent_types.add((module_case_type, subcase.reference_id or 'parent'))
        return parent_types, case_properties

    def update_app_case_meta(self, app_case_meta):
        from corehq.apps.reports.formdetails.readable import FormQuestionResponse
        questions = {
            q['value']: FormQuestionResponse(q)
            for q in self.get_questions(self.get_app().langs, include_triggers=True,
                include_groups=True, include_translations=True)
        }
        self._add_save_to_case_questions(questions, app_case_meta)
        module_case_type = self.get_module().case_type
        type_meta = app_case_meta.get_type(module_case_type)
        for type_, action in self.active_actions().items():
            if type_ == 'open_case':
                type_meta.add_opener(self.unique_id, action.condition)
                self.add_property_save(
                    app_case_meta,
                    module_case_type,
                    'name',
                    questions,
                    action.name_path
                )
            if type_ == 'close_case':
                type_meta.add_closer(self.unique_id, action.condition)
            if type_ == 'update_case' or type_ == 'usercase_update':
                for name, question_path in FormAction.get_action_properties(action):
                    self.add_property_save(
                        app_case_meta,
                        USERCASE_TYPE if type_ == 'usercase_update' else module_case_type,
                        name,
                        questions,
                        question_path
                    )
            if type_ == 'case_preload' or type_ == 'load_from_form' or type_ == 'usercase_preload':
                for name, question_path in FormAction.get_action_properties(action):
                    self.add_property_load(
                        app_case_meta,
                        USERCASE_TYPE if type_ == 'usercase_preload' else module_case_type,
                        name,
                        questions,
                        question_path
                    )
            if type_ == 'subcases':
                for act in action:
                    if act.is_active():
                        sub_type_meta = app_case_meta.get_type(act.case_type)
                        sub_type_meta.add_opener(self.unique_id, act.condition)
                        if act.close_condition.is_active():
                            sub_type_meta.add_closer(self.unique_id, act.close_condition)
                        for name, question_path in FormAction.get_action_properties(act):
                            self.add_property_save(
                                app_case_meta,
                                act.case_type,
                                name,
                                questions,
                                question_path
                            )

        def parse_case_type(name, types={"#case": module_case_type,
                                         "#user": USERCASE_TYPE}):
            if name.startswith("#") and "/" in name:
                full_name = name
                hashtag, name = name.split("/", 1)
                if hashtag not in types:
                    hashtag, name = "#case", full_name
            else:
                hashtag = "#case"
            return types[hashtag], name

        def parse_relationship(name):
            if '/' not in name:
                return name

            relationship, property_name = name.split('/', 1)
            if relationship == 'grandparent':
                relationship = 'parent/parent'
            return '/'.join([relationship, property_name])

        for case_load_reference in self.case_references.get_load_references():
            for name in case_load_reference.properties:
                case_type, name = parse_case_type(name)
                name = parse_relationship(name)
                self.add_property_load(
                    app_case_meta,
                    case_type,
                    name,
                    questions,
                    case_load_reference.path
                )


class MappingItem(DocumentSchema):
    key = StringProperty()
    # lang => localized string
    value = DictProperty()

    @property
    def treat_as_expression(self):
        """
        Returns if whether the key can be treated as a valid expression that can be included in
        condition-predicate of an if-clause for e.g. if(<expression>, value, ...)
        """
        special_chars = '{}()[]=<>."\'/'
        return any(special_char in self.key for special_char in special_chars)

    @property
    def key_as_variable(self):
        """
        Return an xml variable name to represent this key.

        If the key contains spaces or a condition-predicate of an if-clause,
        return a hash of the key with "h" prepended.
        If not, return the key with "k" prepended.

        The prepended characters prevent the variable name from starting with a
        numeral, which is illegal.
        """
        if re.search(r'\W', self.key) or self.treat_as_expression:
            return u'h{hash}'.format(hash=hashlib.md5(self.key.encode('UTF-8')).hexdigest()[:8])
        else:
            return u'k{key}'.format(key=self.key)

    def key_as_condition(self, property):
        if self.treat_as_expression:
            condition = dot_interpolate(self.key, property)
            return u"{condition}".format(condition=condition)
        else:
            return u"{property} = '{key}'".format(
                property=property,
                key=self.key
            )

    def ref_to_key_variable(self, index, sort_or_display):
        if sort_or_display == "sort":
            key_as_var = "{}, ".format(index)
        elif sort_or_display == "display":
            key_as_var = "${var_name}, ".format(var_name=self.key_as_variable)

        return key_as_var


class GraphAnnotations(IndexedSchema):
    display_text = DictProperty()
    x = StringProperty()
    y = StringProperty()


class GraphSeries(DocumentSchema):
    config = DictProperty()
    locale_specific_config = DictProperty()
    data_path = StringProperty()
    x_function = StringProperty()
    y_function = StringProperty()
    radius_function = StringProperty()


class GraphConfiguration(DocumentSchema):
    config = DictProperty()
    locale_specific_config = DictProperty()
    annotations = SchemaListProperty(GraphAnnotations)
    graph_type = StringProperty()
    series = SchemaListProperty(GraphSeries)


class DetailTab(IndexedSchema):
    """
    Represents a tab in the case detail screen on the phone.
    Each tab is itself a detail, nested inside the app's "main" detail.
    """
    header = DictProperty()

    # The first index, of all fields in the parent detail, that belongs to this tab
    starting_index = IntegerProperty()

    # A tab may be associated with a nodeset, resulting in a detail that
    # iterates through sub-nodes of an entity rather than a single entity
    has_nodeset = BooleanProperty(default=False)
    nodeset = StringProperty()
    relevant = StringProperty()


class DetailColumn(IndexedSchema):
    """
    Represents a column in case selection screen on the phone. Ex:
        {
            'header': {'en': 'Sex', 'por': 'Sexo'},
            'model': 'case',
            'field': 'sex',
            'format': 'enum',
            'xpath': '.',
            'enum': [
                {'key': 'm', 'value': {'en': 'Male', 'por': 'Macho'},
                {'key': 'f', 'value': {'en': 'Female', 'por': 'Fêmea'},
            ],
        }

    """
    header = DictProperty()
    model = StringProperty()
    field = StringProperty()
    format = StringProperty()

    enum = SchemaListProperty(MappingItem)
    graph_configuration = SchemaProperty(GraphConfiguration)
    case_tile_field = StringProperty()

    late_flag = IntegerProperty(default=30)
    advanced = StringProperty(default="")
    calc_xpath = StringProperty(default=".")
    filter_xpath = StringProperty(default="")
    time_ago_interval = FloatProperty(default=365.25)

    @property
    def enum_dict(self):
        """for backwards compatibility with building 1.0 apps"""
        import warnings
        warnings.warn('You should not use enum_dict. Use enum instead',
                      DeprecationWarning)
        return dict((item.key, item.value) for item in self.enum)

    def rename_lang(self, old_lang, new_lang):
        for dct in [self.header] + [item.value for item in self.enum]:
            _rename_key(dct, old_lang, new_lang)

    @property
    def field_type(self):
        if FIELD_SEPARATOR in self.field:
            return self.field.split(FIELD_SEPARATOR, 1)[0]
        else:
            return 'property'  # equivalent to property:parent/case_property

    @property
    def field_property(self):
        if FIELD_SEPARATOR in self.field:
            return self.field.split(FIELD_SEPARATOR, 1)[1]
        else:
            return self.field

    class TimeAgoInterval(object):
        map = {
            'day': 1.0,
            'week': 7.0,
            'month': 30.4375,
            'year': 365.25
        }

        @classmethod
        def get_from_old_format(cls, format):
            if format == 'years-ago':
                return cls.map['year']
            elif format == 'months-ago':
                return cls.map['month']

    @classmethod
    def wrap(cls, data):
        if data.get('format') in ('months-ago', 'years-ago'):
            data['time_ago_interval'] = cls.TimeAgoInterval.get_from_old_format(data['format'])
            data['format'] = 'time-ago'

        # Lazy migration: enum used to be a dict, now is a list
        if isinstance(data.get('enum'), dict):
            data['enum'] = sorted({'key': key, 'value': value}
                                  for key, value in data['enum'].items())

        return super(DetailColumn, cls).wrap(data)

    @classmethod
    def from_json(cls, data):
        from corehq.apps.app_manager.views.media_utils import interpolate_media_path

        to_ret = cls.wrap(data)
        if to_ret.format == 'enum-image':
            # interpolate icons-paths
            for item in to_ret.enum:
                for lang, path in item.value.iteritems():
                    item.value[lang] = interpolate_media_path(path)
        return to_ret

    @property
    def invisible(self):
        return self.format == 'invisible'


class SortElement(IndexedSchema):
    field = StringProperty()
    type = StringProperty()
    direction = StringProperty()
    blanks = StringProperty()
    display = DictProperty()
    sort_calculation = StringProperty(default="")

    def has_display_values(self):
        return any(s.strip() != '' for s in self.display.values())


class CaseListLookupMixin(DocumentSchema):
    """
    Allows for the addition of Android Callouts to do lookups from the CaseList

        <lookup action="" image="" name="">
            <extra key="" value="" />
            <response key="" />
            <field>
                <header><text><locale id=""/></text></header>
                <template><text><xpath function=""/></text></template>
            </field>
        </lookup>

    """
    lookup_enabled = BooleanProperty(default=False)
    lookup_autolaunch = BooleanProperty(default=False)
    lookup_action = StringProperty()
    lookup_name = StringProperty()
    lookup_image = JRResourceProperty(required=False)

    lookup_extras = SchemaListProperty()
    lookup_responses = SchemaListProperty()

    lookup_display_results = BooleanProperty(default=False)  # Display callout results in case list?
    lookup_field_header = DictProperty()
    lookup_field_template = StringProperty()


class Detail(IndexedSchema, CaseListLookupMixin):
    """
    Full configuration for a case selection screen

    """
    display = StringProperty(choices=['short', 'long'])

    columns = SchemaListProperty(DetailColumn)
    get_columns = IndexedSchema.Getter('columns')

    tabs = SchemaListProperty(DetailTab)
    get_tabs = IndexedSchema.Getter('tabs')

    sort_elements = SchemaListProperty(SortElement)
    sort_nodeset_columns = BooleanProperty()
    filter = StringProperty()

    # If True, a small tile will display the case name after selection.
    persist_case_context = BooleanProperty()
    persistent_case_context_xml = StringProperty(default='case_name')

    # Custom variables to add into the <variables /> node
    custom_variables = StringProperty()

    # If True, use case tiles in the case list
    use_case_tiles = BooleanProperty()
    # If given, use this string for the case tile markup instead of the default temaplte
    custom_xml = StringProperty()

    persist_tile_on_forms = BooleanProperty()
    # use case tile context persisted over forms from another module
    persistent_case_tile_from_module = StringProperty()
    # If True, the in form tile can be pulled down to reveal all the case details.
    pull_down_tile = BooleanProperty()

    print_template = DictProperty()

    def get_tab_spans(self):
        '''
        Return the starting and ending indices into self.columns deliminating
        the columns that should be in each tab.
        :return:
        '''
        tabs = list(self.get_tabs())
        ret = []
        for tab in tabs:
            try:
                end = tabs[tab.id + 1].starting_index
            except IndexError:
                end = len(self.columns)
            ret.append((tab.starting_index, end))
        return ret

    @parse_int([1])
    def get_column(self, i):
        return self.columns[i].with_id(i % len(self.columns), self)

    def rename_lang(self, old_lang, new_lang):
        for column in self.columns:
            column.rename_lang(old_lang, new_lang)

    def sort_nodeset_columns_for_detail(self):
        return (
            self.display == "long" and
            self.sort_nodeset_columns and
            any(tab for tab in self.get_tabs() if tab.has_nodeset)
        )


class CaseList(IndexedSchema, NavMenuItemMediaMixin):

    label = DictProperty()
    show = BooleanProperty(default=False)

    def rename_lang(self, old_lang, new_lang):
        _rename_key(self.label, old_lang, new_lang)


class CaseSearchProperty(DocumentSchema):
    """
    Case properties available to search on.
    """
    name = StringProperty()
    label = DictProperty()


class DefaultCaseSearchProperty(DocumentSchema):
    """Case Properties with fixed value to search on"""
    property = StringProperty()
    default_value = StringProperty()


class CaseSearch(DocumentSchema):
    """
    Properties and search command label
    """
    command_label = DictProperty(default={'en': 'Search All Cases'})
    properties = SchemaListProperty(CaseSearchProperty)
    relevant = StringProperty(default=CLAIM_DEFAULT_RELEVANT_CONDITION)
    search_button_display_condition = StringProperty()
    include_closed = BooleanProperty(default=False)
    default_properties = SchemaListProperty(DefaultCaseSearchProperty)
    blacklisted_owner_ids_expression = StringProperty()


class ParentSelect(DocumentSchema):

    active = BooleanProperty(default=False)
    relationship = StringProperty(default='parent')
    module_id = StringProperty()


class FixtureSelect(DocumentSchema):
    """
    Configuration for creating a details screen from a fixture which can be used to pre-filter
    cases prior to displaying the case list.

    fixture_type:       FixtureDataType.tag
    display_column:     name of the column to display in the list
    localize:           boolean if display_column actually contains the key for the localized string
    variable_column:    name of the column whose value should be saved when the user selects an item
    xpath:              xpath expression to use as the case filter
    """
    active = BooleanProperty(default=False)
    fixture_type = StringProperty()
    display_column = StringProperty()
    localize = BooleanProperty(default=False)
    variable_column = StringProperty()
    xpath = StringProperty(default='')


class DetailPair(DocumentSchema):
    short = SchemaProperty(Detail)
    long = SchemaProperty(Detail)

    @classmethod
    def wrap(cls, data):
        self = super(DetailPair, cls).wrap(data)
        self.short.display = 'short'
        self.long.display = 'long'
        return self


class CaseListForm(NavMenuItemMediaMixin):
    form_id = FormIdProperty('modules[*].case_list_form.form_id')
    label = DictProperty()

    def rename_lang(self, old_lang, new_lang):
        _rename_key(self.label, old_lang, new_lang)


class ModuleBase(IndexedSchema, NavMenuItemMediaMixin, CommentMixin):
    name = DictProperty(unicode)
    unique_id = StringProperty()
    case_type = StringProperty()
    case_list_form = SchemaProperty(CaseListForm)
    module_filter = StringProperty()
    root_module_id = StringProperty()
    fixture_select = SchemaProperty(FixtureSelect)
    auto_select_case = BooleanProperty(default=False)

    @property
    def is_surveys(self):
        return self.case_type == ""

    @classmethod
    def wrap(cls, data):
        if cls is ModuleBase:
            doc_type = data['doc_type']
            if doc_type == 'Module':
                return Module.wrap(data)
            elif doc_type == 'AdvancedModule':
                return AdvancedModule.wrap(data)
            elif doc_type == 'ReportModule':
                return ReportModule.wrap(data)
            elif doc_type == 'ShadowModule':
                return ShadowModule.wrap(data)
            else:
                raise ValueError('Unexpected doc_type for Module', doc_type)
        else:
            return super(ModuleBase, cls).wrap(data)

    def get_or_create_unique_id(self):
        """
        It is the caller's responsibility to save the Application
        after calling this function.

        WARNING: If called on the same doc in different requests without saving,
        this function will return a different uuid each time,
        likely causing unexpected behavior

        """
        if not self.unique_id:
            self.unique_id = random_hex()
        return self.unique_id

    get_forms = IndexedSchema.Getter('forms')

    get_suite_forms = IndexedSchema.Getter('forms')

    @parse_int([1])
    def get_form(self, i):

        try:
            return self.forms[i].with_id(i % len(self.forms), self)
        except IndexError:
            raise FormNotFoundException()

    def get_child_modules(self):
        return [
            module for module in self.get_app().get_modules()
            if module.unique_id != self.unique_id and getattr(module, 'root_module_id', None) == self.unique_id
        ]

    @property
    def root_module(self):
        if self.root_module_id:
            return self._parent.get_module_by_unique_id(self.root_module_id,
                   error=_("Could not find parent menu for '{}'").format(self.default_name()))

    def requires_case_details(self):
        return False

    def get_case_types(self):
        return set([self.case_type])

    def get_module_info(self):
        return {
            'id': self.id,
            'name': self.name,
        }

    def get_app(self):
        return self._parent

    def default_name(self, app=None):
        if not app:
            app = self.get_app()
        return trans(
            self.name,
            [app.default_language] + app.langs,
            include_lang=False
        )

    def rename_lang(self, old_lang, new_lang):
        _rename_key(self.name, old_lang, new_lang)
        for form in self.get_forms():
            form.rename_lang(old_lang, new_lang)
        for _, detail, _ in self.get_details():
            detail.rename_lang(old_lang, new_lang)

    def validate_detail_columns(self, columns):
        from corehq.apps.app_manager.suite_xml.const import FIELD_TYPE_LOCATION
        from corehq.apps.locations.util import parent_child
        from corehq.apps.locations.fixtures import should_sync_hierarchical_fixture

        hierarchy = None
        for column in columns:
            if column.field_type == FIELD_TYPE_LOCATION:
                domain = self.get_app().domain
                project = Domain.get_by_name(domain)
                try:
                    if not should_sync_hierarchical_fixture(project):
                        # discontinued feature on moving to flat fixture format
                        raise LocationXpathValidationError(
                            _('That format is no longer supported. To reference the location hierarchy you need to'
                              ' use the "Custom Calculations in Case List" feature preview. For more information '
                              'see: https://confluence.dimagi.com/pages/viewpage.action?pageId=38276915'))
                    hierarchy = hierarchy or parent_child(domain)
                    LocationXpath('').validate(column.field_property, hierarchy)
                except LocationXpathValidationError as e:
                    yield {
                        'type': 'invalid location xpath',
                        'details': unicode(e),
                        'module': self.get_module_info(),
                        'column': column,
                    }

    def get_form_by_unique_id(self, unique_id):
        for form in self.get_forms():
            if form.get_unique_id() == unique_id:
                return form

    def validate_for_build(self):
        errors = []
        needs_case_detail = self.requires_case_details()
        needs_case_type = needs_case_detail or len([1 for f in self.get_forms() if f.is_registration_form()])
        if needs_case_detail or needs_case_type:
            errors.extend(self.get_case_errors(
                needs_case_type=needs_case_type,
                needs_case_detail=needs_case_detail
            ))
        if self.case_list_form.form_id:
            try:
                form = self.get_app().get_form(self.case_list_form.form_id)
            except FormNotFoundException:
                errors.append({
                    'type': 'case list form missing',
                    'module': self.get_module_info()
                })
            else:
                if not form.is_registration_form(self.case_type):
                    errors.append({
                        'type': 'case list form not registration',
                        'module': self.get_module_info(),
                        'form': form,
                    })
        if self.module_filter:
            is_valid, message = validate_xpath(self.module_filter)
            if not is_valid:
                errors.append({
                    'type': 'module filter has xpath error',
                    'xpath_error': message,
                    'module': self.get_module_info(),
                })

        return errors

    @memoized
    def get_subcase_types(self):
        '''
        Return a set of each case type for which this module has a form that
        opens a new subcase of that type.
        '''
        subcase_types = set()
        for form in self.get_forms():
            if hasattr(form, 'get_subcase_types'):
                subcase_types.update(form.get_subcase_types())
        return subcase_types

    def get_custom_entries(self):
        """
        By default, suite entries are configured by forms, but you can also provide custom
        entries by overriding this function.

        See ReportModule for an example
        """
        return []

    def uses_media(self):
        """
        Whether the module uses media. If this returns false then media will not be generated
        for the module.
        """
        return True

    def uses_usercase(self):
        return False

    def add_insert_form(self, from_module, form, index=None, with_source=False):
        raise IncompatibleFormTypeException()


class ModuleDetailsMixin():

    @classmethod
    def wrap_details(cls, data):
        if 'details' in data:
            try:
                case_short, case_long, ref_short, ref_long = data['details']
            except ValueError:
                # "need more than 0 values to unpack"
                pass
            else:
                data['case_details'] = {
                    'short': case_short,
                    'long': case_long,
                }
                data['ref_details'] = {
                    'short': ref_short,
                    'long': ref_long,
                }
            finally:
                del data['details']
        return data

    @property
    def case_list_filter(self):
        try:
            return self.case_details.short.filter
        except AttributeError:
            return None

    @property
    def detail_sort_elements(self):
        try:
            return self.case_details.short.sort_elements
        except Exception:
            return []

    def rename_lang(self, old_lang, new_lang):
        super(Module, self).rename_lang(old_lang, new_lang)
        for case_list in (self.case_list, self.referral_list):
            case_list.rename_lang(old_lang, new_lang)

    def export_json(self, dump_json=True, keep_unique_id=False):
        source = self.to_json()
        if not keep_unique_id:
            for form in source['forms']:
                del form['unique_id']
        return json.dumps(source) if dump_json else source

    def get_details(self):
        return (
            ('case_short', self.case_details.short, True),
            ('case_long', self.case_details.long, True),
            ('ref_short', self.ref_details.short, False),
            ('ref_long', self.ref_details.long, False),
        )

    def validate_details_for_build(self):
        errors = []
        for sort_element in self.detail_sort_elements:
            try:
                validate_detail_screen_field(sort_element.field)
            except ValueError:
                errors.append({
                    'type': 'invalid sort field',
                    'field': sort_element.field,
                    'module': self.get_module_info(),
                })
        if self.case_list_filter:
            try:
                # test filter is valid, while allowing for advanced user hacks like "foo = 1][bar = 2"
                case_list_filter = interpolate_xpath('dummy[' + self.case_list_filter + ']')
                etree.XPath(case_list_filter)
            except (etree.XPathSyntaxError, CaseXPathValidationError):
                errors.append({
                    'type': 'invalid filter xpath',
                    'module': self.get_module_info(),
                    'filter': self.case_list_filter,
                })
        for detail in [self.case_details.short, self.case_details.long]:
            if detail.use_case_tiles:
                if not detail.display == "short":
                    errors.append({
                        'type': "invalid tile configuration",
                        'module': self.get_module_info(),
                        'reason': _('Case tiles may only be used for the case list (not the case details).')
                    })
                col_by_tile_field = {c.case_tile_field: c for c in detail.columns}
                for field in ["header", "top_left", "sex", "bottom_left", "date"]:
                    if field not in col_by_tile_field:
                        errors.append({
                            'type': "invalid tile configuration",
                            'module': self.get_module_info(),
                            'reason': _('A case property must be assigned to the "{}" tile field.'.format(field))
                        })
        return errors

    def get_case_errors(self, needs_case_type, needs_case_detail, needs_referral_detail=False):
        module_info = self.get_module_info()

        if needs_case_type and not self.case_type:
            yield {
                'type': 'no case type',
                'module': module_info,
            }

        if needs_case_detail:
            if not self.case_details.short.columns:
                yield {
                    'type': 'no case detail',
                    'module': module_info,
                }
            columns = self.case_details.short.columns + self.case_details.long.columns
            errors = self.validate_detail_columns(columns)
            for error in errors:
                yield error

        if needs_referral_detail and not self.ref_details.short.columns:
            yield {
                'type': 'no ref detail',
                'module': module_info,
            }


class Module(ModuleBase, ModuleDetailsMixin):
    """
    A group of related forms, and configuration that applies to them all.
    Translates to a top-level menu on the phone.

    """
    module_type = 'basic'
    forms = SchemaListProperty(Form)
    case_details = SchemaProperty(DetailPair)
    ref_details = SchemaProperty(DetailPair)
    put_in_root = BooleanProperty(default=False)
    case_list = SchemaProperty(CaseList)
    referral_list = SchemaProperty(CaseList)
    task_list = SchemaProperty(CaseList)
    parent_select = SchemaProperty(ParentSelect)
    search_config = SchemaProperty(CaseSearch)
    display_style = StringProperty(default='list')

    @classmethod
    def wrap(cls, data):
        data = cls.wrap_details(data)
        return super(Module, cls).wrap(data)

    @classmethod
    def new_module(cls, name, lang):
        detail = Detail(
            columns=[DetailColumn(
                format='plain',
                header={(lang or 'en'): ugettext("Name")},
                field='name',
                model='case',
            )]
        )
        module = Module(
            name={(lang or 'en'): name or ugettext("Untitled Module")},
            forms=[],
            case_type='',
            case_details=DetailPair(
                short=Detail(detail.to_json()),
                long=Detail(detail.to_json()),
            ),
        )
        module.get_or_create_unique_id()
        return module

    def new_form(self, name, lang, attachment=Ellipsis):
        from corehq.apps.app_manager.views.utils import get_blank_form_xml
        lang = lang if lang else "en"
        name = name if name else _("Untitled Form")
        form = Form(
            name={lang: name},
        )
        self.forms.append(form)
        form = self.get_form(-1)
        if attachment == Ellipsis:
            attachment = get_blank_form_xml(name)
        form.source = attachment
        return form

    def add_insert_form(self, from_module, form, index=None, with_source=False):
        if isinstance(form, Form):
            new_form = form
        elif isinstance(form, AdvancedForm) and not form.actions.get_all_actions():
            new_form = Form(
                name=form.name,
                form_filter=form.form_filter,
                media_image=form.media_image,
                media_audio=form.media_audio
            )
            new_form._parent = self
            form._parent = self
            if with_source:
                new_form.source = form.source
        else:
            raise IncompatibleFormTypeException()

        if index is not None:
            self.forms.insert(index, new_form)
        else:
            self.forms.append(new_form)
        return self.get_form(index or -1)

    def validate_for_build(self):
        errors = super(Module, self).validate_for_build() + self.validate_details_for_build()
        if not self.forms and not self.case_list.show:
            errors.append({
                'type': 'no forms or case list',
                'module': self.get_module_info(),
            })

        if module_case_hierarchy_has_circular_reference(self):
            errors.append({
                'type': 'circular case hierarchy',
                'module': self.get_module_info(),
            })

        return errors

    def requires(self):
        r = set(["none"])
        for form in self.get_forms():
            r.add(form.requires)
        if self.case_list.show:
            r.add('case')
        if self.referral_list.show:
            r.add('referral')
        for val in ("referral", "case", "none"):
            if val in r:
                return val

    def requires_case_details(self):
        ret = False
        if self.case_list.show:
            return True
        for form in self.get_forms():
            if form.requires_case():
                ret = True
                break
        return ret

    @memoized
    def all_forms_require_a_case(self):
        return all([form.requires == 'case' for form in self.get_forms()])

    def uses_usercase(self):
        """Return True if this module has any forms that use the usercase.
        """
        return any(form.uses_usercase() for form in self.get_forms())

    def grid_display_style(self):
        return self.display_style == 'grid'


class AdvancedForm(IndexedFormBase, NavMenuItemMediaMixin):
    form_type = 'advanced_form'
    form_filter = StringProperty()
    actions = SchemaProperty(AdvancedFormActions)
    schedule = SchemaProperty(FormSchedule, default=None)

    @classmethod
    def wrap(cls, data):
        # lazy migration to swap keys with values in action preload dict.
        # http://manage.dimagi.com/default.asp?162213
        load_actions = data.get('actions', {}).get('load_update_cases', [])
        for action in load_actions:
            preload = action['preload']
            if preload and preload.values()[0].startswith('/'):
                action['preload'] = {v: k for k, v in preload.items()}

        return super(AdvancedForm, cls).wrap(data)

    def pre_delete_hook(self):
        try:
            self.disable_schedule()
        except (ScheduleError, TypeError, AttributeError) as e:
            logging.error("There was a {error} while running the pre_delete_hook on {form_id}. "
                          "There is probably nothing to worry about, but you could check to make sure "
                          "that there are no issues with this form.".format(error=e, form_id=self.unique_id))
            pass

    def get_action_type(self):
        actions = self.actions.actions_meta_by_tag
        by_type = defaultdict(list)
        action_type = []
        for action_tag, action_meta in actions.iteritems():
            by_type[action_meta.get('type')].append(action_tag)

        for type, tag_list in by_type.iteritems():
            action_type.append(u'{} ({})'.format(type, ', '.join(filter(None, tag_list))))

        return ' '.join(action_type)

    def pre_move_hook(self, from_module, to_module):
        if from_module != to_module:
            try:
                self.disable_schedule()
            except (ScheduleError, TypeError, AttributeError) as e:
                logging.error("There was a {error} while running the pre_move_hook on {form_id}. "
                              "There is probably nothing to worry about, but you could check to make sure "
                              "that there are no issues with this module.".format(error=e, form_id=self.unique_id))
                pass

    def add_stuff_to_xform(self, xform, build_profile_id=None):
        super(AdvancedForm, self).add_stuff_to_xform(xform, build_profile_id)
        xform.add_case_and_meta_advanced(self)

    def requires_case(self):
        """Form requires a case that must be selected by the user (excludes autoloaded cases)
        """
        return any(not action.auto_select for action in self.actions.load_update_cases)

    @property
    def requires(self):
        return 'case' if self.requires_case() else 'none'

    def is_registration_form(self, case_type=None):
        """
        Defined as form that opens a single case. If the case is a sub-case then
        the form is only allowed to load parent cases (and any auto-selected cases).
        """
        reg_actions = self.get_registration_actions(case_type)
        if len(reg_actions) != 1:
            return False

        load_actions = [action for action in self.actions.load_update_cases if not action.auto_select]
        if not load_actions:
            return True

        reg_action = reg_actions[0]
        if not reg_action.case_indices:
            return False

        actions_by_tag = deepcopy(self.actions.actions_meta_by_tag)
        actions_by_tag.pop(reg_action.case_tag)

        def check_parents(tag):
            """Recursively check parent actions to ensure that all actions for this form are
            either parents of the registration action or else auto-select actions.
            """
            if not tag:
                return not actions_by_tag or all(
                    getattr(a['action'], 'auto_select', False) for a in actions_by_tag.values()
                )

            try:
                parent = actions_by_tag.pop(tag)
            except KeyError:
                return False

            return all(check_parents(p.tag) for p in parent['action'].case_indices)

        return all(check_parents(parent.tag) for parent in reg_action.case_indices)

    def get_registration_actions(self, case_type=None):
        """
        :return: List of actions that create a case. Subcase actions are included
                 as long as they are not inside a repeat. If case_type is not None
                 only return actions that create a case of the specified type.
        """
        registration_actions = [
            action for action in self.actions.get_open_actions()
            if not action.is_subcase or not action.repeat_context
        ]
        if case_type:
            registration_actions = [a for a in registration_actions if a.case_type == case_type]

        return registration_actions

    def uses_case_type(self, case_type, invert_match=False):
        def match(ct):
            matches = ct == case_type
            return not matches if invert_match else matches

        return any(action for action in self.actions.load_update_cases if match(action.case_type))

    def uses_usercase(self):
        return self.uses_case_type(USERCASE_TYPE)

    def all_other_forms_require_a_case(self):
        m = self.get_module()
        return all([form.requires == 'case' for form in m.get_forms() if form.id != self.id])

    def get_module(self):
        return self._parent

    def get_phase(self):
        module = self.get_module()

        return next((phase for phase in module.get_schedule_phases()
                     for form in phase.get_forms()
                     if form.unique_id == self.unique_id),
                    None)

    def disable_schedule(self):
        self.schedule.enabled = False
        phase = self.get_phase()
        if phase:
            phase.remove_form(self)

    def check_actions(self):
        errors = []

        for action in self.actions.get_subcase_actions():
            case_tags = self.actions.get_case_tags()
            for case_index in action.case_indices:
                if case_index.tag not in case_tags:
                    errors.append({'type': 'missing parent tag', 'case_tag': case_index.tag})

            if isinstance(action, AdvancedOpenCaseAction):
                if not action.name_path:
                    errors.append({'type': 'case_name required', 'case_tag': action.case_tag})

                for case_index in action.case_indices:
                    meta = self.actions.actions_meta_by_tag.get(case_index.tag)
                    if meta and meta['type'] == 'open' and meta['action'].repeat_context:
                        if (
                            not action.repeat_context or
                            not action.repeat_context.startswith(meta['action'].repeat_context)
                        ):
                            errors.append({'type': 'subcase repeat context',
                                           'case_tag': action.case_tag,
                                           'parent_tag': case_index.tag})

            errors.extend(self.check_case_properties(
                subcase_names=action.get_property_names(),
                case_tag=action.case_tag
            ))

        for action in self.actions.get_all_actions():
            if not action.case_type and (not isinstance(action, LoadUpdateAction) or not action.auto_select):
                errors.append({'type': "no case type in action", 'case_tag': action.case_tag})

            if isinstance(action, LoadUpdateAction) and action.auto_select:
                mode = action.auto_select.mode
                if not action.auto_select.value_key:
                    key_names = {
                        AUTO_SELECT_CASE: _('Case property'),
                        AUTO_SELECT_FIXTURE: _('Lookup Table field'),
                        AUTO_SELECT_USER: _('custom user property'),
                        AUTO_SELECT_RAW: _('custom XPath expression'),
                    }
                    if mode in key_names:
                        errors.append({'type': 'auto select key', 'key_name': key_names[mode]})

                if not action.auto_select.value_source:
                    source_names = {
                        AUTO_SELECT_CASE: _('Case tag'),
                        AUTO_SELECT_FIXTURE: _('Lookup Table tag'),
                    }
                    if mode in source_names:
                        errors.append({'type': 'auto select source', 'source_name': source_names[mode]})
                elif mode == AUTO_SELECT_CASE:
                    case_tag = action.auto_select.value_source
                    if not self.actions.get_action_from_tag(case_tag):
                        errors.append({'type': 'auto select case ref', 'case_tag': action.case_tag})

            errors.extend(self.check_case_properties(
                all_names=action.get_property_names(),
                case_tag=action.case_tag
            ))

        if self.form_filter:
            form_filter_references_case = (
                xpath_references_case(self.form_filter) or
                xpath_references_user_case(self.form_filter)
            )

            if form_filter_references_case:
                if not any(action for action in self.actions.load_update_cases if not action.auto_select):
                    errors.append({'type': "filtering without case"})

        def generate_paths():
            for action in self.actions.get_all_actions():
                for path in action.get_paths():
                    yield path

            if self.schedule:
                if self.schedule.transition_condition.type == 'if':
                    yield self.schedule.transition_condition.question
                if self.schedule.termination_condition.type == 'if':
                    yield self.schedule.termination_condition.question

        errors.extend(self.check_paths(generate_paths()))

        return errors

    def extended_build_validation(self, error_meta, xml_valid, validate_module=True):
        errors = []
        if xml_valid:
            for error in self.check_actions():
                error.update(error_meta)
                errors.append(error)

        module = self.get_module()
        if validate_module:
            errors.extend(module.get_case_errors(
                needs_case_type=False,
                needs_case_detail=module.requires_case_details(),
                needs_referral_detail=False,
            ))

        return errors

    def get_case_updates(self, case_type):
        updates = set()
        format_key = self.get_case_property_name_formatter()
        for action in self.actions.get_all_actions():
            if action.case_type == case_type:
                updates.update(format_key(*item)
                               for item in action.case_properties.iteritems())
        if self.schedule and self.schedule.enabled and self.source:
            xform = self.wrapped_xform()
            self.add_stuff_to_xform(xform)
            scheduler_updates = xform.get_scheduler_case_updates()[case_type]
        else:
            scheduler_updates = set()

        return updates.union(scheduler_updates)

    @memoized
    def get_parent_types_and_contributed_properties(self, module_case_type, case_type):
        parent_types = set()
        case_properties = set()
        for subcase in self.actions.get_subcase_actions():
            if subcase.case_type == case_type:
                case_properties.update(
                    subcase.case_properties.keys()
                )
                for case_index in subcase.case_indices:
                    parent = self.actions.get_action_from_tag(case_index.tag)
                    if parent:
                        parent_types.add((parent.case_type, case_index.reference_id or 'parent'))

        return parent_types, case_properties

    def update_app_case_meta(self, app_case_meta):
        from corehq.apps.reports.formdetails.readable import FormQuestionResponse
        questions = {
            q['value']: FormQuestionResponse(q)
            for q in self.get_questions(self.get_app().langs, include_translations=True)
        }
        self._add_save_to_case_questions(questions, app_case_meta)
        for action in self.actions.load_update_cases:
            for name, question_path in action.case_properties.items():
                self.add_property_save(
                    app_case_meta,
                    action.case_type,
                    name,
                    questions,
                    question_path
                )
            for question_path, name in action.preload.items():
                self.add_property_load(
                    app_case_meta,
                    action.case_type,
                    name,
                    questions,
                    question_path
                )
            if action.close_condition.is_active():
                meta = app_case_meta.get_type(action.case_type)
                meta.add_closer(self.unique_id, action.close_condition)

        for action in self.actions.open_cases:
            self.add_property_save(
                app_case_meta,
                action.case_type,
                'name',
                questions,
                action.name_path,
                action.open_condition
            )
            for name, question_path in action.case_properties.items():
                self.add_property_save(
                    app_case_meta,
                    action.case_type,
                    name,
                    questions,
                    question_path,
                    action.open_condition
                )
            meta = app_case_meta.get_type(action.case_type)
            meta.add_opener(self.unique_id, action.open_condition)
            if action.close_condition.is_active():
                meta.add_closer(self.unique_id, action.close_condition)


class ShadowForm(AdvancedForm):
    form_type = 'shadow_form'
    # The unqiue id of the form we are shadowing
    shadow_parent_form_id = FormIdProperty("modules[*].forms[*].shadow_parent_form_id")

    # form actions to be merged with the parent actions
    extra_actions = SchemaProperty(AdvancedFormActions)

    def __init__(self, *args, **kwargs):
        super(ShadowForm, self).__init__(*args, **kwargs)
        self._shadow_parent_form = None

    @property
    def shadow_parent_form(self):
        if not self.shadow_parent_form_id:
            return None
        else:
            if not self._shadow_parent_form or self._shadow_parent_form.unique_id != self.shadow_parent_form_id:
                app = self.get_app()
                try:
                    self._shadow_parent_form = app.get_form(self.shadow_parent_form_id)
                except FormNotFoundException:
                    self._shadow_parent_form = None
            return self._shadow_parent_form

    @property
    def source(self):
        if self.shadow_parent_form:
            return self.shadow_parent_form.source
        from corehq.apps.app_manager.views.utils import get_blank_form_xml
        return get_blank_form_xml("")

    @property
    def xmlns(self):
        if not self.shadow_parent_form:
            return None
        else:
            return self.shadow_parent_form.xmlns

    @property
    def actions(self):
        if not self.shadow_parent_form:
            shadow_parent_actions = AdvancedFormActions()
        else:
            shadow_parent_actions = self.shadow_parent_form.actions
        return self._merge_actions(shadow_parent_actions, self.extra_actions)

    def get_shadow_parent_options(self):
        options = [
            (form.get_unique_id(), u'{} / {}'.format(form.get_module().default_name(), form.default_name()))
            for form in self.get_app().get_forms() if form.form_type == "advanced_form"
        ]
        if self.shadow_parent_form_id and self.shadow_parent_form_id not in [x[0] for x in options]:
            options = [(self.shadow_parent_form_id, ugettext_lazy("Unknown, please change"))] + options
        return options

    @staticmethod
    def _merge_actions(source_actions, extra_actions):

        new_actions = []
        source_action_map = {
            action.case_tag: action
            for action in source_actions.load_update_cases
        }
        overwrite_properties = [
            "case_type",
            "details_module",
            "auto_select",
            "load_case_from_fixture",
            "show_product_stock",
            "product_program",
            "case_index",
        ]

        for action in extra_actions.load_update_cases:
            if action.case_tag in source_action_map:
                new_action = LoadUpdateAction.wrap(source_action_map[action.case_tag].to_json())
            else:
                new_action = LoadUpdateAction(case_tag=action.case_tag)

            for prop in overwrite_properties:
                setattr(new_action, prop, getattr(action, prop))
            new_actions.append(new_action)

        return AdvancedFormActions(
            load_update_cases=new_actions,
            open_cases=source_actions.open_cases,  # Shadow form is not allowed to specify any open case actions
        )

    def extended_build_validation(self, error_meta, xml_valid, validate_module=True):
        errors = super(ShadowForm, self).extended_build_validation(error_meta, xml_valid, validate_module)
        if not self.shadow_parent_form_id:
            error = {
                "type": "missing shadow parent",
            }
            error.update(error_meta)
            errors.append(error)
        elif not self.shadow_parent_form:
            error = {
                "type": "shadow parent does not exist",
            }
            error.update(error_meta)
            errors.append(error)
        return errors

    def check_actions(self):
        errors = super(ShadowForm, self).check_actions()

        shadow_parent_form = self.shadow_parent_form
        if shadow_parent_form:
            case_tags = set(self.extra_actions.get_case_tags())
            missing_tags = []
            for action in shadow_parent_form.actions.load_update_cases:
                if action.case_tag not in case_tags:
                    missing_tags.append(action.case_tag)
            if missing_tags:
                errors.append({'type': 'missing shadow parent tag', 'case_tags': missing_tags})
        return errors


class SchedulePhaseForm(IndexedSchema):
    """
    A reference to a form in a schedule phase.
    """
    form_id = FormIdProperty("modules[*].schedule_phases[*].forms[*].form_id")


class SchedulePhase(IndexedSchema):
    """
    SchedulePhases are attached to a module.
    A Schedule Phase is a grouping of forms that occur within a period and share an anchor
    A module should not have more than one SchedulePhase with the same anchor

    anchor:                     Case property containing a date after which this phase becomes active
    forms: 			The forms that are to be filled out within this phase
    """
    anchor = StringProperty()
    forms = SchemaListProperty(SchedulePhaseForm)

    @property
    def id(self):
        """ A Schedule Phase is 1-indexed """
        _id = super(SchedulePhase, self).id
        return _id + 1

    @property
    def phase_id(self):
        return "{}_{}".format(self.anchor, self.id)

    def get_module(self):
        return self._parent

    _get_forms = IndexedSchema.Getter('forms')

    def get_forms(self):
        """Returns the actual form objects related to this phase"""
        module = self.get_module()
        return (module.get_form_by_unique_id(form.form_id) for form in self._get_forms())

    def get_form(self, desired_form):
        return next((form for form in self.get_forms() if form.unique_id == desired_form.unique_id), None)

    def get_phase_form_index(self, form):
        """
        Returns the index of the form with respect to the phase

        schedule_phase.forms = [a,b,c]
        schedule_phase.get_phase_form_index(b)
        => 1
        schedule_phase.get_phase_form_index(c)
        => 2
        """
        return next((phase_form.id for phase_form in self._get_forms() if phase_form.form_id == form.unique_id),
                    None)

    def remove_form(self, form):
        """Remove a form from the phase"""
        idx = self.get_phase_form_index(form)
        if idx is None:
            raise ScheduleError("That form doesn't exist in the phase")

        self.forms.remove(self.forms[idx])

    def add_form(self, form):
        """Adds a form to this phase, removing it from other phases"""
        old_phase = form.get_phase()
        if old_phase is not None and old_phase.anchor != self.anchor:
            old_phase.remove_form(form)

        if self.get_form(form) is None:
            self.forms.append(SchedulePhaseForm(form_id=form.unique_id))

    def change_anchor(self, new_anchor):
        if new_anchor is None or new_anchor.strip() == '':
            raise ScheduleError(_("You can't create a phase without an anchor property"))

        self.anchor = new_anchor

        if self.get_module().phase_anchors.count(new_anchor) > 1:
            raise ScheduleError(_("You can't have more than one phase with the anchor {}").format(new_anchor))


class AdvancedModule(ModuleBase):
    module_type = 'advanced'
    forms = SchemaListProperty(FormBase)
    case_details = SchemaProperty(DetailPair)
    product_details = SchemaProperty(DetailPair)
    put_in_root = BooleanProperty(default=False)
    case_list = SchemaProperty(CaseList)
    has_schedule = BooleanProperty()
    schedule_phases = SchemaListProperty(SchedulePhase)
    get_schedule_phases = IndexedSchema.Getter('schedule_phases')
    search_config = SchemaProperty(CaseSearch)

    @property
    def is_surveys(self):
        return False

    @classmethod
    def wrap(cls, data):
        # lazy migration to accommodate search_config as empty list
        # http://manage.dimagi.com/default.asp?231186
        if data.get('search_config') == []:
            data['search_config'] = {}
        return super(AdvancedModule, cls).wrap(data)

    @classmethod
    def new_module(cls, name, lang):
        detail = Detail(
            columns=[DetailColumn(
                format='plain',
                header={(lang or 'en'): ugettext("Name")},
                field='name',
                model='case',
            )]
        )

        module = AdvancedModule(
            name={(lang or 'en'): name or ugettext("Untitled Module")},
            forms=[],
            case_type='',
            case_details=DetailPair(
                short=Detail(detail.to_json()),
                long=Detail(detail.to_json()),
            ),
            product_details=DetailPair(
                short=Detail(
                    columns=[
                        DetailColumn(
                            format='plain',
                            header={(lang or 'en'): ugettext("Product")},
                            field='name',
                            model='product',
                        ),
                    ],
                ),
                long=Detail(),
            ),
        )
        module.get_or_create_unique_id()
        return module

    def new_form(self, name, lang, attachment=Ellipsis):
        from corehq.apps.app_manager.views.utils import get_blank_form_xml
        lang = lang if lang else "en"
        name = name if name else _("Untitled Form")
        form = AdvancedForm(
            name={lang: name},
        )
        form.schedule = FormSchedule(enabled=False)

        self.forms.append(form)
        form = self.get_form(-1)
        if attachment == Ellipsis:
            attachment = get_blank_form_xml(name)
        form.source = attachment
        return form

    def new_shadow_form(self, name, lang):
        lang = lang if lang else "en"
        name = name if name else _("Untitled Form")
        form = ShadowForm(
            name={lang: name},
            no_vellum=True,
        )
        form.schedule = FormSchedule(enabled=False)

        self.forms.append(form)
        form = self.get_form(-1)
        form.get_unique_id()  # This function sets the unique_id. Normally setting the source sets the id.
        return form

    def add_insert_form(self, from_module, form, index=None, with_source=False):
        if isinstance(form, AdvancedForm):
            new_form = form
        elif isinstance(form, Form):
            new_form = AdvancedForm(
                name=form.name,
                form_filter=form.form_filter,
                media_image=form.media_image,
                media_audio=form.media_audio
            )
            new_form._parent = self
            form._parent = self
            if with_source:
                new_form.source = form.source
            actions = form.active_actions()
            open = actions.get('open_case', None)
            update = actions.get('update_case', None)
            close = actions.get('close_case', None)
            preload = actions.get('case_preload', None)
            subcases = actions.get('subcases', None)
            case_type = from_module.case_type

            base_action = None
            if open:
                base_action = AdvancedOpenCaseAction(
                    case_type=case_type,
                    case_tag='open_{0}_0'.format(case_type),
                    name_path=open.name_path,
                    open_condition=open.condition,
                    case_properties=update.update if update else {},
                    )
                new_form.actions.open_cases.append(base_action)
            elif update or preload or close:
                base_action = LoadUpdateAction(
                    case_type=case_type,
                    case_tag='load_{0}_0'.format(case_type),
                    case_properties=update.update if update else {},
                    preload=preload.preload if preload else {}
                )

                if from_module.parent_select.active:
                    app = self.get_app()
                    select_chain = get_select_chain(app, from_module, include_self=False)
                    for n, link in enumerate(reversed(list(enumerate(select_chain)))):
                        i, module = link
                        new_form.actions.load_update_cases.append(LoadUpdateAction(
                            case_type=module.case_type,
                            case_tag='_'.join(['parent'] * (i + 1)),
                            details_module=module.unique_id,
                            case_index=CaseIndex(tag='_'.join(['parent'] * (i + 2)) if n > 0 else '')
                        ))

                    base_action.case_indices = [CaseIndex(tag='parent')]

                if close:
                    base_action.close_condition = close.condition
                new_form.actions.load_update_cases.append(base_action)

            if subcases:
                for i, subcase in enumerate(subcases):
                    open_subcase_action = AdvancedOpenCaseAction(
                        case_type=subcase.case_type,
                        case_tag='open_{0}_{1}'.format(subcase.case_type, i+1),
                        name_path=subcase.case_name,
                        open_condition=subcase.condition,
                        case_properties=subcase.case_properties,
                        repeat_context=subcase.repeat_context,
                        case_indices=[CaseIndex(
                            tag=base_action.case_tag if base_action else '',
                            reference_id=subcase.reference_id,
                        )]
                    )
                    new_form.actions.open_cases.append(open_subcase_action)
        else:
            raise IncompatibleFormTypeException()

        if index is not None:
            self.forms.insert(index, new_form)
        else:
            self.forms.append(new_form)
        return self.get_form(index or -1)

    def rename_lang(self, old_lang, new_lang):
        super(AdvancedModule, self).rename_lang(old_lang, new_lang)
        self.case_list.rename_lang(old_lang, new_lang)

    def requires_case_details(self):
        if self.case_list.show:
            return True

        for form in self.forms:
            if any(action.case_type == self.case_type for action in form.actions.load_update_cases):
                return True

    def all_forms_require_a_case(self):
        return all(form.requires_case() for form in self.forms)

    def get_details(self):
        return (
            ('case_short', self.case_details.short, True),
            ('case_long', self.case_details.long, True),
            ('product_short', self.product_details.short, self.get_app().commtrack_enabled),
            ('product_long', self.product_details.long, False),
        )

    def get_case_errors(self, needs_case_type, needs_case_detail, needs_referral_detail=False):

        module_info = self.get_module_info()

        if needs_case_type and not self.case_type:
            yield {
                'type': 'no case type',
                'module': module_info,
            }

        if needs_case_detail:
            if not self.case_details.short.columns:
                yield {
                    'type': 'no case detail',
                    'module': module_info,
                }
            if self.get_app().commtrack_enabled and not self.product_details.short.columns:
                for form in self.forms:
                    if self.case_list.show or \
                            any(action.show_product_stock for action in form.actions.load_update_cases):
                        yield {
                            'type': 'no product detail',
                            'module': module_info,
                        }
                        break
            columns = self.case_details.short.columns + self.case_details.long.columns
            if self.get_app().commtrack_enabled:
                columns += self.product_details.short.columns
            errors = self.validate_detail_columns(columns)
            for error in errors:
                yield error

    def validate_for_build(self):
        errors = super(AdvancedModule, self).validate_for_build()
        if not self.forms and not self.case_list.show:
            errors.append({
                'type': 'no forms or case list',
                'module': self.get_module_info(),
            })
        if self.case_list_form.form_id:
            forms = self.forms

            case_tag = None
            loaded_case_types = None
            for form in forms:
                info = self.get_module_info()
                form_info = {"id": form.id if hasattr(form, 'id') else None, "name": form.name}
                non_auto_select_actions = [a for a in form.actions.load_update_cases if not a.auto_select]
                this_forms_loaded_case_types = {action.case_type for action in non_auto_select_actions}
                if loaded_case_types is None:
                    loaded_case_types = this_forms_loaded_case_types
                elif loaded_case_types != this_forms_loaded_case_types:
                    errors.append({
                        'type': 'all forms in case list module must load the same cases',
                        'module': info,
                        'form': form_info,
                    })

                if not non_auto_select_actions:
                    errors.append({
                        'type': 'case list module form must require case',
                        'module': info,
                        'form': form_info,
                    })
                elif len(non_auto_select_actions) != 1:
                    for index, action in reversed(list(enumerate(non_auto_select_actions))):
                        if (
                            index > 0 and
                            non_auto_select_actions[index - 1].case_tag not in (p.tag for p in action.case_indices)
                        ):
                            errors.append({
                                'type': 'case list module form can only load parent cases',
                                'module': info,
                                'form': form_info,
                            })

                case_action = non_auto_select_actions[-1] if non_auto_select_actions else None
                if case_action and case_action.case_type != self.case_type:
                    errors.append({
                        'type': 'case list module form must match module case type',
                        'module': info,
                        'form': form_info,
                    })

                # set case_tag if not already set
                case_tag = case_action.case_tag if not case_tag and case_action else case_tag
                if case_action and case_action.case_tag != case_tag:
                    errors.append({
                        'type': 'all forms in case list module must have same case management',
                        'module': info,
                        'form': form_info,
                        'expected_tag': case_tag
                    })

                if case_action and case_action.details_module and case_action.details_module != self.unique_id:
                    errors.append({
                        'type': 'forms in case list module must use modules details',
                        'module': info,
                        'form': form_info,
                    })

        return errors

    def _uses_case_type(self, case_type, invert_match=False):
        return any(form.uses_case_type(case_type, invert_match) for form in self.forms)

    def uses_usercase(self):
        """Return True if this module has any forms that use the usercase.
        """
        return self._uses_case_type(USERCASE_TYPE)

    @property
    def phase_anchors(self):
        return [phase.anchor for phase in self.schedule_phases]

    def get_or_create_schedule_phase(self, anchor):
        """Returns a tuple of (phase, new?)"""
        if anchor is None or anchor.strip() == '':
            raise ScheduleError(_("You can't create a phase without an anchor property"))

        phase = next((phase for phase in self.get_schedule_phases() if phase.anchor == anchor), None)
        is_new_phase = False

        if phase is None:
            self.schedule_phases.append(SchedulePhase(anchor=anchor))
            # TODO: is there a better way of doing this?
            phase = list(self.get_schedule_phases())[-1]  # get the phase from the module so we know the _parent
            is_new_phase = True

        return (phase, is_new_phase)

    def _clear_schedule_phases(self):
        self.schedule_phases = []

    def update_schedule_phases(self, anchors):
        """ Take a list of anchors, reorders, deletes and creates phases from it """
        old_phases = {phase.anchor: phase for phase in self.get_schedule_phases()}
        self._clear_schedule_phases()

        for anchor in anchors:
            try:
                self.schedule_phases.append(old_phases.pop(anchor))
            except KeyError:
                self.get_or_create_schedule_phase(anchor)

        deleted_phases_with_forms = [anchor for anchor, phase in old_phases.iteritems() if len(phase.forms)]
        if deleted_phases_with_forms:
            raise ScheduleError(_("You can't delete phases with anchors "
                                  "{phase_anchors} because they have forms attached to them").format(
                                      phase_anchors=(", ").join(deleted_phases_with_forms)))

        return self.get_schedule_phases()

    def update_schedule_phase_anchors(self, new_anchors):
        """ takes a list of tuples (id, new_anchor) and updates the phase anchors """
        for anchor in new_anchors:
            id = anchor[0] - 1
            new_anchor = anchor[1]
            try:
                list(self.get_schedule_phases())[id].change_anchor(new_anchor)
            except IndexError:
                pass  # That phase wasn't found, so we can't change it's anchor. Ignore it


class ReportAppFilter(DocumentSchema):

    @classmethod
    def wrap(cls, data):
        if cls is ReportAppFilter:
            return get_report_filter_class_for_doc_type(data['doc_type']).wrap(data)
        else:
            return super(ReportAppFilter, cls).wrap(data)

    def get_filter_value(self, user, ui_filter):
        raise NotImplementedError


MobileFilterConfig = namedtuple('MobileFilterConfig', ['doc_type', 'filter_class', 'short_description'])


def get_all_mobile_filter_configs():
    return [
        MobileFilterConfig('AutoFilter', AutoFilter, _('Value equal to a standard user property')),
        MobileFilterConfig('CustomDataAutoFilter', CustomDataAutoFilter,
                           _('Value equal to a custom user property')),
        MobileFilterConfig('StaticChoiceFilter', StaticChoiceFilter, _('An exact match of a constant value')),
        MobileFilterConfig('StaticChoiceListFilter', StaticChoiceListFilter,
                           _('An exact match of a dynamic property')),
        MobileFilterConfig('StaticDatespanFilter', StaticDatespanFilter, _('A standard date range')),
        MobileFilterConfig('CustomDatespanFilter', CustomDatespanFilter, _('A custom range relative to today')),
        MobileFilterConfig('CustomMonthFilter', CustomMonthFilter,
                           _("Custom Month Filter (you probably don't want this")),
        MobileFilterConfig('MobileSelectFilter', MobileSelectFilter, _('Show choices on mobile device')),
        MobileFilterConfig('AncestorLocationTypeFilter', AncestorLocationTypeFilter,
                           _("Ancestor location of the user's assigned location of a particular type")),
        MobileFilterConfig('NumericFilter', NumericFilter, _('A numeric expression')),
    ]


def get_report_filter_class_for_doc_type(doc_type):
    matched_configs = [config for config in get_all_mobile_filter_configs() if config.doc_type == doc_type]
    if not matched_configs:
        raise ValueError('Unexpected doc_type for ReportAppFilter', doc_type)
    else:
        assert len(matched_configs) == 1
        return matched_configs[0].filter_class


def _filter_by_case_sharing_group_id(user, ui_filter):
    from corehq.apps.reports_core.filters import Choice
    return [
        Choice(value=group._id, display=None)
        for group in user.get_case_sharing_groups()
    ]


def _filter_by_location_id(user, ui_filter):
    return ui_filter.value(**{ui_filter.name: user.location_id,
                              'request_user': user})


def _filter_by_username(user, ui_filter):
    from corehq.apps.reports_core.filters import Choice
    return Choice(value=user.raw_username, display=None)


def _filter_by_user_id(user, ui_filter):
    from corehq.apps.reports_core.filters import Choice
    return Choice(value=user._id, display=None)


def _filter_by_parent_location_id(user, ui_filter):
    location = user.sql_location
    location_parent = location.parent.location_id if location and location.parent else None
    return ui_filter.value(**{ui_filter.name: location_parent,
                              'request_user': user})


AutoFilterConfig = namedtuple('AutoFilterConfig', ['slug', 'filter_function', 'short_description'])


def get_auto_filter_configurations():
    return [
        AutoFilterConfig('case_sharing_group', _filter_by_case_sharing_group_id,
                         _("The user's case sharing group")),
        AutoFilterConfig('location_id', _filter_by_location_id, _("The user's assigned location")),
        AutoFilterConfig('parent_location_id', _filter_by_parent_location_id,
                         _("The parent location of the user's assigned location")),
        AutoFilterConfig('username', _filter_by_username, _("The user's username")),
        AutoFilterConfig('user_id', _filter_by_user_id, _("The user's ID")),
    ]


def _get_auto_filter_function(slug):
    matched_configs = [config for config in get_auto_filter_configurations() if config.slug == slug]
    if not matched_configs:
        raise ValueError('Unexpected ID for AutoFilter', slug)
    else:
        assert len(matched_configs) == 1
        return matched_configs[0].filter_function


class AutoFilter(ReportAppFilter):
    filter_type = StringProperty(choices=[f.slug for f in get_auto_filter_configurations()])

    def get_filter_value(self, user, ui_filter):
        return _get_auto_filter_function(self.filter_type)(user, ui_filter)


class CustomDataAutoFilter(ReportAppFilter):
    custom_data_property = StringProperty()

    def get_filter_value(self, user, ui_filter):
        from corehq.apps.reports_core.filters import Choice
        return Choice(value=user.user_data[self.custom_data_property], display=None)


class StaticChoiceFilter(ReportAppFilter):
    select_value = StringProperty()

    def get_filter_value(self, user, ui_filter):
        from corehq.apps.reports_core.filters import Choice
        return [Choice(value=self.select_value, display=None)]


class StaticChoiceListFilter(ReportAppFilter):
    value = StringListProperty()

    def get_filter_value(self, user, ui_filter):
        from corehq.apps.reports_core.filters import Choice
        return [Choice(value=string_value, display=None) for string_value in self.value]


class StaticDatespanFilter(ReportAppFilter):
    date_range = StringProperty(
        choices=[choice.slug for choice in get_simple_dateranges()],
        required=True,
    )

    def get_filter_value(self, user, ui_filter):
        start_date, end_date = get_daterange_start_end_dates(self.date_range)
        return DateSpan(startdate=start_date, enddate=end_date)


class CustomDatespanFilter(ReportAppFilter):
    operator = StringProperty(
        choices=[
            '=',
            '<=',
            '>=',
            '>',
            '<',
            'between'
        ],
        required=True,
    )
    date_number = StringProperty(required=True)
    date_number2 = StringProperty()

    def get_filter_value(self, user, ui_filter):
        assert user is not None, (
            "CustomDatespanFilter.get_filter_value must be called "
            "with an OTARestoreUser object, not None")

        timezone = get_timezone_for_domain(user.domain)
        today = ServerTime(datetime.datetime.utcnow()).user_time(timezone).done().date()
        start_date = end_date = None
        days = int(self.date_number)
        if self.operator == 'between':
            days2 = int(self.date_number2)
            # allows user to have specified the two numbers in either order
            if days > days2:
                end = days2
                start = days
            else:
                start = days2
                end = days
            start_date = today - datetime.timedelta(days=start)
            end_date = today - datetime.timedelta(days=end)
        elif self.operator == '=':
            start_date = end_date = today - datetime.timedelta(days=days)
        elif self.operator == '>=':
            start_date = None
            end_date = today - datetime.timedelta(days=days)
        elif self.operator == '<=':
            start_date = today - datetime.timedelta(days=days)
            end_date = None
        elif self.operator == '<':
            start_date = today - datetime.timedelta(days=days - 1)
            end_date = None
        elif self.operator == '>':
            start_date = None
            end_date = today - datetime.timedelta(days=days + 1)
        return DateSpan(startdate=start_date, enddate=end_date)


def is_lte(integer):
    def validate(x):
        if not x <= integer:
            raise BadValueError('Value must be less than or equal to {}'.format(integer))
    return validate


def is_gte(integer):
    def validate(x):
        if not x >= integer:
            raise BadValueError('Value must be greater than or equal to {}'.format(integer))
    return validate


class CustomMonthFilter(ReportAppFilter):
    """
    Filter by months that start on a day number other than 1

    See [FB 215656](http://manage.dimagi.com/default.asp?215656)
    """
    # Values for start_of_month < 1 specify the number of days from the end of the month. Values capped at
    # len(February).
    start_of_month = IntegerProperty(
        required=True,
        validators=(is_gte(-27), is_lte(28))
    )
    # DateSpan to return i.t.o. number of months to go back
    period = IntegerProperty(
        default=DEFAULT_MONTH_FILTER_PERIOD_LENGTH,
        validators=(is_gte(0),)
    )

    @classmethod
    def wrap(cls, doc):
        doc['start_of_month'] = int(doc['start_of_month'])
        if 'period' in doc:
            doc['period'] = int(doc['period'] or DEFAULT_MONTH_FILTER_PERIOD_LENGTH)
        return super(CustomMonthFilter, cls).wrap(doc)

    def get_filter_value(self, user, ui_filter):
        def get_last_month(this_month):
            return datetime.date(this_month.year, this_month.month, 1) - datetime.timedelta(days=1)

        def get_last_day(date):
            _, last_day = calendar.monthrange(date.year, date.month)
            return last_day

        start_of_month = int(self.start_of_month)
        today = datetime.date.today()
        if start_of_month > 0:
            start_day = start_of_month
        else:
            # start_of_month is zero or negative. Work backwards from the end of the month
            start_day = get_last_day(today) + start_of_month

        # Loop over months backwards for period > 0
        month = today if today.day >= start_day else get_last_month(today)
        for i in range(int(self.period)):
            month = get_last_month(month)

        if start_of_month > 0:
            start_date = datetime.date(month.year, month.month, start_day)
            days = get_last_day(start_date) - 1
            end_date = start_date + datetime.timedelta(days=days)
        else:
            start_day = get_last_day(month) + start_of_month
            start_date = datetime.date(month.year, month.month, start_day)
            next_month = datetime.date(month.year, month.month, get_last_day(month)) + datetime.timedelta(days=1)
            end_day = get_last_day(next_month) + start_of_month - 1
            end_date = datetime.date(next_month.year, next_month.month, end_day)

        return DateSpan(startdate=start_date, enddate=end_date)


class MobileSelectFilter(ReportAppFilter):

    def get_filter_value(self, user, ui_filter):
        return None


class AncestorLocationTypeFilter(ReportAppFilter):
    ancestor_location_type_name = StringProperty()

    def get_filter_value(self, user, ui_filter):
        from corehq.apps.locations.models import SQLLocation
        from corehq.apps.reports_core.filters import REQUEST_USER_KEY

        kwargs = {REQUEST_USER_KEY: user}
        try:
            ancestor = user.sql_location.get_ancestors(include_self=True).\
                get(location_type__name=self.ancestor_location_type_name)
            kwargs[ui_filter.name] = ancestor.location_id
        except (AttributeError, SQLLocation.DoesNotExist):
            # user.sql_location is None, or location does not have an ancestor of that type
            pass

        return ui_filter.value(**kwargs)


class NumericFilter(ReportAppFilter):
    operator = StringProperty(choices=['=', '!=', '<', '<=', '>', '>=']),
    operand = FloatProperty()

    @classmethod
    def wrap(cls, doc):
        doc['operand'] = float(doc['operand'])
        return super(NumericFilter, cls).wrap(doc)

    def get_filter_value(self, user, ui_filter):
        return {
            'operator': self.operator,
            'operand': self.operand,
        }


class ReportAppConfig(DocumentSchema):
    """
    Class for configuring how a user configurable report shows up in an app
    """
    report_id = StringProperty(required=True)
    header = DictProperty()
    localized_description = DictProperty()
    xpath_description = StringProperty()
    use_xpath_description = BooleanProperty(default=False)
    show_data_table = BooleanProperty(default=True)
    complete_graph_configs = DictProperty(GraphConfiguration)

    filters = SchemaDictProperty(ReportAppFilter)
    uuid = StringProperty(required=True)

    _report = None

    def __init__(self, *args, **kwargs):
        super(ReportAppConfig, self).__init__(*args, **kwargs)
        if not self.uuid:
            self.uuid = random_hex()

    @classmethod
    def wrap(cls, doc):
        # for backwards compatibility with apps that have localized or xpath descriptions
        old_description = doc.get('description')
        if old_description:
            if isinstance(old_description, basestring) and not doc.get('xpath_description'):
                doc['xpath_description'] = old_description
            elif isinstance(old_description, dict) and not doc.get('localized_description'):
                doc['localized_description'] = old_description
        if not doc.get('xpath_description'):
            doc['xpath_description'] = '""'

        return super(ReportAppConfig, cls).wrap(doc)

    def report(self, domain):
        if self._report is None:
            from corehq.apps.userreports.models import get_report_config
            self._report = get_report_config(self.report_id, domain)[0]
        return self._report


class ReportModule(ModuleBase):
    """
    Module for user configurable reports
    """

    module_type = 'report'

    report_configs = SchemaListProperty(ReportAppConfig)
    forms = []
    _loaded = False

    @property
    @memoized
    def reports(self):
        from corehq.apps.userreports.models import get_report_configs
        return get_report_configs([r.report_id for r in self.report_configs], self.get_app().domain)

    @classmethod
    def new_module(cls, name, lang):
        module = ReportModule(
            name={(lang or 'en'): name or ugettext("Reports")},
            case_type='',
        )
        module.get_or_create_unique_id()
        return module

    def get_details(self):
        from .suite_xml.features.mobile_ucr import ReportModuleSuiteHelper
        return ReportModuleSuiteHelper(self).get_details()

    def get_custom_entries(self):
        from .suite_xml.features.mobile_ucr import ReportModuleSuiteHelper
        return ReportModuleSuiteHelper(self).get_custom_entries()

    def get_menus(self, supports_module_filter=False):
        kwargs = {}
        if supports_module_filter:
            kwargs['relevant'] = interpolate_xpath(self.module_filter)

        menu = suite_models.LocalizedMenu(
            id=id_strings.menu_id(self),
            menu_locale_id=id_strings.module_locale(self),
            media_image=bool(len(self.all_image_paths())),
            media_audio=bool(len(self.all_audio_paths())),
            image_locale_id=id_strings.module_icon_locale(self),
            audio_locale_id=id_strings.module_audio_locale(self),
            **kwargs
        )
        menu.commands.extend([
            suite_models.Command(id=id_strings.report_command(config.uuid))
            for config in self.report_configs
        ])
        yield menu

    def check_report_validity(self):
        """
        returns is_valid, valid_report_configs

        If any report doesn't exist, is_valid is False, otherwise True
        valid_report_configs is a list of all report configs that refer to existing reports

        """
        try:
            all_report_ids = [report._id for report in self.reports]
            valid_report_configs = [report_config for report_config in self.report_configs
                                    if report_config.report_id in all_report_ids]
            is_valid = (len(valid_report_configs) == len(self.report_configs))
        except ReportConfigurationNotFoundError:
            valid_report_configs = []  # assuming that if one report is in a different domain, they all are
            is_valid = False

        return namedtuple('ReportConfigValidity', 'is_valid valid_report_configs')(
            is_valid=is_valid,
            valid_report_configs=valid_report_configs
        )

    def validate_for_build(self):
        errors = super(ReportModule, self).validate_for_build()
        if not self.check_report_validity().is_valid:
            errors.append({
                'type': 'report config ref invalid',
                'module': self.get_module_info()
            })
        elif not self.reports:
            errors.append({
                'type': 'no reports',
                'module': self.get_module_info(),
            })
        return errors


class ShadowModule(ModuleBase, ModuleDetailsMixin):
    """
    A module that acts as a shortcut to another module. This module has its own
    settings (name, icon/audio, filter, etc.) and its own case list/detail, but
    inherits case type and forms from its source module.
    """
    module_type = 'shadow'
    source_module_id = StringProperty()
    forms = []
    excluded_form_ids = SchemaListProperty()
    case_details = SchemaProperty(DetailPair)
    ref_details = SchemaProperty(DetailPair)
    put_in_root = BooleanProperty(default=False)
    case_list = SchemaProperty(CaseList)
    referral_list = SchemaProperty(CaseList)
    task_list = SchemaProperty(CaseList)
    parent_select = SchemaProperty(ParentSelect)
    search_config = SchemaProperty(CaseSearch)

    get_forms = IndexedSchema.Getter('forms')

    @classmethod
    def wrap(cls, data):
        data = cls.wrap_details(data)
        return super(ShadowModule, cls).wrap(data)

    @property
    def source_module(self):
        if self.source_module_id:
            try:
                return self._parent.get_module_by_unique_id(self.source_module_id)
            except ModuleNotFoundException:
                pass
        return None

    @property
    def case_type(self):
        if not self.source_module:
            return None
        return self.source_module.case_type

    @property
    def requires(self):
        if not self.source_module:
            return 'none'
        return self.source_module.requires

    @property
    def root_module_id(self):
        if not self.source_module:
            return None
        return self.source_module.root_module_id

    def get_suite_forms(self):
        if not self.source_module:
            return []
        return [f for f in self.source_module.get_forms() if f.unique_id not in self.excluded_form_ids]

    @parse_int([1])
    def get_form(self, i):
        return None

    def requires_case_details(self):
        if not self.source_module:
            return False
        return self.source_module.requires_case_details()

    def get_case_types(self):
        if not self.source_module:
            return []
        return self.source_module.get_case_types()

    @memoized
    def get_subcase_types(self):
        if not self.source_module:
            return []
        return self.source_module.get_subcase_types()

    @memoized
    def all_forms_require_a_case(self):
        if not self.source_module:
            return []
        return self.source_module.all_forms_require_a_case()

    @classmethod
    def new_module(cls, name, lang):
        lang = lang or 'en'
        detail = Detail(
            columns=[DetailColumn(
                format='plain',
                header={(lang or 'en'): ugettext("Name")},
                field='name',
                model='case',
            )]
        )
        module = ShadowModule(
            name={(lang or 'en'): name or ugettext("Untitled Module")},
            case_details=DetailPair(
                short=Detail(detail.to_json()),
                long=Detail(detail.to_json()),
            ),
        )
        module.get_or_create_unique_id()
        return module

    def validate_for_build(self):
        errors = super(ShadowModule, self).validate_for_build()
        errors += self.validate_details_for_build()
        if not self.source_module:
            errors.append({
                'type': 'no source module id',
                'module': self.get_module_info()
            })
        return errors


class LazyBlobDoc(BlobMixin):
    """LazyAttachmentDoc for blob db

    Cache blobs in local memory (for this request)
    and in django cache (for the next few requests)
    and commit to couchdb.

    See also `dimagi.utils.couch.lazy_attachment_doc.LazyAttachmentDoc`

    Cache strategy:
    - on fetch, check in local memory, then cache
      - if both are a miss, fetch from couchdb and store in both
    - after an attachment is committed to the blob db and the
      save save has succeeded, save the attachment in the cache
    """

    def __init__(self, *args, **kwargs):
        super(LazyBlobDoc, self).__init__(*args, **kwargs)
        self._LAZY_ATTACHMENTS = {}
        # to cache fetched attachments
        # these we do *not* send back down upon save
        self._LAZY_ATTACHMENTS_CACHE = {}

    @classmethod
    def wrap(cls, data):
        if "_attachments" in data:
            data = data.copy()
            attachments = data.pop("_attachments").copy()
            if cls._migrating_blobs_from_couch:
                # preserve stubs so couch attachments don't get deleted on save
                stubs = {}
                for name, value in list(attachments.items()):
                    if isinstance(value, dict) and "stub" in value:
                        stubs[name] = attachments.pop(name)
                if stubs:
                    data["_attachments"] = stubs
        else:
            attachments = None
        self = super(LazyBlobDoc, cls).wrap(data)
        if attachments:
            for name, attachment in attachments.items():
                if isinstance(attachment, basestring):
                    info = {"content": attachment}
                else:
                    raise ValueError("Unknown attachment format: {!r}"
                                     .format(attachment))
                self.lazy_put_attachment(name=name, **info)
        return self

    def __attachment_cache_key(self, name):
        return u'lazy_attachment/{id}/{name}'.format(id=self.get_id, name=name)

    def __set_cached_attachment(self, name, content, timeout=60*60*24):
        cache.set(self.__attachment_cache_key(name), content, timeout=timeout)
        self._LAZY_ATTACHMENTS_CACHE[name] = content

    def __get_cached_attachment(self, name):
        try:
            # it has been fetched already during this request
            content = self._LAZY_ATTACHMENTS_CACHE[name]
        except KeyError:
            content = cache.get(self.__attachment_cache_key(name))
            if content is not None:
                self._LAZY_ATTACHMENTS_CACHE[name] = content
        return content

    def put_attachment(self, content, name=None, *args, **kw):
        cache.delete(self.__attachment_cache_key(name))
        self._LAZY_ATTACHMENTS_CACHE.pop(name, None)
        return super(LazyBlobDoc, self).put_attachment(content, name, *args, **kw)

    def has_attachment(self, name):
        return name in self.lazy_list_attachments()

    def lazy_put_attachment(self, content, name=None, content_type=None,
                            content_length=None):
        """
        Ensure the attachment is available through lazy_fetch_attachment
        and that upon self.save(), the attachments are put to the doc as well

        """
        self._LAZY_ATTACHMENTS[name] = {
            'content': content,
            'content_type': content_type,
            'content_length': content_length,
        }

    def lazy_fetch_attachment(self, name):
        # it has been put/lazy-put already during this request
        if name in self._LAZY_ATTACHMENTS:
            content = self._LAZY_ATTACHMENTS[name]['content']
        else:
            content = self.__get_cached_attachment(name)

            if content is None:
                try:
                    content = self.fetch_attachment(name)
                except ResourceNotFound as e:
                    # django cache will pickle this exception for you
                    # but e.response isn't picklable
                    if hasattr(e, 'response'):
                        del e.response
                    content = e
                    self.__set_cached_attachment(name, content, timeout=60*5)
                    raise
                else:
                    self.__set_cached_attachment(name, content)

        if isinstance(content, ResourceNotFound):
            raise content

        return content

    def lazy_list_attachments(self):
        keys = set()
        keys.update(getattr(self, '_LAZY_ATTACHMENTS', None) or {})
        keys.update(self.blobs or {})
        return keys

    def save(self, **params):
        def super_save():
            super(LazyBlobDoc, self).save(**params)
        if self._LAZY_ATTACHMENTS:
            with self.atomic_blobs(super_save):
                for name, info in self._LAZY_ATTACHMENTS.items():
                    if not info['content_type']:
                        info['content_type'] = ';'.join(filter(None, guess_type(name)))
                    super(LazyBlobDoc, self).put_attachment(name=name, **info)
            # super_save() has succeeded by now
            for name, info in self._LAZY_ATTACHMENTS.items():
                self.__set_cached_attachment(name, info['content'])
            self._LAZY_ATTACHMENTS.clear()
        else:
            super_save()


class VersionedDoc(LazyBlobDoc):
    """
    A document that keeps an auto-incrementing version number, knows how to make copies of itself,
    delete a copy of itself, and revert back to an earlier copy of itself.

    """
    domain = StringProperty()
    copy_of = StringProperty()
    version = IntegerProperty()
    short_url = StringProperty()
    short_odk_url = StringProperty()
    short_odk_media_url = StringProperty()

    _meta_fields = ['_id', '_rev', 'domain', 'copy_of', 'version', 'short_url', 'short_odk_url', 'short_odk_media_url']

    @property
    def id(self):
        return self._id

    def save(self, response_json=None, increment_version=None, **params):
        if increment_version is None:
            increment_version = not self.copy_of
        if increment_version:
            self.version = self.version + 1 if self.version else 1
        super(VersionedDoc, self).save(**params)
        if response_json is not None:
            if 'update' not in response_json:
                response_json['update'] = {}
            response_json['update']['app-version'] = self.version

    def make_build(self):
        assert self.get_id
        assert self.copy_of is None
        cls = self.__class__
        copies = cls.view('app_manager/applications', key=[self.domain, self._id, self.version], include_docs=True, limit=1).all()
        if copies:
            copy = copies[0]
        else:
            copy = deepcopy(self.to_json())
            bad_keys = ('_id', '_rev', '_attachments', 'external_blobs',
                        'short_url', 'short_odk_url', 'short_odk_media_url', 'recipients')

            for bad_key in bad_keys:
                if bad_key in copy:
                    del copy[bad_key]

            copy = cls.wrap(copy)
            copy['copy_of'] = self._id

            copy.copy_attachments(self)
        return copy

    def copy_attachments(self, other, regexp=ATTACHMENT_REGEX):
        for name in other.lazy_list_attachments() or {}:
            if regexp is None or re.match(regexp, name):
                self.lazy_put_attachment(other.lazy_fetch_attachment(name), name)

    def make_reversion_to_copy(self, copy):
        """
        Replaces couch doc with a copy of the backup ("copy").
        Returns the another Application/RemoteApp referring to this
        updated couch doc. The returned doc should be used in place of
        the original doc, i.e. should be called as follows:
            app = app.make_reversion_to_copy(copy)
            app.save()
        """
        if copy.copy_of != self._id:
            raise VersioningError("%s is not a copy of %s" % (copy, self))
        app = deepcopy(copy.to_json())
        app['_rev'] = self._rev
        app['_id'] = self._id
        app['version'] = self.version
        app['copy_of'] = None
        app.pop('_attachments', None)
        app.pop('external_blobs', None)
        cls = self.__class__
        app = cls.wrap(app)
        app.copy_attachments(copy)
        return app

    def delete_copy(self, copy):
        if copy.copy_of != self._id:
            raise VersioningError("%s is not a copy of %s" % (copy, self))
        copy.delete_app()
        copy.save(increment_version=False)

    def scrub_source(self, source):
        """
        To be overridden.

        Use this to scrub out anything
        that should be shown in the
        application source, such as ids, etc.

        """
        return source

    def export_json(self, dump_json=True):
        source = deepcopy(self.to_json())
        for field in self._meta_fields:
            if field in source:
                del source[field]
        _attachments = self.get_attachments()

        # the '_attachments' value is a dict of `name: blob_content`
        # pairs, and is part of the exported (serialized) app interface
        source['_attachments'] = _attachments
        source.pop("external_blobs", None)
        source = self.scrub_source(source)

        return json.dumps(source) if dump_json else source

    def get_attachments(self):
        attachments = {}
        for name in self.lazy_list_attachments():
            if re.match(ATTACHMENT_REGEX, name):
                # FIXME loss of metadata (content type, etc.)
                attachments[name] = self.lazy_fetch_attachment(name)
        return attachments

    def save_attachments(self, attachments):
        with self.atomic_blobs():
            for name, attachment in attachments.items():
                if re.match(ATTACHMENT_REGEX, name):
                    self.put_attachment(attachment, name)
        return self

    @classmethod
    def from_source(cls, source, domain):
        for field in cls._meta_fields:
            if field in source:
                del source[field]
        source['domain'] = domain
        app = cls.wrap(source)
        return app

    def is_deleted(self):
        return self.doc_type.endswith(DELETED_SUFFIX)

    def unretire(self):
        self.doc_type = self.get_doc_type()
        self.save()

    def get_doc_type(self):
        if self.doc_type.endswith(DELETED_SUFFIX):
            return self.doc_type[:-len(DELETED_SUFFIX)]
        else:
            return self.doc_type


def absolute_url_property(method):
    """
    Helper for the various fully qualified application URLs
    Turns a method returning an unqualified URL
    into a property returning a fully qualified URL
    (e.g., '/my_url/' => 'https://www.commcarehq.org/my_url/')
    Expects `self.url_base` to be fully qualified url base

    """
    @wraps(method)
    def _inner(self):
        return "%s%s" % (self.url_base, method(self))
    return property(_inner)


class BuildProfile(DocumentSchema):
    name = StringProperty()
    langs = StringListProperty()
    practice_mobile_worker_id = StringProperty()

    def __eq__(self, other):
        return self.langs == other.langs and self.practice_mobile_worker_id == other.practice_mobile_worker_id

    def __ne__(self, other):
        return not self.__eq__(other)


class MediaList(DocumentSchema):
    media_refs = StringListProperty()


class ApplicationBase(VersionedDoc, SnapshotMixin,
                      CommCareFeatureSupportMixin,
                      CommentMixin):
    """
    Abstract base class for Application and RemoteApp.
    Contains methods for generating the various files and zipping them into CommCare.jar

    See note at top of file for high-level overview.
    """

    recipients = StringProperty(default="")

    # this is the supported way of specifying which commcare build to use
    build_spec = SchemaProperty(BuildSpec)
    platform = StringProperty(
        choices=["nokia/s40", "nokia/s60", "winmo", "generic"],
        default="nokia/s40"
    )
    text_input = StringProperty(
        choices=['roman', 'native', 'custom-keys', 'qwerty'],
        default="roman"
    )

    # The following properties should only appear on saved builds
    # built_with stores a record of CommCare build used in a saved app
    built_with = SchemaProperty(BuildRecord)
    build_signed = BooleanProperty(default=True)
    built_on = DateTimeProperty(required=False)
    build_comment = StringProperty()
    comment_from = StringProperty()
    build_broken = BooleanProperty(default=False)
    # not used yet, but nice for tagging/debugging
    # currently only canonical value is 'incomplete-build',
    # for when build resources aren't found where they should be
    build_broken_reason = StringProperty()

    # watch out for a past bug:
    # when reverting to a build that happens to be released
    # that got copied into into the new app doc, and when new releases were made,
    # they were automatically starred
    # AFAIK this is fixed in code, but my rear its ugly head in an as-yet-not-understood
    # way for apps that already had this problem. Just keep an eye out
    is_released = BooleanProperty(default=False)

    # django-style salted hash of the admin password
    admin_password = StringProperty()
    # a=Alphanumeric, n=Numeric, x=Neither (not allowed)
    admin_password_charset = StringProperty(choices=['a', 'n', 'x'], default='n')

    langs = StringListProperty()

    secure_submissions = BooleanProperty(default=False)

    # metadata for data platform
    amplifies_workers = StringProperty(
        choices=[AMPLIFIES_YES, AMPLIFIES_NO, AMPLIFIES_NOT_SET],
        default=AMPLIFIES_NOT_SET
    )
    amplifies_project = StringProperty(
        choices=[AMPLIFIES_YES, AMPLIFIES_NO, AMPLIFIES_NOT_SET],
        default=AMPLIFIES_NOT_SET
    )
    minimum_use_threshold = StringProperty(
        default='15'
    )
    experienced_threshold = StringProperty(
        default='3'
    )

    # exchange properties
    cached_properties = DictProperty()
    description = StringProperty()
    deployment_date = DateTimeProperty()
    phone_model = StringProperty()
    user_type = StringProperty()
    attribution_notes = StringProperty()

    # always false for RemoteApp
    case_sharing = BooleanProperty(default=False)
    vellum_case_management = BooleanProperty(default=False)

    # legacy property; kept around to be able to identify (deprecated) v1 apps
    application_version = StringProperty(default=APP_V2, choices=[APP_V1, APP_V2], required=False)
    last_modified = DateTimeProperty()

    def assert_app_v2(self):
        assert self.application_version == APP_V2

    build_profiles = SchemaDictProperty(BuildProfile)
    practice_mobile_worker_id = StringProperty()

    # each language is a key and the value is a list of multimedia referenced in that language
    media_language_map = SchemaDictProperty(MediaList)

    use_j2me_endpoint = BooleanProperty(default=False)

    # Whether or not the Application has had any forms submitted against it
    has_submissions = BooleanProperty(default=False)

    # domains that are allowed to have linked apps with this master
    linked_whitelist = StringListProperty()

    @classmethod
    def wrap(cls, data):
        should_save = False
        # scrape for old conventions and get rid of them
        if 'commcare_build' in data:
            version, build_number = data['commcare_build'].split('/')
            data['build_spec'] = BuildSpec.from_string("%s/latest" % version).to_json()
            del data['commcare_build']
        if 'commcare_tag' in data:
            version, build_number = current_builds.TAG_MAP[data['commcare_tag']]
            data['build_spec'] = BuildSpec.from_string("%s/latest" % version).to_json()
            del data['commcare_tag']
        if data.has_key("built_with") and isinstance(data['built_with'], basestring):
            data['built_with'] = BuildSpec.from_string(data['built_with']).to_json()

        if 'native_input' in data:
            if 'text_input' not in data:
                data['text_input'] = 'native' if data['native_input'] else 'roman'
            del data['native_input']

        if 'build_langs' in data:
            if data['build_langs'] != data['langs'] and 'build_profiles' not in data:
                data['build_profiles'] = {
                    uuid.uuid4().hex: dict(
                        name=', '.join(data['build_langs']),
                        langs=data['build_langs']
                    )
                }
                should_save = True
            del data['build_langs']

        if 'original_doc' in data:
            data['copy_history'] = [data.pop('original_doc')]
            should_save = True

        data["description"] = data.get('description') or data.get('short_description')

        self = super(ApplicationBase, cls).wrap(data)
        if not self.build_spec or self.build_spec.is_null():
            self.build_spec = get_default_build_spec()

        if should_save:
            self.save()

        return self

    @property
    @memoized
    def global_app_config(self):
        return GlobalAppConfig.for_app(self)

    def rename_lang(self, old_lang, new_lang):
        validate_lang(new_lang)

    def is_remote_app(self):
        return False

    def get_latest_app(self, released_only=True):
        if released_only:
            return get_app(self.domain, self.get_id, latest=True)
        else:
            return self.view('app_manager/applications',
                startkey=[self.domain, self.get_id, {}],
                endkey=[self.domain, self.get_id],
                include_docs=True,
                limit=1,
                descending=True,
            ).first()

    @memoized
    def get_latest_saved(self):
        """
        This looks really similar to get_latest_app, not sure why tim added
        """
        doc = (get_latest_released_app_doc(self.domain, self._id) or
               get_latest_build_doc(self.domain, self._id))
        return self.__class__.wrap(doc) if doc else None

    def set_admin_password(self, raw_password):
        salt = os.urandom(5).encode('hex')
        self.admin_password = make_password(raw_password, salt=salt)

        if raw_password.isnumeric():
            self.admin_password_charset = 'n'
        elif raw_password.isalnum():
            self.admin_password_charset = 'a'
        else:
            self.admin_password_charset = 'x'

    def check_password_charset(self):
        errors = []
        if hasattr(self, 'profile'):
            password_format = self.profile.get('properties', {}).get('password_format', 'n')
            message = _(
                'Your app requires {0} passwords but the admin password is not '
                '{0}. To resolve, go to app settings, Advanced Settings, Java '
                'Phone General Settings, and reset the Admin Password to '
                'something that is {0}'
            )

            if password_format == 'n' and self.admin_password_charset in 'ax':
                errors.append({'type': 'password_format',
                               'message': message.format('numeric')})
            if password_format == 'a' and self.admin_password_charset in 'x':
                errors.append({'type': 'password_format',
                               'message': message.format('alphanumeric')})
        return errors

    def get_build(self):
        return self.build_spec.get_build()

    @property
    def build_version(self):
        # `LooseVersion`s are smart!
        # LooseVersion('2.12.0') > '2.2'
        # (even though '2.12.0' < '2.2')
        if self.build_spec.version:
            return LooseVersion(self.build_spec.version)

    @property
    def commcare_minor_release(self):
        """This is mostly just for views"""
        return '%d.%d' % self.build_spec.minor_release()

    @property
    def short_name(self):
        return self.name if len(self.name) <= 12 else '%s..' % self.name[:10]

    @property
    def url_base(self):
        custom_base_url = getattr(self, 'custom_base_url', None)
        return custom_base_url or get_url_base()

    @absolute_url_property
    def post_url(self):
        if self.secure_submissions:
            url_name = 'receiver_secure_post_with_app_id'
        else:
            url_name = 'receiver_post_with_app_id'
        return reverse(url_name, args=[self.domain, self.get_id])

    @absolute_url_property
    def key_server_url(self):
        return reverse('key_server_url', args=[self.domain])

    @absolute_url_property
    def heartbeat_url(self):
        return reverse('phone_heartbeat', args=[self.domain, self.get_id])

    @absolute_url_property
    def ota_restore_url(self):
        return reverse('app_aware_restore', args=[self.domain, self._id])

    @absolute_url_property
    def form_record_url(self):
        return '/a/%s/api/custom/pact_formdata/v1/' % self.domain

    @absolute_url_property
    def hq_profile_url(self):
        # RemoteApp already has a property called "profile_url",
        # Application.profile_url just points here to stop the conflict
        # http://manage.dimagi.com/default.asp?227088#1149422
        return "%s?latest=true" % (
            reverse('download_profile', args=[self.domain, self._id])
        )

    @absolute_url_property
    def media_profile_url(self):
        return "%s?latest=true" % (
            reverse('download_media_profile', args=[self.domain, self._id])
        )

    @property
    def profile_loc(self):
        return "jr://resource/profile.xml"

    @absolute_url_property
    def jar_url(self):
        return reverse('download_jar', args=[self.domain, self._id])

    def get_jar_path(self):
        spec = {
            'nokia/s40': 'Nokia/S40',
            'nokia/s60': 'Nokia/S60',
            'generic': 'Generic/Default',
            'winmo': 'Native/WinMo'
        }[self.platform]

        if self.platform in ('nokia/s40', 'nokia/s60'):
            spec += {
                ('native',): '-native-input',
                ('roman',): '-generic',
                ('custom-keys',):  '-custom-keys',
                ('qwerty',): '-qwerty'
            }[(self.text_input,)]

        return spec

    def get_jadjar(self):
        return self.get_build().get_jadjar(self.get_jar_path(), self.use_j2me_endpoint)

    def validate_fixtures(self):
        if not domain_has_privilege(self.domain, privileges.LOOKUP_TABLES):
            # remote apps don't support get_forms yet.
            # for now they can circumvent the fixture limitation. sneaky bastards.
            if hasattr(self, 'get_forms'):
                for form in self.get_forms():
                    if form.has_fixtures:
                        raise PermissionDenied(_(
                            "Usage of lookup tables is not supported by your "
                            "current subscription. Please upgrade your "
                            "subscription before using this feature."
                        ))

    def validate_intents(self):
        if domain_has_privilege(self.domain, privileges.CUSTOM_INTENTS):
            return

        if hasattr(self, 'get_forms'):
            for form in self.get_forms():
                intents = form.wrapped_xform().odk_intents
                if intents:
                    if not domain_has_privilege(self.domain, privileges.TEMPLATED_INTENTS):
                        raise PermissionDenied(_(
                            "Usage of integrations is not supported by your "
                            "current subscription. Please upgrade your "
                            "subscription before using this feature."
                        ))
                    else:
                        templates = next(app_callout_templates)
                        if len(set(intents) - set(t['id'] for t in templates)):
                            raise PermissionDenied(_(
                                "Usage of external integration is not supported by your "
                                "current subscription. Please upgrade your "
                                "subscription before using this feature."
                            ))

    def validate_jar_path(self):
        build = self.get_build()
        setting = commcare_settings.get_commcare_settings_lookup()['hq']['text_input']
        value = self.text_input
        setting_version = setting['since'].get(value)

        if setting_version:
            setting_version = tuple(map(int, setting_version.split('.')))
            my_version = build.minor_release()

            if my_version < setting_version:
                i = setting['values'].index(value)
                assert i != -1
                name = _(setting['value_names'][i])
                raise AppEditingError((
                    '%s Text Input is not supported '
                    'in CommCare versions before %s.%s. '
                    '(You are using %s.%s)'
                ) % ((name,) + setting_version + my_version))

    @property
    def jad_settings(self):
        settings = {
            'JavaRosa-Admin-Password': self.admin_password,
            'Profile': self.profile_loc,
            'MIDlet-Jar-URL': self.jar_url,
            #'MIDlet-Name': self.name,
            # e.g. 2011-Apr-11 20:45
            'CommCare-Release': "true",
        }
        if self.build_version < '2.8':
            settings['Build-Number'] = self.version
        return settings

    def create_build_files(self, save=False, build_profile_id=None):
        built_on = datetime.datetime.utcnow()
        all_files = self.create_all_files(build_profile_id)
        if save:
            self.date_created = built_on
            self.built_on = built_on
            self.built_with = BuildRecord(
                version=self.build_spec.version,
                build_number=self.version,
                datetime=built_on,
            )

            for filepath in all_files:
                self.lazy_put_attachment(all_files[filepath],
                                         'files/%s' % filepath)

    def create_jadjar_from_build_files(self, save=False):
        self.validate_jar_path()
        with CriticalSection(['create_jadjar_' + self._id]):
            try:
                return (
                    self.lazy_fetch_attachment('CommCare.jad'),
                    self.lazy_fetch_attachment('CommCare.jar'),
                )
            except (ResourceError, KeyError):
                all_files = {
                    filename[len('files/'):]: self.lazy_fetch_attachment(filename)
                    for filename in self.blobs if filename.startswith('files/')
                }
                all_files = {
                    name: (contents if isinstance(contents, str) else contents.encode('utf-8'))
                    for name, contents in all_files.items()
                }
                release_date = self.built_with.datetime or datetime.datetime.utcnow()
                jad_settings = {
                    'Released-on': release_date.strftime("%Y-%b-%d %H:%M"),
                }
                jad_settings.update(self.jad_settings)
                jadjar = self.get_jadjar().pack(all_files, jad_settings)

                if save:
                    self.lazy_put_attachment(jadjar.jad, 'CommCare.jad')
                    self.lazy_put_attachment(jadjar.jar, 'CommCare.jar')
                    self.built_with.signed = jadjar.signed

                return jadjar.jad, jadjar.jar

    def validate_app(self):
        errors = []

        errors.extend(self.check_password_charset())

        try:
            self.validate_fixtures()
            self.validate_intents()
            self.validate_practice_users()
            self.create_all_files()
        except CaseXPathValidationError as cve:
            errors.append({
                'type': 'invalid case xpath reference',
                'module': cve.module,
                'form': cve.form,
            })
        except UserCaseXPathValidationError as ucve:
            errors.append({
                'type': 'invalid user property xpath reference',
                'module': ucve.module,
                'form': ucve.form,
            })
        except PracticeUserException as pue:
            errors.append({
                'type': 'practice user config error',
                'message': unicode(pue),
                'build_profile_id': pue.build_profile_id,
            })
        except (AppEditingError, XFormValidationError, XFormException,
                PermissionDenied, SuiteValidationError) as e:
            errors.append({'type': 'error', 'message': unicode(e)})
        except Exception as e:
            if settings.DEBUG:
                raise

            # this is much less useful/actionable without a URL
            # so make sure to include the request
            logging.error('Unexpected error building app', exc_info=True,
                          extra={'request': view_utils.get_request()})
            errors.append({'type': 'error', 'message': 'unexpected error: %s' % e})
        return errors

    @absolute_url_property
    def odk_profile_url(self):
        return reverse('download_odk_profile', args=[self.domain, self._id])

    @absolute_url_property
    def odk_media_profile_url(self):
        return reverse('download_odk_media_profile', args=[self.domain, self._id])

    @property
    def odk_profile_display_url(self):
        return self.short_odk_url or self.odk_profile_url

    @property
    def odk_media_profile_display_url(self):
        return self.short_odk_media_url or self.odk_media_profile_url

    def get_odk_qr_code(self, with_media=False, build_profile_id=None):
        """Returns a QR code, as a PNG to install on CC-ODK"""
        try:
            return self.lazy_fetch_attachment("qrcode.png")
        except ResourceNotFound:
            from pygooglechart import QRChart
            HEIGHT = WIDTH = 250
            code = QRChart(HEIGHT, WIDTH)
            url = self.odk_profile_url if not with_media else self.odk_media_profile_url
            if build_profile_id is not None:
                url += '?profile={profile_id}'.format(profile_id=build_profile_id)
            code.add_data(url)

            # "Level L" error correction with a 0 pixel margin
            code.set_ec('L', 0)
            f, fname = tempfile.mkstemp()
            code.download(fname)
            os.close(f)
            with open(fname, "rb") as f:
                png_data = f.read()
                self.lazy_put_attachment(png_data, "qrcode.png",
                                         content_type="image/png")
            return png_data

    def generate_shortened_url(self, view_name, build_profile_id=None):
        try:
            if settings.BITLY_LOGIN:
                if build_profile_id is not None:
                    long_url = "{}{}?profile={}".format(
                        self.url_base, reverse(view_name, args=[self.domain, self._id]), build_profile_id
                    )
                else:
                    long_url = "{}{}".format(self.url_base, reverse(view_name, args=[self.domain, self._id]))
                shortened_url = bitly.shorten(long_url)
            else:
                shortened_url = None
        except Exception:
            logging.exception("Problem creating bitly url for app %s. Do you have network?" % self.get_id)
        else:
            return shortened_url

    def get_short_url(self, build_profile_id=None):
        if not build_profile_id:
            if not self.short_url:
                self.short_url = self.generate_shortened_url('download_jad')
                self.save()
            return self.short_url
        else:
            return self.generate_shortened_url('download_jad', build_profile_id)

    def get_short_odk_url(self, with_media=False, build_profile_id=None):
        if not build_profile_id:
            if with_media:
                if not self.short_odk_media_url:
                    self.short_odk_media_url = self.generate_shortened_url('download_odk_media_profile')
                    self.save()
                return self.short_odk_media_url
            else:
                if not self.short_odk_url:
                    self.short_odk_url = self.generate_shortened_url('download_odk_profile')
                    self.save()
                return self.short_odk_url
        else:
            if with_media:
                return self.generate_shortened_url('download_odk_media_profile', build_profile_id)
            else:
                return self.generate_shortened_url('download_odk_profile', build_profile_id)

    def fetch_jar(self):
        return self.get_jadjar().fetch_jar()

    def make_build(self, comment=None, user_id=None, previous_version=None):
        copy = super(ApplicationBase, self).make_build()
        if not copy._id:
            # I expect this always to be the case
            # but check explicitly so as not to change the _id if it exists
            copy._id = uuid.uuid4().hex

        force_new_forms = False
        if previous_version and self.build_profiles != previous_version.build_profiles:
            force_new_forms = True
        copy.set_form_versions(previous_version, force_new_forms)
        copy.set_media_versions(previous_version)
        copy.create_build_files(save=True)

        # since this hard to put in a test
        # I'm putting this assert here if copy._id is ever None
        # which makes tests error
        assert copy._id

        copy.build_comment = comment
        copy.comment_from = user_id
        if user_id:
            user = CouchUser.get(user_id)
            if not user.has_built_app:
                user.has_built_app = True
                user.save()
        copy.is_released = False

        if not copy.is_remote_app():
            copy.update_mm_map()

        return copy

    def delete_app(self):
        domain_has_apps.clear(self.domain)
        self.doc_type += '-Deleted'
        record = DeleteApplicationRecord(
            domain=self.domain,
            app_id=self.id,
            datetime=datetime.datetime.utcnow()
        )
        record.save()
        return record

    def save(self, response_json=None, increment_version=None, **params):
        self.last_modified = datetime.datetime.utcnow()
        if not self._rev and not domain_has_apps(self.domain):
            domain_has_apps.clear(self.domain)

        LatestAppInfo(self.copy_of or self.id, self.domain).clear_caches()

        user = getattr(view_utils.get_request(), 'couch_user', None)
        if user and user.days_since_created == 0:
            track_workflow(user.get_email(), 'Saved the App Builder within first 24 hours')
        super(ApplicationBase, self).save(
            response_json=response_json, increment_version=increment_version, **params)

    @classmethod
    def save_docs(cls, docs, **kwargs):
        utcnow = datetime.datetime.utcnow()
        for doc in docs:
            doc['last_modified'] = utcnow
        super(ApplicationBase, cls).save_docs(docs, **kwargs)

    bulk_save = save_docs

    def set_form_versions(self, previous_version, force_new_version=False):
        # by default doing nothing here is fine.
        pass

    def set_media_versions(self, previous_version):
        pass

    def update_mm_map(self):
        if self.build_profiles and domain_has_privilege(self.domain, privileges.BUILD_PROFILES):
            for lang in self.langs:
                self.media_language_map[lang] = MediaList()
            for form in self.get_forms():
                xml = form.wrapped_xform()
                for lang in self.langs:
                    media = []
                    for path in xml.all_media_references(lang):
                        if path is not None:
                            media.append(path)
                            map_item = self.multimedia_map.get(path)
                            #dont break if multimedia is missing
                            if map_item:
                                map_item.form_media = True
                    self.media_language_map[lang].media_refs.extend(media)
        else:
            self.media_language_map = {}

    def get_build_langs(self, build_profile_id=None):
        if build_profile_id is not None:
            return self.build_profiles[build_profile_id].langs
        else:
            return self.langs

def validate_lang(lang):
    if not re.match(r'^[a-z]{2,3}(-[a-z]*)?$', lang):
        raise ValueError("Invalid Language")


def validate_property(property):
    """
    Validate a case property name

    >>> validate_property('parent/maternal-grandmother_fullName')
    >>> validate_property('foo+bar')
    Traceback (most recent call last):
      ...
    ValueError: Invalid Property

    """
    # this regex is also copied in propertyList.ejs
    if not re.match(r'^[a-zA-Z][\w_-]*(/[a-zA-Z][\w_-]*)*$', property):
        raise ValueError("Invalid Property")


def validate_detail_screen_field(field):
    # If you change here, also change here:
    # corehq/apps/app_manager/static/app_manager/js/details/screen_config.js
    field_re = r'^([a-zA-Z][\w_-]*:)*([a-zA-Z][\w_-]*/)*#?[a-zA-Z][\w_-]*$'
    if not re.match(field_re, field):
        raise ValueError("Invalid Sort Field")


class SavedAppBuild(ApplicationBase):

    def to_saved_build_json(self, timezone):
        data = super(SavedAppBuild, self).to_json().copy()
        for key in ('modules', 'user_registration', 'external_blobs',
                    '_attachments', 'profile', 'translations'
                    'description', 'short_description'):
            data.pop(key, None)
        built_on_user_time = ServerTime(self.built_on).user_time(timezone)
        data.update({
            'id': self.id,
            'built_on_date': built_on_user_time.ui_string(USER_DATE_FORMAT),
            'built_on_time': built_on_user_time.ui_string(USER_TIME_FORMAT),
            'menu_item_label': self.built_with.get_menu_item_label(),
            'jar_path': self.get_jar_path(),
            'short_name': self.short_name,
            'enable_offline_install': self.enable_offline_install,
        })
        comment_from = data['comment_from']
        if comment_from:
            data['comment_user_name'] = get_display_name_for_user_id(
                self.domain, comment_from, default=comment_from)

        return data


class Application(ApplicationBase, TranslationMixin, HQMediaMixin):
    """
    An Application that can be created entirely through the online interface

    """
    modules = SchemaListProperty(ModuleBase)
    name = StringProperty()
    # profile's schema is {'features': {}, 'properties': {}, 'custom_properties': {}}
    # ended up not using a schema because properties is a reserved word
    profile = DictProperty()
    use_custom_suite = BooleanProperty(default=False)
    custom_base_url = StringProperty()
    cloudcare_enabled = BooleanProperty(default=False)

    anonymous_cloudcare_enabled = BooleanProperty(default=False)
    anonymous_cloudcare_hash = StringProperty(default=random_string)

    translation_strategy = StringProperty(default='select-known',
                                          choices=app_strings.CHOICES.keys())
    auto_gps_capture = BooleanProperty(default=False)
    date_created = DateTimeProperty()
    created_from_template = StringProperty()
    use_grid_menus = BooleanProperty(default=False)
    grid_form_menus = StringProperty(default='none',
                                     choices=['none', 'all', 'some'])
    mobile_ucr_sync_interval = IntegerProperty()

    add_ons = DictProperty()

    def has_modules(self):
        return len(self.modules) > 0 and not self.is_remote_app()

    @property
    def anonymous_cloudcare_url(self):
        from corehq.apps.cloudcare.views import SingleAppLandingPageView

        return view_utils.absolute_reverse(SingleAppLandingPageView.urlname, args=[
            self.domain,
            self.anonymous_cloudcare_hash
        ])

    @property
    @memoized
    def commtrack_enabled(self):
        if settings.UNIT_TESTING:
            return False  # override with .tests.util.commtrack_enabled
        domain_obj = Domain.get_by_name(self.domain) if self.domain else None
        return domain_obj.commtrack_enabled if domain_obj else False

    @classmethod
    def wrap(cls, data):
        data.pop('commtrack_enabled', None)  # Remove me after migrating apps
        data['modules'] = [module for module in data.get('modules', [])
                           if module.get('doc_type') != 'CareplanModule']
        self = super(Application, cls).wrap(data)

        # make sure all form versions are None on working copies
        if not self.copy_of:
            for form in self.get_forms():
                form.version = None

        # weird edge case where multimedia_map gets set to null and causes issues
        if self.multimedia_map is None:
            self.multimedia_map = {}

        return self

    def save(self, *args, **kwargs):
        super(Application, self).save(*args, **kwargs)
        # Import loop if this is imported at the top
        # TODO: revamp so signal_connections <- models <- signals
        from corehq.apps.app_manager import signals
        signals.app_post_save.send(Application, application=self)

    def make_reversion_to_copy(self, copy):
        app = super(Application, self).make_reversion_to_copy(copy)

        for form in app.get_forms():
            # reset the form's validation cache, since the form content is
            # likely to have changed in the revert!
            form.validation_cache = None
            form.version = None

        app.build_broken = False

        return app

    @property
    def profile_url(self):
        return self.hq_profile_url

    @absolute_url_property
    def suite_url(self):
        return reverse('download_suite', args=[self.domain, self.get_id])

    @property
    def suite_loc(self):
        if self.enable_relative_suite_path:
            return './suite.xml'
        else:
            return "jr://resource/suite.xml"

    @absolute_url_property
    def media_suite_url(self):
        return reverse('download_media_suite', args=[self.domain, self.get_id])

    @property
    def media_suite_loc(self):
        if self.enable_relative_suite_path:
            return "./media_suite.xml"
        else:
            return "jr://resource/media_suite.xml"

    @property
    def default_language(self):
        return self.langs[0] if len(self.langs) > 0 else "en"

    def fetch_xform(self, module_id=None, form_id=None, form=None, build_profile_id=None):
        if not form:
            form = self.get_module(module_id).get_form(form_id)
        return form.validate_form().render_xform(build_profile_id).encode('utf-8')

    def set_form_versions(self, previous_version, force_new_version=False):
        """
        Set the 'version' property on each form as follows to the current app version if the form is new
        or has changed since the last build. Otherwise set it to the version from the last build.
        """
        def _hash(val):
            return hashlib.md5(val).hexdigest()

        if previous_version:
            for form_stuff in self.get_forms(bare=False):
                filename = 'files/%s' % self.get_form_filename(**form_stuff)
                form = form_stuff["form"]
                if not force_new_version:
                    form_version = None
                    try:
                        previous_form = previous_version.get_form(form.unique_id)
                        # take the previous version's compiled form as-is
                        # (generation code may have changed since last build)
                        previous_source = previous_version.fetch_attachment(filename)
                    except (ResourceNotFound, FormNotFoundException):
                        pass
                    else:
                        previous_hash = _hash(previous_source)

                        # hack - temporarily set my version to the previous version
                        # so that that's not treated as the diff
                        previous_form_version = previous_form.get_version()
                        form.version = previous_form_version
                        my_hash = _hash(self.fetch_xform(form=form))
                        if previous_hash == my_hash:
                            form_version = previous_form_version

                    form.version = form_version
                else:
                    form.version = None

    def set_media_versions(self, previous_version):
        """
        Set the media version numbers for all media in the app to the current app version
        if the media is new or has changed since the last build. Otherwise set it to the
        version from the last build.
        """

        # access to .multimedia_map is slow
        prev_multimedia_map = previous_version.multimedia_map if previous_version else {}

        for path, map_item in self.multimedia_map.iteritems():
            prev_map_item = prev_multimedia_map.get(path, None)
            if prev_map_item and prev_map_item.unique_id:
                # Re-use the id so CommCare knows it's the same resource
                map_item.unique_id = prev_map_item.unique_id
            if (prev_map_item and prev_map_item.version
                    and prev_map_item.multimedia_id == map_item.multimedia_id):
                map_item.version = prev_map_item.version
            else:
                map_item.version = self.version

    def ensure_module_unique_ids(self, should_save=False):
        """
            Creates unique_ids for modules that don't have unique_id attributes
            should_save: the doc will be saved only if should_save is set to True

            WARNING: If called on the same doc in different requests without saving,
            this function will set different uuid each time,
            likely causing unexpected behavior
        """
        if any(not mod.unique_id for mod in self.modules):
            for mod in self.modules:
                mod.get_or_create_unique_id()
            if should_save:
                self.save()

    def create_app_strings(self, lang, build_profile_id=None):
        gen = app_strings.CHOICES[self.translation_strategy]
        if lang == 'default':
            return gen.create_default_app_strings(self, build_profile_id)
        else:
            return gen.create_app_strings(self, lang)

    @property
    def skip_validation(self):
        properties = (self.profile or {}).get('properties', {})
        return properties.get('cc-content-valid', 'yes')

    @property
    def jad_settings(self):
        s = super(Application, self).jad_settings
        s.update({
            'Skip-Validation': self.skip_validation,
        })
        return s

    def create_profile(self, is_odk=False, with_media=False,
                       template='app_manager/profile.xml', build_profile_id=None):
        self__profile = self.profile
        app_profile = defaultdict(dict)

        for setting in commcare_settings.get_custom_commcare_settings():
            setting_type = setting['type']
            setting_id = setting['id']

            if setting_type not in ('properties', 'features'):
                setting_value = None
            elif setting_id not in self__profile.get(setting_type, {}):
                if 'commcare_default' in setting and setting['commcare_default'] != setting['default']:
                    setting_value = setting['default']
                else:
                    setting_value = None
            else:
                setting_value = self__profile[setting_type][setting_id]
            if setting_value:
                app_profile[setting_type][setting_id] = {
                    'value': setting_value,
                    'force': setting.get('force', False)
                }
            # assert that it gets explicitly set once per loop
            del setting_value

        if self.case_sharing:
            app_profile['properties']['server-tether'] = {
                'force': True,
                'value': 'sync',
            }

        logo_refs = [logo_name for logo_name in self.logo_refs if logo_name in ANDROID_LOGO_PROPERTY_MAPPING]
        if logo_refs and domain_has_privilege(self.domain, privileges.COMMCARE_LOGO_UPLOADER):
            for logo_name in logo_refs:
                app_profile['properties'][ANDROID_LOGO_PROPERTY_MAPPING[logo_name]] = {
                    'value': self.logo_refs[logo_name]['path'],
                }

        if with_media:
            profile_url = self.media_profile_url if not is_odk else (self.odk_media_profile_url + '?latest=true')
        else:
            profile_url = self.profile_url if not is_odk else (self.odk_profile_url + '?latest=true')

        if toggles.CUSTOM_PROPERTIES.enabled(self.domain) and "custom_properties" in self__profile:
            app_profile['custom_properties'].update(self__profile['custom_properties'])

        if toggles.PHONE_HEARTBEAT.enabled(self.domain):
            apk_heartbeat_url = self.heartbeat_url
        else:
            apk_heartbeat_url = None
        locale = self.get_build_langs(build_profile_id)[0]
        return render_to_string(template, {
            'is_odk': is_odk,
            'app': self,
            'profile_url': profile_url,
            'app_profile': app_profile,
            'cc_user_domain': cc_user_domain(self.domain),
            'include_media_suite': with_media,
            'uniqueid': self.copy_of or self.id,
            'name': self.name,
            'descriptor': u"Profile File",
            'build_profile_id': build_profile_id,
            'locale': locale,
            'apk_heartbeat_url': apk_heartbeat_url,
        }).encode('utf-8')

    @property
    def custom_suite(self):
        try:
            return self.lazy_fetch_attachment('custom_suite.xml')
        except ResourceNotFound:
            return ""

    def set_custom_suite(self, value):
        self.put_attachment(value, 'custom_suite.xml')

    def create_suite(self, build_profile_id=None):
        self.assert_app_v2()
        return SuiteGenerator(self, build_profile_id).generate_suite()

    def create_media_suite(self, build_profile_id=None):
        return MediaSuiteGenerator(self, build_profile_id).generate_suite()

    @memoized
    def get_practice_user_id(self, build_profile_id=None):
        # returns app or build profile specific practice_mobile_worker_id
        if build_profile_id:
            build_spec = self.build_profiles[build_profile_id]
            return build_spec.practice_mobile_worker_id
        else:
            return self.practice_mobile_worker_id

    @property
    @memoized
    def enable_practice_users(self):
        return (
            self.supports_practice_users and
            domain_has_privilege(self.domain, privileges.PRACTICE_MOBILE_WORKERS)
        )

    @property
    @memoized
    def enable_update_prompts(self):
        return (
            self.supports_update_prompts and
            toggles.PHONE_HEARTBEAT.enabled(self.domain)
        )

    @memoized
    def get_practice_user(self, build_profile_id=None):
        """
        kwargs:
            build_profile_id: id of a particular build profile to get the practice user for
                If it's None, practice user of the default app is returned

        Returns:
            App or build profile specific practice user and validates that the user is
                a practice mode user and that user belongs to app.domain

        This is memoized to avoid refetching user when validating app, creating build files and
            generating suite file.
        """
        practice_user_id = self.get_practice_user_id(build_profile_id=build_profile_id)
        if practice_user_id:
            return get_and_assert_practice_user_in_domain(practice_user_id, self.domain)
        else:
            return None

    def create_practice_user_restore(self, build_profile_id=None):
        """
        Returns:
            Returns restore xml as a string for the practice user of app or
                app profile specfied by build_profile_id
            Raises a PracticeUserException if the user is not practice user
        """
        from corehq.apps.ota.models import DemoUserRestore
        if not self.enable_practice_users:
            return None
        user = self.get_practice_user(build_profile_id)
        if user:
            user_restore = DemoUserRestore.objects.get(id=user.demo_restore_id)
            return user_restore.get_restore_as_string()
        else:
            return None

    def validate_practice_users(self):
        # validate practice_mobile_worker of app and all app profiles
        # raises PracticeUserException in case of misconfiguration
        if not self.enable_practice_users:
            return
        self.get_practice_user()
        try:
            for build_profile_id in self.build_profiles:
                self.get_practice_user(build_profile_id)
        except PracticeUserException as e:
            e.build_profile_id = build_profile_id
            raise e

    @classmethod
    def get_form_filename(cls, type=None, form=None, module=None):
        return 'modules-%s/forms-%s.xml' % (module.id, form.id)

    def create_all_files(self, build_profile_id=None):
        prefix = '' if not build_profile_id else build_profile_id + '/'
        files = {
            '{}profile.xml'.format(prefix): self.create_profile(is_odk=False, build_profile_id=build_profile_id),
            '{}profile.ccpr'.format(prefix): self.create_profile(is_odk=True, build_profile_id=build_profile_id),
            '{}media_profile.xml'.format(prefix):
                self.create_profile(is_odk=False, with_media=True, build_profile_id=build_profile_id),
            '{}media_profile.ccpr'.format(prefix):
                self.create_profile(is_odk=True, with_media=True, build_profile_id=build_profile_id),
            '{}suite.xml'.format(prefix): self.create_suite(build_profile_id),
            '{}media_suite.xml'.format(prefix): self.create_media_suite(build_profile_id),
        }

        practice_user_restore = self.create_practice_user_restore(build_profile_id)
        if practice_user_restore:
            files.update({
                '{}practice_user_restore.xml'.format(prefix): practice_user_restore
            })

        langs_for_build = self.get_build_langs(build_profile_id)
        for lang in ['default'] + langs_for_build:
            files["{prefix}{lang}/app_strings.txt".format(
                prefix=prefix, lang=lang)] = self.create_app_strings(lang, build_profile_id)
        for form_stuff in self.get_forms(bare=False):
            if not isinstance(form_stuff['form'], ShadowForm):
                filename = prefix + self.get_form_filename(**form_stuff)
                form = form_stuff['form']
                try:
                    files[filename] = self.fetch_xform(form=form, build_profile_id=build_profile_id)
                except XFormValidationFailed:
                    raise XFormException(_('Unable to validate the forms due to a server error. '
                                           'Please try again later.'))
                except XFormException as e:
                    raise XFormException(_('Error in form "{}": {}').format(trans(form.name), unicode(e)))
        return files

    get_modules = IndexedSchema.Getter('modules')

    @parse_int([1])
    def get_module(self, i):
        try:
            return self.modules[i].with_id(i % len(self.modules), self)
        except IndexError:
            raise ModuleNotFoundException()

    def get_module_by_unique_id(self, unique_id, error=''):
        def matches(module):
            return module.get_or_create_unique_id() == unique_id
        for obj in self.get_modules():
            if matches(obj):
                return obj
        if not error:
            error = _(u"Could not find module with ID='{unique_id}' in app '{app_name}'.").format(
                app_name=self.name, unique_id=unique_id)
        raise ModuleNotFoundException(error)

    def get_forms(self, bare=True):
        for module in self.get_modules():
            for form in module.get_forms():
                yield form if bare else {
                    'type': 'module_form',
                    'module': module,
                    'form': form
                }

    def get_form(self, form_unique_id, bare=True):
        def matches(form):
            return form.get_unique_id() == form_unique_id
        for obj in self.get_forms(bare):
            if matches(obj if bare else obj['form']):
                return obj
        raise FormNotFoundException(
            ("Form in app '%s' with unique id '%s' not found"
             % (self.id, form_unique_id)))

    def get_form_location(self, form_unique_id):
        for m_index, module in enumerate(self.get_modules()):
            for f_index, form in enumerate(module.get_forms()):
                if form_unique_id == form.unique_id:
                    return m_index, f_index
        raise KeyError("Form in app '%s' with unique id '%s' not found" % (self.id, form_unique_id))

    @classmethod
    def new_app(cls, domain, name, lang="en"):
        app = cls(domain=domain, modules=[], name=name, langs=[lang],
                  date_created=datetime.datetime.utcnow(), vellum_case_management=True)
        return app

    def add_module(self, module):
        self.modules.append(module)
        return self.get_module(-1)

    def delete_module(self, module_unique_id):
        try:
            module = self.get_module_by_unique_id(module_unique_id)
        except ModuleNotFoundException:
            return None
        record = DeleteModuleRecord(
            domain=self.domain,
            app_id=self.id,
            module_id=module.id,
            module=module,
            datetime=datetime.datetime.utcnow()
        )
        del self.modules[module.id]
        record.save()
        return record

    def new_form(self, module_id, name, lang, attachment=Ellipsis):
        module = self.get_module(module_id)
        return module.new_form(name, lang, attachment)

    def delete_form(self, module_unique_id, form_unique_id):
        try:
            module = self.get_module_by_unique_id(module_unique_id)
            form = self.get_form(form_unique_id)
        except (ModuleNotFoundException, FormNotFoundException):
            return None

        record = DeleteFormRecord(
            domain=self.domain,
            app_id=self.id,
            module_unique_id=module_unique_id,
            form_id=form.id,
            form=form,
            datetime=datetime.datetime.utcnow(),
        )
        record.save()

        try:
            form.pre_delete_hook()
        except NotImplementedError:
            pass

        del module['forms'][form.id]
        return record

    def rename_lang(self, old_lang, new_lang):
        validate_lang(new_lang)
        if old_lang == new_lang:
            return
        if new_lang in self.langs:
            raise AppEditingError("Language %s already exists!" % new_lang)
        for i,lang in enumerate(self.langs):
            if lang == old_lang:
                self.langs[i] = new_lang
        for profile in self.build_profiles:
            for i, lang in enumerate(profile.langs):
                if lang == old_lang:
                    profile.langs[i] = new_lang
        for module in self.get_modules():
            module.rename_lang(old_lang, new_lang)
        _rename_key(self.translations, old_lang, new_lang)

    def rearrange_modules(self, i, j):
        modules = self.modules
        try:
            modules.insert(i, modules.pop(j))
        except IndexError:
            raise RearrangeError()
        self.modules = modules

    def rearrange_forms(self, to_module_id, from_module_id, i, j, app_manager_v2=False):
        """
        The case type of the two modules conflict,
        ConflictingCaseTypeError is raised,
        but the rearrangement (confusingly) goes through anyway.
        This is intentional.

        """
        to_module = self.get_module(to_module_id)
        from_module = self.get_module(from_module_id)
        try:
            from_module.forms[j].pre_move_hook(from_module, to_module)
        except NotImplementedError:
            pass
        try:
            form = from_module.forms.pop(j)
            if app_manager_v2:
                if from_module.is_surveys != to_module.is_surveys:
                    if from_module.is_surveys:
                        form.requires = "case"
                        form.actions.update_case = UpdateCaseAction(
                            condition=FormActionCondition(type='always'))
                    else:
                        form.requires = "none"
                        form.actions.update_case = UpdateCaseAction(
                            condition=FormActionCondition(type='never'))
            to_module.add_insert_form(from_module, form, index=i, with_source=True)
        except IndexError:
            raise RearrangeError()
        if to_module.case_type != from_module.case_type and not app_manager_v2:
            # TODO: deprecate this exception when removing APP_MANAGER_V2 flag
            raise ConflictingCaseTypeError()

    def scrub_source(self, source):
        return update_unique_ids(source)

    def copy_form(self, module_id, form_id, to_module_id):
        """
        The case type of the two modules conflict,
        copying (confusingly) is still allowed.
        This is intentional.

        """
        from_module = self.get_module(module_id)
        form = from_module.get_form(form_id)
        to_module = self.get_module(to_module_id)
        return self._copy_form(from_module, form, to_module, rename=True)

    def _copy_form(self, from_module, form, to_module, *args, **kwargs):
        copy_source = deepcopy(form.to_json())
        if 'unique_id' in copy_source:
            del copy_source['unique_id']

        if 'rename' in kwargs and kwargs['rename']:
            for lang, name in copy_source['name'].iteritems():
                with override(lang):
                    copy_source['name'][lang] = _('Copy of {name}').format(name=name)

        copy_form = to_module.add_insert_form(from_module, FormBase.wrap(copy_source))
        save_xform(self, copy_form, form.source)

        return copy_form

    @cached_property
    def has_case_management(self):
        for module in self.get_modules():
            for form in module.get_forms():
                if len(form.active_actions()) > 0:
                    return True
        return False

    @memoized
    def case_type_exists(self, case_type):
        return case_type in self.get_case_types()

    @memoized
    def get_case_types(self):
        extra_types = set()
        if is_usercase_in_use(self.domain):
            extra_types.add(USERCASE_TYPE)

        return set(chain(*[m.get_case_types() for m in self.get_modules()])) | extra_types

    def has_media(self):
        return len(self.multimedia_map) > 0

    @memoized
    def get_xmlns_map(self):
        xmlns_map = defaultdict(list)
        for form in self.get_forms():
            xmlns_map[form.xmlns].append(form)
        return xmlns_map

    def get_forms_by_xmlns(self, xmlns, log_missing=True):
        """
        Return the forms with the given xmlns.
        This function could return multiple forms if there are shadow forms in the app.
        """
        if xmlns == "http://code.javarosa.org/devicereport":
            return []
        forms = self.get_xmlns_map()[xmlns]
        if len(forms) < 1:
            if log_missing:
                logging.error('App %s in domain %s has %s forms with xmlns %s' % (
                    self.get_id,
                    self.domain,
                    len(forms),
                    xmlns,
                ))
            return []
        non_shadow_forms = [form for form in forms if form.form_type != 'shadow_form']
        assert len(non_shadow_forms) <= 1
        return forms

    def get_xform_by_xmlns(self, xmlns, log_missing=True):
        forms = self.get_forms_by_xmlns(xmlns, log_missing)
        if not forms:
            return None
        else:
            # If there are multiple forms with the same xmlns, then all but one are shadow forms, therefore they
            # all have the same xform.
            return forms[0].wrapped_xform()


    def get_questions(self, xmlns, langs=None, include_triggers=False, include_groups=False,
                      include_translations=False):
        forms = self.get_forms_by_xmlns(xmlns)
        if not forms:
            return []
        # If there are multiple forms with the same xmlns, then some of them are shadow forms, so all the questions
        # will be the same.
        return forms[0].get_questions(langs or self.langs, include_triggers, include_groups, include_translations)

    def check_subscription(self):

        def app_uses_usercase(app):
            return any(m.uses_usercase() for m in app.get_modules())

        errors = []
        if app_uses_usercase(self) and not domain_has_privilege(self.domain, privileges.USER_CASE):
            errors.append({
                'type': 'subscription',
                'message': _('Your application is using User Properties. You can remove User Properties '
                             'functionality by opening the User Properties tab in a form that uses it, and '
                             'clicking "Remove User Properties".'),
            })
        return errors

    def validate_app(self):
        xmlns_count = defaultdict(int)
        errors = []

        for lang in self.langs:
            if not lang:
                errors.append({'type': 'empty lang'})

        if not self.modules:
            errors.append({'type': "no modules"})
        for module in self.get_modules():
            try:
                errors.extend(module.validate_for_build())
            except ModuleNotFoundException as ex:
                errors.append({
                    "type": "missing module",
                    "message": ex.message
                })

        for form in self.get_forms():
            errors.extend(form.validate_for_build(validate_module=False))

            # make sure that there aren't duplicate xmlns's
            if not isinstance(form, ShadowForm):
                xmlns_count[form.xmlns] += 1
            for xmlns in xmlns_count:
                if xmlns_count[xmlns] > 1:
                    errors.append({'type': "duplicate xmlns", "xmlns": xmlns})

        if any(not module.unique_id for module in self.get_modules()):
            raise ModuleIdMissingException
        modules_dict = {m.unique_id: m for m in self.get_modules()}

        def _parent_select_fn(module):
            if hasattr(module, 'parent_select') and module.parent_select.active:
                return module.parent_select.module_id

        if self._has_dependency_cycle(modules_dict, _parent_select_fn):
            errors.append({'type': 'parent cycle'})

        errors.extend(self._child_module_errors(modules_dict))
        errors.extend(self.check_subscription())

        if not errors:
            errors = super(Application, self).validate_app()
        return errors

    def _has_dependency_cycle(self, modules, neighbour_id_fn):
        """
        Detect dependency cycles given modules and the neighbour_id_fn

        :param modules: A mapping of module unique_ids to Module objects
        :neighbour_id_fn: function to get the neibour module unique_id
        :return: True if there is a cycle in the module relationship graph
        """
        visited = set()
        completed = set()

        def cycle_helper(m):
            if m.id in visited:
                if m.id in completed:
                    return False
                return True
            visited.add(m.id)
            parent = modules.get(neighbour_id_fn(m), None)
            if parent is not None and cycle_helper(parent):
                return True
            completed.add(m.id)
            return False
        for module in modules.values():
            if cycle_helper(module):
                return True
        return False

    def _child_module_errors(self, modules_dict):
        module_errors = []

        def _root_module_fn(module):
            if hasattr(module, 'root_module_id'):
                return module.root_module_id

        if self._has_dependency_cycle(modules_dict, _root_module_fn):
            module_errors.append({'type': 'root cycle'})

        module_ids = set([m.unique_id for m in self.get_modules()])
        root_ids = set([_root_module_fn(m) for m in self.get_modules() if _root_module_fn(m) is not None])
        if not root_ids.issubset(module_ids):
            module_errors.append({'type': 'unknown root'})
        return module_errors

    def get_profile_setting(self, s_type, s_id):
        setting = self.profile.get(s_type, {}).get(s_id)
        if setting is not None:
            return setting
        yaml_setting = commcare_settings.get_commcare_settings_lookup()[s_type][s_id]
        for contingent in yaml_setting.get("contingent_default", []):
            if check_condition(self, contingent["condition"]):
                setting = contingent["value"]
        if setting is not None:
            return setting
        if self.build_version < yaml_setting.get("since", "0"):
            setting = yaml_setting.get("disabled_default", None)
            if setting is not None:
                return setting
        return yaml_setting.get("default")

    @quickcache(['self._id', 'self.version'])
    def get_case_metadata(self):
        from corehq.apps.reports.formdetails.readable import AppCaseMetadata
        builder = ParentCasePropertyBuilder(self)
        case_relationships = builder.get_parent_type_map(self.get_case_types())
        meta = AppCaseMetadata()
        descriptions_dict = get_case_property_description_dict(self.domain)

        for case_type, relationships in case_relationships.items():
            type_meta = meta.get_type(case_type)
            type_meta.relationships = relationships

        for module in self.get_modules():
            for form in module.get_forms():
                form.update_app_case_meta(meta)

        seen_types = []

        def get_children(case_type):
            seen_types.append(case_type)
            return [type_.name for type_ in meta.case_types if type_.relationships.get('parent') == case_type]

        def get_hierarchy(case_type):
            return {child: get_hierarchy(child) for child in get_children(case_type)}

        roots = [type_ for type_ in meta.case_types if not type_.relationships]
        for type_ in roots:
            meta.type_hierarchy[type_.name] = get_hierarchy(type_.name)

        for type_ in meta.case_types:
            if type_.name not in seen_types:
                meta.type_hierarchy[type_.name] = {}
                type_.error = _("Error in case type hierarchy")
            for prop in type_.properties:
                prop.description = descriptions_dict.get(type_.name, {}).get(prop.name, '')

        return meta

    def get_subcase_types(self, case_type):
        """
        Return the subcase types defined across an app for the given case type
        """
        return {t for m in self.get_modules()
                if m.case_type == case_type
                for t in m.get_subcase_types()}

    @memoized
    def grid_display_for_some_modules(self):
        return self.grid_form_menus == 'some'

    @memoized
    def grid_display_for_all_modules(self):
        return self.grid_form_menus == 'all'


class RemoteApp(ApplicationBase):
    """
    A wrapper for a url pointing to a suite or profile file. This allows you to
    write all the files for an app by hand, and then give the url to app_manager
    and let it package everything together for you.

    """
    profile_url = StringProperty(default="http://")
    name = StringProperty()
    manage_urls = BooleanProperty(default=False)

    questions_map = DictProperty(required=False)
    
    def is_remote_app(self):
        return True

    @classmethod
    def new_app(cls, domain, name, lang='en'):
        app = cls(domain=domain, name=name, langs=[lang])
        return app

    def create_profile(self, is_odk=False, langs=None):
        # we don't do odk for now anyway
        return remote_app.make_remote_profile(self, langs)

    def strip_location(self, location):
        return remote_app.strip_location(self.profile_url, location)

    def fetch_file(self, location):
        location = self.strip_location(location)
        url = urljoin(self.profile_url, location)

        try:
            content = urlopen(url).read()
        except Exception:
            raise AppEditingError('Unable to access resource url: "%s"' % url)

        return location, content

    def get_build_langs(self):
        if self.build_profiles:
            if len(self.build_profiles.keys()) > 1:
                raise AppEditingError('More than one app profile for a remote app')
            else:
                # return first profile, generated as part of lazy migration
                return self.build_profiles[self.build_profiles.keys()[0]].langs
        else:
            return self.langs

    @classmethod
    def get_locations(cls, suite):
        for resource in suite.findall('*/resource'):
            try:
                loc = resource.findtext('location[@authority="local"]')
            except Exception:
                loc = resource.findtext('location[@authority="remote"]')
            yield resource.getparent().tag, loc

    @property
    def SUITE_XPATH(self):
        return 'suite/resource/location[@authority="local"]'

    def create_all_files(self, build_profile_id=None):
        langs_for_build = self.get_build_langs()
        files = {
            'profile.xml': self.create_profile(langs=langs_for_build),
        }
        tree = _parse_xml(files['profile.xml'])

        def add_file_from_path(path, strict=False, transform=None):
            added_files = []
            # must find at least one
            try:
                tree.find(path).text
            except (TypeError, AttributeError):
                if strict:
                    raise AppEditingError("problem with file path reference!")
                else:
                    return
            for loc_node in tree.findall(path):
                loc, file = self.fetch_file(loc_node.text)
                if transform:
                    file = transform(file)
                files[loc] = file
                added_files.append(file)
            return added_files

        add_file_from_path('features/users/logo')
        try:
            suites = add_file_from_path(
                self.SUITE_XPATH,
                strict=True,
                transform=(lambda suite:
                           remote_app.make_remote_suite(self, suite))
            )
        except AppEditingError:
            raise AppEditingError(ugettext('Problem loading suite file from profile file. Is your profile file correct?'))

        for suite in suites:
            suite_xml = _parse_xml(suite)

            for tag, location in self.get_locations(suite_xml):
                location, data = self.fetch_file(location)
                if tag == 'xform' and langs_for_build:
                    try:
                        xform = XForm(data)
                    except XFormException as e:
                        raise XFormException('In file %s: %s' % (location, e))
                    xform.exclude_languages(whitelist=langs_for_build)
                    data = xform.render()
                files.update({location: data})
        return files

    def make_questions_map(self):
        langs_for_build = self.get_build_langs()
        if self.copy_of:
            xmlns_map = {}

            def fetch(location):
                filepath = self.strip_location(location)
                return self.fetch_attachment('files/%s' % filepath)

            profile_xml = _parse_xml(fetch('profile.xml'))
            suite_location = profile_xml.find(self.SUITE_XPATH).text
            suite_xml = _parse_xml(fetch(suite_location))

            for tag, location in self.get_locations(suite_xml):
                if tag == 'xform':
                    xform = XForm(fetch(location))
                    xmlns = xform.data_node.tag_xmlns
                    questions = xform.get_questions(langs_for_build)
                    xmlns_map[xmlns] = questions
            return xmlns_map
        else:
            return None

    def get_questions(self, xmlns):
        if not self.questions_map:
            self.questions_map = self.make_questions_map()
            if not self.questions_map:
                return []
            self.save()
        questions = self.questions_map.get(xmlns, [])
        return questions


class LinkedApplication(Application):
    """
    An app that can pull changes from an app in a different domain.
    """
    # This is the id of the master application
    master = StringProperty()


def import_app(app_id_or_source, domain, source_properties=None, validate_source_domain=None):
    if isinstance(app_id_or_source, basestring):
        app_id = app_id_or_source
        source = get_app(None, app_id)
        src_dom = source['domain']
        if validate_source_domain:
            validate_source_domain(src_dom)
        source = source.export_json(dump_json=False)
    else:
        cls = get_correct_app_class(app_id_or_source)
        # Don't modify original app source
        app = cls.wrap(deepcopy(app_id_or_source))
        source = app.export_json(dump_json=False)
    try:
        attachments = source['_attachments']
    except KeyError:
        attachments = {}
    finally:
        source['_attachments'] = {}
    if source_properties is not None:
        for key, value in source_properties.iteritems():
            source[key] = value
    cls = get_correct_app_class(source)
    # Allow the wrapper to update to the current default build_spec
    if 'build_spec' in source:
        del source['build_spec']
    app = cls.from_source(source, domain)
    app.date_created = datetime.datetime.utcnow()
    app.cloudcare_enabled = domain_has_privilege(domain, privileges.CLOUDCARE)

    app.save_attachments(attachments)

    if not app.is_remote_app():
        for _, m in app.get_media_objects():
            if domain not in m.valid_domains:
                m.valid_domains.append(domain)
                m.save()

    if not app.is_remote_app():
        enable_usercase_if_necessary(app)

    return app


def enable_usercase_if_necessary(app):
    if any(module.uses_usercase() for module in app.get_modules()):
        from corehq.apps.app_manager.util import enable_usercase
        enable_usercase(app.domain)


class DeleteApplicationRecord(DeleteRecord):

    app_id = StringProperty()

    def undo(self):
        app = ApplicationBase.get(self.app_id)
        app.doc_type = app.get_doc_type()
        app.save(increment_version=False)


class DeleteModuleRecord(DeleteRecord):

    app_id = StringProperty()
    module_id = IntegerProperty()
    module = SchemaProperty(ModuleBase)

    def undo(self):
        app = Application.get(self.app_id)
        modules = app.modules
        modules.insert(self.module_id, self.module)
        app.modules = modules
        app.save()


class DeleteFormRecord(DeleteRecord):

    app_id = StringProperty()
    module_id = IntegerProperty()
    module_unique_id = StringProperty()
    form_id = IntegerProperty()
    form = SchemaProperty(FormBase)

    def undo(self):
        app = Application.get(self.app_id)
        if self.module_unique_id is not None:
            name = trans(self.form.name, app.default_language, include_lang=False)
            module = app.get_module_by_unique_id(
                self.module_unique_id,
                error=_("Could not find form '{}'").format(name)
            )
        else:
            module = app.modules[self.module_id]
        forms = module.forms
        forms.insert(self.form_id, self.form)
        module.forms = forms
        app.save()


<<<<<<< HEAD
class CareplanAppProperties(DocumentSchema):
    name = StringProperty()
    latest_release = StringProperty()
    case_type = StringProperty()
    goal_conf = DictProperty()
    task_conf = DictProperty()


class CareplanConfig(Document):
    domain = StringProperty()
    app_configs = SchemaDictProperty(CareplanAppProperties)

    @classmethod
    def for_domain(cls, domain):
        res = cache_core.cached_view(
            cls.get_db(),
            "by_domain_doc_type_date/view",
            key=[domain, 'CareplanConfig', None],
            reduce=False,
            include_docs=True,
            wrapper=cls.wrap)

        if len(res) > 0:
            result = res[0]
        else:
            result = None

        return result


class GlobalAppConfig(Document):
    # this should be the unique id of the app (not of a versioned copy)
    app_id = StringProperty()
    domain = StringProperty()

    # these let mobile prompt updates for application and APK
    app_prompt = StringProperty(
        choices=["off", "on", "forced"],
        default="off"
    )
    apk_prompt = StringProperty(
        choices=["off", "on", "forced"],
        default="off"
    )

    @classmethod
    def for_app(cls, app):
        """
        Returns the actual config object for the app or an unsaved
            default object
        """
        app_id = app.copy_of or app.id

        res = cls.get_db().view(
            "app_manager/config_by_app_id",
            key=[app_id, app.domain],
            reduce=False,
            include_docs=True,
        ).one()

        if res:
            return cls(res['doc'])
        else:
            # return default config
            return cls(app_id=app_id, domain=app.domain)

    def save(self, *args, **kwargs):
        LatestAppInfo(self.app_id, self.domain).clear_caches()
        super(GlobalAppConfig, self).save(*args, **kwargs)


=======
>>>>>>> 1273eae5
# backwards compatibility with suite-1.0.xml
FormBase.get_command_id = lambda self: id_strings.form_command(self)
FormBase.get_locale_id = lambda self: id_strings.form_locale(self)

ModuleBase.get_locale_id = lambda self: id_strings.module_locale(self)

ModuleBase.get_case_list_command_id = lambda self: id_strings.case_list_command(self)
ModuleBase.get_case_list_locale_id = lambda self: id_strings.case_list_locale(self)

Module.get_referral_list_command_id = lambda self: id_strings.referral_list_command(self)
Module.get_referral_list_locale_id = lambda self: id_strings.referral_list_locale(self)<|MERGE_RESOLUTION|>--- conflicted
+++ resolved
@@ -6256,37 +6256,6 @@
         app.save()
 
 
-<<<<<<< HEAD
-class CareplanAppProperties(DocumentSchema):
-    name = StringProperty()
-    latest_release = StringProperty()
-    case_type = StringProperty()
-    goal_conf = DictProperty()
-    task_conf = DictProperty()
-
-
-class CareplanConfig(Document):
-    domain = StringProperty()
-    app_configs = SchemaDictProperty(CareplanAppProperties)
-
-    @classmethod
-    def for_domain(cls, domain):
-        res = cache_core.cached_view(
-            cls.get_db(),
-            "by_domain_doc_type_date/view",
-            key=[domain, 'CareplanConfig', None],
-            reduce=False,
-            include_docs=True,
-            wrapper=cls.wrap)
-
-        if len(res) > 0:
-            result = res[0]
-        else:
-            result = None
-
-        return result
-
-
 class GlobalAppConfig(Document):
     # this should be the unique id of the app (not of a versioned copy)
     app_id = StringProperty()
@@ -6328,8 +6297,6 @@
         super(GlobalAppConfig, self).save(*args, **kwargs)
 
 
-=======
->>>>>>> 1273eae5
 # backwards compatibility with suite-1.0.xml
 FormBase.get_command_id = lambda self: id_strings.form_command(self)
 FormBase.get_locale_id = lambda self: id_strings.form_locale(self)
