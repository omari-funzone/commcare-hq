# coding=utf-8
from distutils.version import LooseVersion
from itertools import chain
import tempfile
from mock import Mock
import os
import logging
import hashlib
import random
import json
import types
import re
from collections import defaultdict
from datetime import datetime
from functools import wraps
from copy import deepcopy
from urllib2 import urlopen
from urlparse import urljoin

from couchdbkit import ResourceConflict, MultipleResultsFound
import itertools
from lxml import etree
from django.core.cache import cache
from django.utils.encoding import force_unicode
from django.utils.safestring import mark_safe
from django.utils.translation import override, ugettext as _, ugettext
from couchdbkit.exceptions import BadValueError
from corehq.apps.app_manager.suite_xml.utils import get_select_chain
from corehq.apps.app_manager.suite_xml.generator import SuiteGenerator, MediaSuiteGenerator
from corehq.util.soft_assert import soft_assert
from dimagi.ext.couchdbkit import *
from django.conf import settings
from django.core.urlresolvers import reverse
from django.template.loader import render_to_string
from restkit.errors import ResourceError
from couchdbkit.resource import ResourceNotFound
from corehq import toggles, privileges
from corehq.const import USER_DATE_FORMAT, USER_TIME_FORMAT
from corehq.apps.app_manager.feature_support import CommCareFeatureSupportMixin
from corehq.util.quickcache import quickcache
from corehq.util.timezones.conversions import ServerTime
from dimagi.utils.couch.bulk import get_docs
from django_prbac.exceptions import PermissionDenied
from corehq.apps.accounting.utils import domain_has_privilege

from corehq.apps.app_manager.commcare_settings import check_condition
from corehq.apps.app_manager.const import *
from corehq.apps.app_manager.xpath import dot_interpolate, LocationXpath
from corehq.apps.builds import get_default_build_spec
from corehq.util.hash_compat import make_password
from dimagi.utils.couch.cache import cache_core
from dimagi.utils.couch.lazy_attachment_doc import LazyAttachmentDoc
from dimagi.utils.couch.undo import DeleteRecord, DELETED_SUFFIX
from dimagi.utils.dates import DateSpan
from dimagi.utils.decorators.memoized import memoized
from dimagi.utils.make_uuid import random_hex
from dimagi.utils.web import get_url_base, parse_int
from dimagi.utils.couch.database import get_db
import commcare_translations
from corehq.util import bitly
from corehq.util import view_utils
from corehq.apps.appstore.models import SnapshotMixin
from corehq.apps.builds.models import BuildSpec, CommCareBuildConfig, BuildRecord
from corehq.apps.hqmedia.models import HQMediaMixin
from corehq.apps.translations.models import TranslationMixin
from corehq.apps.users.models import CouchUser
from corehq.apps.users.util import cc_user_domain
from corehq.apps.domain.models import cached_property, Domain
from corehq.apps.app_manager import current_builds, app_strings, remote_app, \
    id_strings, commcare_settings
from corehq.apps.app_manager.suite_xml import xml_models as suite_models
from corehq.apps.app_manager.dbaccessors import get_app
from corehq.apps.app_manager.util import (
    split_path,
    save_xform,
    ParentCasePropertyBuilder,
    is_usercase_in_use,
    actions_use_usercase,
    update_unique_ids,
    app_callout_templates,
)
from corehq.apps.app_manager.xform import XForm, parse_xml as _parse_xml, \
    validate_xform
from corehq.apps.app_manager.templatetags.xforms_extras import trans
from .exceptions import (
    AppEditingError,
    BlankXFormError,
    ConflictingCaseTypeError,
    FormNotFoundException,
    IncompatibleFormTypeException,
    LocationXpathValidationError,
    ModuleNotFoundException,
    ModuleIdMissingException,
    NoMatchingFilterException,
    RearrangeError,
    SuiteValidationError,
    VersioningError,
    XFormException,
    XFormIdNotUnique,
    XFormValidationError,
    ScheduleError,
)
from corehq.apps.reports.daterange import get_daterange_start_end_dates
from jsonpath_rw import jsonpath, parse

WORKFLOW_DEFAULT = 'default'  # go to the app main screen
WORKFLOW_ROOT = 'root'  # go to the module select screen
WORKFLOW_PARENT_MODULE = 'parent_module'  # go to the parent module's screen
WORKFLOW_MODULE = 'module'  # go to the current module's screen
WORKFLOW_PREVIOUS = 'previous_screen'  # go to the previous screen (prior to entering the form)
WORKFLOW_FORM = 'form'  # go straight to another form
ALL_WORKFLOWS = [
    WORKFLOW_DEFAULT,
    WORKFLOW_ROOT,
    WORKFLOW_PARENT_MODULE,
    WORKFLOW_MODULE,
    WORKFLOW_PREVIOUS,
    WORKFLOW_FORM,
]

DETAIL_TYPES = ['case_short', 'case_long', 'ref_short', 'ref_long']

FIELD_SEPARATOR = ':'

ATTACHMENT_REGEX = r'[^/]*\.xml'

ANDROID_LOGO_PROPERTY_MAPPING = {
    'hq_logo_android_home': 'brand-banner-home',
    'hq_logo_android_login': 'brand-banner-login',
}

_soft_assert_uuid = soft_assert('{}@{}'.format('npellegrino', 'dimagi.com'))


def jsonpath_update(datum_context, value):
    field = datum_context.path.fields[0]
    parent = jsonpath.Parent().find(datum_context)[0]
    parent.value[field] = value

# store a list of references to form ID's so that
# when an app is copied we can update the references
# with the new values
form_id_references = []


def FormIdProperty(expression, **kwargs):
    """
    Create a StringProperty that references a form ID. This is necessary because
    form IDs change when apps are copied so we need to make sure we update
    any references to the them.
    :param expression:  jsonpath expression that can be used to find the field
    :param kwargs:      arguments to be passed to the underlying StringProperty
    """
    path_expression = parse(expression)
    assert isinstance(path_expression, jsonpath.Child), "only child path expressions are supported"
    field = path_expression.right
    assert len(field.fields) == 1, 'path expression can only reference a single field'

    form_id_references.append(path_expression)
    return StringProperty(**kwargs)


def _rename_key(dct, old, new):
    if old in dct:
        if new in dct and dct[new]:
            dct["%s_backup_%s" % (new, hex(random.getrandbits(32))[2:-1])] = dct[new]
        dct[new] = dct[old]
        del dct[old]


@memoized
def load_app_template(slug):
    path = os.path.join(os.path.dirname(__file__), 'static', 'app_manager', 'json', 'template_apps')
    with open(os.path.join(path, slug + '.json')) as f:
        return json.load(f)


@memoized
def load_case_reserved_words():
    with open(os.path.join(os.path.dirname(__file__), 'static', 'app_manager', 'json', 'case-reserved-words.json')) as f:
        return json.load(f)


@memoized
def load_form_template(filename):
    with open(os.path.join(os.path.dirname(__file__), 'data', filename)) as f:
        return f.read()


def partial_escape(xpath):
    """
    Copied from http://stackoverflow.com/questions/275174/how-do-i-perform-html-decoding-encoding-using-python-django
    but without replacing the single quote

    """
    return mark_safe(force_unicode(xpath).replace('&', '&amp;').replace('<', '&lt;').replace('>', '&gt;').replace('"', '&quot;'))


class IndexedSchema(DocumentSchema):
    """
    Abstract class.
    Meant for documents that appear in a list within another document
    and need to know their own position within that list.

    """
    def with_id(self, i, parent):
        self._i = i
        self._parent = parent
        return self

    @property
    def id(self):
        return self._i

    def __eq__(self, other):
        return other and (self.id == other.id) and (self._parent == other._parent)

    class Getter(object):
        def __init__(self, attr):
            self.attr = attr

        def __call__(self, instance):
            items = getattr(instance, self.attr)
            l = len(items)
            for i,item in enumerate(items):
                yield item.with_id(i%l, instance)

        def __get__(self, instance, owner):
            # thanks, http://metapython.blogspot.com/2010/11/python-instance-methods-how-are-they.html
            # this makes Getter('foo') act like a bound method
            return types.MethodType(self, instance, owner)


class FormActionCondition(DocumentSchema):
    """
    The condition under which to open/update/close a case/referral

    Either {'type': 'if', 'question': '/xpath/to/node', 'answer': 'value'}
    in which case the action takes place if question has answer answer,
    or {'type': 'always'} in which case the action always takes place.
    """
    type = StringProperty(choices=["if", "always", "never"], default="never")
    question = StringProperty()
    answer = StringProperty()
    operator = StringProperty(choices=['=', 'selected'], default='=')

    def is_active(self):
        return self.type in ('if', 'always')

class FormAction(DocumentSchema):
    """
    Corresponds to Case XML

    """
    condition = SchemaProperty(FormActionCondition)

    def is_active(self):
        return self.condition.is_active()

    @classmethod
    def get_action_paths(cls, action):
        if action.condition.type == 'if':
            yield action.condition.question

        for __, path in cls.get_action_properties(action):
            yield path

    @classmethod
    def get_action_properties(self, action):
        action_properties = action.properties()
        if 'name_path' in action_properties and action.name_path:
            yield 'name', action.name_path
        if 'case_name' in action_properties:
            yield 'name', action.case_name
        if 'external_id' in action_properties and action.external_id:
            yield 'external_id', action.external_id
        if 'update' in action_properties:
            for name, path in action.update.items():
                yield name, path
        if 'case_properties' in action_properties:
            for name, path in action.case_properties.items():
                yield name, path
        if 'preload' in action_properties:
            for path, name in action.preload.items():
                yield name, path


class UpdateCaseAction(FormAction):

    update = DictProperty()


class PreloadAction(FormAction):

    preload = DictProperty()

    def is_active(self):
        return bool(self.preload)


class UpdateReferralAction(FormAction):

    followup_date = StringProperty()

    def get_followup_date(self):
        if self.followup_date:
            return "if(date({followup_date}) >= date(today()), {followup_date}, date(today() + 2))".format(
                followup_date=self.followup_date,
            )
        return self.followup_date or "date(today() + 2)"


class OpenReferralAction(UpdateReferralAction):

    name_path = StringProperty()


class OpenCaseAction(FormAction):

    name_path = StringProperty()
    external_id = StringProperty()


class OpenSubCaseAction(FormAction):

    case_type = StringProperty()
    case_name = StringProperty()
    reference_id = StringProperty()
    case_properties = DictProperty()
    repeat_context = StringProperty()
    # relationship = "child" for index to a parent case (default)
    # relationship = "extension" for index to a host case
    relationship = StringProperty(choices=['child', 'extension'], default='child')

    close_condition = SchemaProperty(FormActionCondition)


class FormActions(DocumentSchema):

    open_case = SchemaProperty(OpenCaseAction)
    update_case = SchemaProperty(UpdateCaseAction)
    close_case = SchemaProperty(FormAction)
    open_referral = SchemaProperty(OpenReferralAction)
    update_referral = SchemaProperty(UpdateReferralAction)
    close_referral = SchemaProperty(FormAction)

    case_preload = SchemaProperty(PreloadAction)
    referral_preload = SchemaProperty(PreloadAction)

    usercase_update = SchemaProperty(UpdateCaseAction)
    usercase_preload = SchemaProperty(PreloadAction)

    subcases = SchemaListProperty(OpenSubCaseAction)

    def all_property_names(self):
        names = set()
        names.update(self.update_case.update.keys())
        names.update(self.case_preload.preload.values())
        for subcase in self.subcases:
            names.update(subcase.case_properties.keys())
        return names


class CaseIndex(DocumentSchema):
    tag = StringProperty()
    reference_id = StringProperty(default='parent')
    relationship = StringProperty(choices=['child', 'extension'], default='child')


class AdvancedAction(IndexedSchema):
    case_type = StringProperty()
    case_tag = StringProperty()
    case_properties = DictProperty()
    # case_indices = NotImplemented

    close_condition = SchemaProperty(FormActionCondition)

    __eq__ = DocumentSchema.__eq__

    def get_paths(self):
        for path in self.case_properties.values():
            yield path

        if self.close_condition.type == 'if':
            yield self.close_condition.question

    def get_property_names(self):
        return set(self.case_properties.keys())

    @property
    def is_subcase(self):
        return bool(self.case_indices)


class AutoSelectCase(DocumentSchema):
    """
    Configuration for auto-selecting a case.
    Attributes:
        value_source    Reference to the source of the value. For mode = fixture,
                        this represents the FixtureDataType ID. For mode = case
                        this represents the 'case_tag' for the case.
                        The modes 'user' and 'raw' don't require a value_source.
        value_key       The actual field that contains the case ID. Can be a case
                        index or a user data key or a fixture field name or the raw
                        xpath expression.

    """
    mode = StringProperty(choices=[AUTO_SELECT_USER,
                                   AUTO_SELECT_FIXTURE,
                                   AUTO_SELECT_CASE,
                                   AUTO_SELECT_USERCASE,
                                   AUTO_SELECT_RAW])
    value_source = StringProperty()
    value_key = StringProperty(required=True)


class LoadUpdateAction(AdvancedAction):
    """
    details_module:     Use the case list configuration from this module to show the cases.
    preload:            Value from the case to load into the form. Keys are question paths, values are case properties.
    auto_select:        Configuration for auto-selecting the case
    show_product_stock: If True list the product stock using the module's Product List configuration.
    product_program:    Only show products for this CommCare Supply program.
    """
    details_module = StringProperty()
    preload = DictProperty()
    auto_select = SchemaProperty(AutoSelectCase, default=None)
    show_product_stock = BooleanProperty(default=False)
    product_program = StringProperty()
    case_index = SchemaProperty(CaseIndex)

    @property
    def case_indices(self):
        # Allows us to ducktype AdvancedOpenCaseAction
        return [self.case_index] if self.case_index.tag else []

    @case_indices.setter
    def case_indices(self, value):
        if len(value) > 1:
            raise ValueError('A LoadUpdateAction cannot have more than one case index')
        if value:
            self.case_index = value[0]
        else:
            self.case_index = CaseIndex()

    @case_indices.deleter
    def case_indices(self):
        self.case_index = CaseIndex()

    def get_paths(self):
        for path in super(LoadUpdateAction, self).get_paths():
            yield path

        for path in self.preload.keys():
            yield path

    def get_property_names(self):
        names = super(LoadUpdateAction, self).get_property_names()
        names.update(self.preload.values())
        return names

    @property
    def case_session_var(self):
        return 'case_id_{0}'.format(self.case_tag)

    @classmethod
    def wrap(cls, data):
        if 'parent_tag' in data:
            if data['parent_tag']:
                data['case_index'] = {
                    'tag': data['parent_tag'],
                    'reference_id': data.get('parent_reference_id', 'parent'),
                    'relationship': data.get('relationship', 'child')
                }
            del data['parent_tag']
            data.pop('parent_reference_id', None)
            data.pop('relationship', None)
        return super(LoadUpdateAction, cls).wrap(data)


class AdvancedOpenCaseAction(AdvancedAction):
    name_path = StringProperty()
    repeat_context = StringProperty()
    case_indices = SchemaListProperty(CaseIndex)

    open_condition = SchemaProperty(FormActionCondition)

    def get_paths(self):
        for path in super(AdvancedOpenCaseAction, self).get_paths():
            yield path

        yield self.name_path

        if self.open_condition.type == 'if':
            yield self.open_condition.question

    @property
    def case_session_var(self):
        return 'case_id_new_{}_{}'.format(self.case_type, self.id)

    @classmethod
    def wrap(cls, data):
        if 'parent_tag' in data:
            if data['parent_tag']:
                index = {
                    'tag': data['parent_tag'],
                    'reference_id': data.get('parent_reference_id', 'parent'),
                    'relationship': data.get('relationship', 'child')
                }
                if hasattr(data.get('case_indices'), 'append'):
                    data['case_indices'].append(index)
                else:
                    data['case_indices'] = [index]
            del data['parent_tag']
            data.pop('parent_reference_id', None)
            data.pop('relationship', None)
        return super(AdvancedOpenCaseAction, cls).wrap(data)


class AdvancedFormActions(DocumentSchema):
    load_update_cases = SchemaListProperty(LoadUpdateAction)
    open_cases = SchemaListProperty(AdvancedOpenCaseAction)

    get_load_update_actions = IndexedSchema.Getter('load_update_cases')
    get_open_actions = IndexedSchema.Getter('open_cases')

    def get_all_actions(self):
        return itertools.chain(self.get_load_update_actions(), self.get_open_actions())

    def get_subcase_actions(self):
        return (a for a in self.get_all_actions() if a.case_indices)

    def get_open_subcase_actions(self, parent_case_type=None):
        for action in self.open_cases:
            if action.case_indices:
                if not parent_case_type:
                    yield action
                else:
                    if any(self.actions_meta_by_tag[case_index.tag]['action'].case_type == parent_case_type
                           for case_index in action.case_indices):
                        yield action

    def get_case_tags(self):
        for action in self.get_all_actions():
            yield action.case_tag

    def get_action_from_tag(self, tag):
        return self.actions_meta_by_tag.get(tag, {}).get('action', None)

    @property
    def actions_meta_by_tag(self):
        return self._action_meta()['by_tag']

    @property
    def actions_meta_by_parent_tag(self):
        return self._action_meta()['by_parent_tag']

    @property
    def auto_select_actions(self):
        return self._action_meta()['by_auto_select_mode']

    @memoized
    def _action_meta(self):
        meta = {
            'by_tag': {},
            'by_parent_tag': {},
            'by_auto_select_mode': {
                AUTO_SELECT_USER: [],
                AUTO_SELECT_CASE: [],
                AUTO_SELECT_FIXTURE: [],
                AUTO_SELECT_USERCASE: [],
                AUTO_SELECT_RAW: [],
            }
        }

        def add_actions(type, action_list):
            for action in action_list:
                meta['by_tag'][action.case_tag] = {
                    'type': type,
                    'action': action
                }
                for parent in action.case_indices:
                    meta['by_parent_tag'][parent.tag] = {
                        'type': type,
                        'action': action
                    }
                if type == 'load' and action.auto_select and action.auto_select.mode:
                    meta['by_auto_select_mode'][action.auto_select.mode].append(action)

        add_actions('load', self.get_load_update_actions())
        add_actions('open', self.get_open_actions())

        return meta


class FormSource(object):
    def __get__(self, form, form_cls):
        if not form:
            return self
        unique_id = form.get_unique_id()
        app = form.get_app()
        filename = "%s.xml" % unique_id

        # for backwards compatibility of really old apps
        try:
            old_contents = form['contents']
        except AttributeError:
            pass
        else:
            app.lazy_put_attachment(old_contents, filename)
            del form['contents']

        try:
            source = app.lazy_fetch_attachment(filename)
        except ResourceNotFound:
            source = ''

        return source

    def __set__(self, form, value):
        unique_id = form.get_unique_id()
        app = form.get_app()
        filename = "%s.xml" % unique_id
        app.lazy_put_attachment(value, filename)
        form.validation_cache = None
        try:
            form.xmlns = form.wrapped_xform().data_node.tag_xmlns
        except Exception:
            form.xmlns = None


class CachedStringProperty(object):
    def __init__(self, key):
        self.get_key = key

    def __get__(self, instance, owner):
        return self.get(self.get_key(instance))

    def __set__(self, instance, value):
        self.set(self.get_key(instance), value)

    @classmethod
    def get(cls, key):
        return cache.get(key)

    @classmethod
    def set(cls, key, value):
        cache.set(key, value, 7*24*60*60)  # cache for 7 days


class ScheduleVisit(IndexedSchema):
    """
    due:         Days after the anchor date that this visit is due
    starts:      Days before the due date that this visit is valid from
    expires:     Days after the due date that this visit is valid until (optional)

    repeats:     Whether this is a repeat visit (one per form allowed)
    increment:   Days after the last visit that the repeat visit occurs
    """
    due = IntegerProperty()
    starts = IntegerProperty()
    expires = IntegerProperty()
    repeats = BooleanProperty(default=False)
    increment = IntegerProperty()

    @property
    def id(self):
        """Visits are 1-based indexed"""
        _id = super(ScheduleVisit, self).id
        return _id + 1


class FormDatum(DocumentSchema):
    name = StringProperty()
    xpath = StringProperty()


class FormLink(DocumentSchema):
    """
    xpath:      xpath condition that must be true in order to open next form
    form_id:    id of next form to open
    """
    xpath = StringProperty()
    form_id = FormIdProperty('modules[*].forms[*].form_links[*].form_id')
    datums = SchemaListProperty(FormDatum)


class FormSchedule(DocumentSchema):
    """
    starts:                     Days after the anchor date that this schedule starts
    expires:                    Days after the anchor date that this schedule expires (optional)
    visits:		        List of visits in this schedule
    allow_unscheduled:          Allow unscheduled visits in this schedule
    transition_condition:       Condition under which we transition to the next phase
    termination_condition:      Condition under which we terminate the whole schedule
    """
    enabled = BooleanProperty(default=True)

    starts = IntegerProperty()
    expires = IntegerProperty()
    allow_unscheduled = BooleanProperty(default=False)
    visits = SchemaListProperty(ScheduleVisit)
    get_visits = IndexedSchema.Getter('visits')

    transition_condition = SchemaProperty(FormActionCondition)
    termination_condition = SchemaProperty(FormActionCondition)


class FormBase(DocumentSchema):
    """
    Part of a Managed Application; configuration for a form.
    Translates to a second-level menu on the phone

    """
    form_type = None

    name = DictProperty(unicode)
    unique_id = StringProperty()
    show_count = BooleanProperty(default=False)
    xmlns = StringProperty()
    version = IntegerProperty()
    source = FormSource()
    validation_cache = CachedStringProperty(
        lambda self: "cache-%s-%s-validation" % (self.get_app().get_id, self.unique_id)
    )
    post_form_workflow = StringProperty(
        default=WORKFLOW_DEFAULT,
        choices=ALL_WORKFLOWS
    )
    auto_gps_capture = BooleanProperty(default=False)
    no_vellum = BooleanProperty(default=False)
    form_links = SchemaListProperty(FormLink)
    schedule_form_id = StringProperty()

    @classmethod
    def wrap(cls, data):
        data.pop('validation_cache', '')

        if cls is FormBase:
            doc_type = data['doc_type']
            if doc_type == 'Form':
                return Form.wrap(data)
            elif doc_type == 'AdvancedForm':
                return AdvancedForm.wrap(data)
            else:
                try:
                    return CareplanForm.wrap(data)
                except ValueError:
                    raise ValueError('Unexpected doc_type for Form', doc_type)
        else:
            return super(FormBase, cls).wrap(data)

    @classmethod
    def generate_id(cls):
        return hex(random.getrandbits(160))[2:-1]

    @classmethod
    def get_form(cls, form_unique_id, and_app=False):
        try:
            d = Application.get_db().view(
                'app_manager/xforms_index',
                key=form_unique_id
            ).one()
        except MultipleResultsFound as e:
            raise XFormIdNotUnique(
                "xform id '%s' not unique: %s" % (form_unique_id, e)
            )
        if d:
            d = d['value']
        else:
            raise ResourceNotFound()
        # unpack the dict into variables app_id, module_id, form_id
        app_id, unique_id = [d[key] for key in ('app_id', 'unique_id')]

        app = Application.get(app_id)
        form = app.get_form(unique_id)
        if and_app:
            return form, app
        else:
            return form

    def pre_delete_hook(self):
        raise NotImplementedError()

    def pre_move_hook(self, from_module, to_module):
        """ Called before a form is moved between modules or to a different position """
        raise NotImplementedError()

    def wrapped_xform(self):
        return XForm(self.source)

    def validate_form(self):
        vc = self.validation_cache
        if vc is None:
            try:
                validate_xform(self.source,
                               version=self.get_app().application_version)
            except XFormValidationError as e:
                validation_dict = {
                    "fatal_error": e.fatal_error,
                    "validation_problems": e.validation_problems,
                    "version": e.version,
                }
                vc = self.validation_cache = json.dumps(validation_dict)
            else:
                vc = self.validation_cache = ""
        if vc:
            try:
                raise XFormValidationError(**json.loads(vc))
            except ValueError:
                self.validation_cache = None
                return self.validate_form()
        return self

    def validate_for_build(self, validate_module=True):
        errors = []

        try:
            module = self.get_module()
        except AttributeError:
            module = None

        meta = {
            'form_type': self.form_type,
            'module': module.get_module_info() if module else {},
            'form': {"id": self.id if hasattr(self, 'id') else None, "name": self.name}
        }

        xml_valid = False
        if self.source == '':
            errors.append(dict(type="blank form", **meta))
        else:
            try:
                _parse_xml(self.source)
                xml_valid = True
            except XFormException as e:
                errors.append(dict(
                    type="invalid xml",
                    message=unicode(e) if self.source else '',
                    **meta
                ))
            except ValueError:
                logging.error("Failed: _parse_xml(string=%r)" % self.source)
                raise
            else:
                try:
                    self.validate_form()
                except XFormValidationError as e:
                    error = {'type': 'validation error', 'validation_message': unicode(e)}
                    error.update(meta)
                    errors.append(error)

        if self.post_form_workflow == WORKFLOW_FORM:
            if not self.form_links:
                errors.append(dict(type="no form links", **meta))
            for form_link in self.form_links:
                try:
                    self.get_app().get_form(form_link.form_id)
                except FormNotFoundException:
                    errors.append(dict(type='bad form link', **meta))

        errors.extend(self.extended_build_validation(meta, xml_valid, validate_module))

        return errors

    def extended_build_validation(self, error_meta, xml_valid, validate_module=True):
        """
        Override to perform additional validation during build process.
        """
        return []

    def get_unique_id(self):
        """
        Return unique_id if it exists, otherwise initialize it

        Does _not_ force a save, so it's the caller's responsibility to save the app

        """
        if not self.unique_id:
            self.unique_id = FormBase.generate_id()
        return self.unique_id

    def get_app(self):
        return self._app

    def get_version(self):
        return self.version if self.version else self.get_app().version

    def add_stuff_to_xform(self, xform):
        app = self.get_app()
        xform.exclude_languages(app.build_langs)
        xform.set_default_language(app.build_langs[0])
        xform.normalize_itext()
        xform.strip_vellum_ns_attributes()
        xform.set_version(self.get_version())

    def render_xform(self):
        xform = XForm(self.source)
        self.add_stuff_to_xform(xform)
        return xform.render()

    @quickcache(['self.source', 'langs', 'include_triggers', 'include_groups', 'include_translations'])
    def get_questions(self, langs, include_triggers=False,
                      include_groups=False, include_translations=False):
        return XForm(self.source).get_questions(
            langs=langs,
            include_triggers=include_triggers,
            include_groups=include_groups,
            include_translations=include_translations,
        )

    @memoized
    def get_case_property_name_formatter(self):
        """Get a function that formats case property names

        The returned function requires two arguments
        `(case_property_name, data_path)` and returns a string.
        """
        try:
            valid_paths = {question['value']: question['tag']
                           for question in self.get_questions(langs=[])}
        except XFormException as e:
            # punt on invalid xml (sorry, no rich attachments)
            valid_paths = {}
        def format_key(key, path):
            if valid_paths.get(path) == "upload":
                return u"{}{}".format(ATTACHMENT_PREFIX, key)
            return key
        return format_key

    def export_json(self, dump_json=True):
        source = self.to_json()
        del source['unique_id']
        return json.dumps(source) if dump_json else source

    def rename_lang(self, old_lang, new_lang):
        _rename_key(self.name, old_lang, new_lang)
        try:
            self.rename_xform_language(old_lang, new_lang)
        except XFormException:
            pass

    def rename_xform_language(self, old_code, new_code):
        source = XForm(self.source)
        if source.exists():
            source.rename_language(old_code, new_code)
            source = source.render()
            self.source = source

    def default_name(self):
        app = self.get_app()
        return trans(
            self.name,
            [app.default_language] + app.build_langs,
            include_lang=False
        )

    @property
    def full_path_name(self):
        return "%(app_name)s > %(module_name)s > %(form_name)s" % {
            'app_name': self.get_app().name,
            'module_name': self.get_module().default_name(),
            'form_name': self.default_name()
        }

    @property
    def has_fixtures(self):
        return 'src="jr://fixture/item-list:' in self.source

    def get_auto_gps_capture(self):
        app = self.get_app()
        if app.build_version and app.enable_auto_gps:
            return self.auto_gps_capture or app.auto_gps_capture
        else:
            return False

    def is_registration_form(self, case_type=None):
        """
        Should return True if this form passes the following tests:
         * does not require a case
         * registers a case of type 'case_type' if supplied
        """
        raise NotImplementedError()
    
    def update_app_case_meta(self, app_case_meta):
        pass

    @property
    @memoized
    def case_list_modules(self):
        case_list_modules = [
            mod for mod in self.get_app().get_modules() if mod.case_list_form.form_id == self.unique_id
        ]
        return case_list_modules

    @property
    def is_case_list_form(self):
        return bool(self.case_list_modules)


class IndexedFormBase(FormBase, IndexedSchema):
    def get_app(self):
        return self._parent._parent

    def get_module(self):
        return self._parent

    def get_case_type(self):
        return self._parent.case_type

    def check_case_properties(self, all_names=None, subcase_names=None, case_tag=None):
        all_names = all_names or []
        subcase_names = subcase_names or []
        errors = []

        # reserved_words are hard-coded in three different places!
        # Here, case-config-ui-*.js, and module_view.html
        reserved_words = load_case_reserved_words()
        for key in all_names:
            try:
                validate_property(key)
            except ValueError:
                errors.append({'type': 'update_case word illegal', 'word': key, 'case_tag': case_tag})
            _, key = split_path(key)
            if key in reserved_words:
                errors.append({'type': 'update_case uses reserved word', 'word': key, 'case_tag': case_tag})

        # no parent properties for subcase
        for key in subcase_names:
            if not re.match(r'^[a-zA-Z][\w_-]*$', key):
                errors.append({'type': 'update_case word illegal', 'word': key, 'case_tag': case_tag})

        return errors

    def check_paths(self, paths):
        errors = []
        try:
            valid_paths = {question['value']: question['tag']
                           for question in self.get_questions(langs=[])}
        except XFormException as e:
            errors.append({'type': 'invalid xml', 'message': unicode(e)})
        else:
            no_multimedia = not self.get_app().enable_multimedia_case_property
            for path in set(paths):
                if path not in valid_paths:
                    errors.append({'type': 'path error', 'path': path})
                elif no_multimedia and valid_paths[path] == "upload":
                    errors.append({'type': 'multimedia case property not supported', 'path': path})

        return errors

    def add_property_save(self, app_case_meta, case_type, name,
                          questions, question_path, condition=None):
        if question_path in questions:
            app_case_meta.add_property_save(
                case_type,
                name,
                self.unique_id,
                questions[question_path],
                condition
            )
        else:
            app_case_meta.add_property_error(
                case_type,
                name,
                self.unique_id,
                "%s is not a valid question" % question_path
            )

    def add_property_load(self, app_case_meta, case_type, name,
                          questions, question_path):
        if question_path in questions:
            app_case_meta.add_property_load(
                case_type,
                name,
                self.unique_id,
                questions[question_path]
            )
        else:
            app_case_meta.add_property_error(
                case_type,
                name,
                self.unique_id,
                "%s is not a valid question" % question_path
            )


class JRResourceProperty(StringProperty):

    def validate(self, value, required=True):
        super(JRResourceProperty, self).validate(value, required)
        if value is not None and not value.startswith('jr://'):
            raise BadValueError("JR Resources must start with 'jr://")
        return value


class NavMenuItemMediaMixin(DocumentSchema):
    """
        Language-specific icon and audio.
        Properties are map of lang-code to filepath
    """
    media_image = SchemaDictProperty(JRResourceProperty)
    media_audio = SchemaDictProperty(JRResourceProperty)

    @classmethod
    def wrap(cls, data):
        # ToDo - Remove after migration
        for media_attr in ('media_image', 'media_audio'):
            old_media = data.get(media_attr, None)
            if old_media and isinstance(old_media, basestring):
                new_media = {'default': old_media}
                data[media_attr] = new_media

        return super(NavMenuItemMediaMixin, cls).wrap(data)

    def _get_media_by_language(self, media_attr, lang, strict=False):
        """
        Return media-path for given language if one exists, else 1st path in the
        sorted lang->media-path list

        *args:
            media_attr: one of 'media_image' or 'media_audio'
            lang: language code
        **kwargs:
            strict: whether to return None if media-path is not set for lang or
            to return first path in sorted lang->media-path list
        """
        assert media_attr in ('media_image', 'media_audio')

        media_dict = getattr(self, media_attr)
        if not media_dict:
            return None
        if media_dict.get(lang, ''):
            return media_dict[lang]
        if not strict:
            # if the queried lang key doesn't exist,
            # return the first in the sorted list
            for lang, item in sorted(media_dict.items()):
                return item

    @property
    def default_media_image(self):
        # For older apps that were migrated
        return self.icon_by_language('default')

    @property
    def default_media_audio(self):
        # For older apps that were migrated
        return self.audio_by_language('default')

    def icon_by_language(self, lang, strict=False):
        return self._get_media_by_language('media_image', lang, strict=strict)

    def audio_by_language(self, lang, strict=False):
        return self._get_media_by_language('media_audio', lang, strict=strict)

    def _set_media(self, media_attr, lang, media_path):
        """
            Caller's responsibility to save doc.
            Currently only called from the view which saves after all Edits
        """
        assert media_attr in ('media_image', 'media_audio')

        media_dict = getattr(self, media_attr) or {}
        media_dict[lang] = media_path or ''
        setattr(self, media_attr, media_dict)

    def set_icon(self, lang, icon_path):
        self._set_media('media_image', lang, icon_path)

    def set_audio(self, lang, audio_path):
        self._set_media('media_audio', lang, audio_path)

    def _all_media_paths(self, media_attr):
        assert media_attr in ('media_image', 'media_audio')
        media_dict = getattr(self, media_attr) or {}
        valid_media_paths = {media for media in media_dict.values() if media}
        return list(valid_media_paths)

    def all_image_paths(self):
        return self._all_media_paths('media_image')

    def all_audio_paths(self):
        return self._all_media_paths('media_audio')

    def icon_app_string(self, lang, for_default=False):
        """
        Return lang/app_strings.txt translation for given lang
        if a path exists for the lang

        **kwargs:
            for_default: whether app_string is for default/app_strings.txt
        """

        if not for_default and self.icon_by_language(lang, strict=True):
            return self.icon_by_language(lang, strict=True)

        if for_default:
            return self.icon_by_language(lang, strict=False)

    def audio_app_string(self, lang, for_default=False):
        """
            see note on self.icon_app_string
        """

        if not for_default and self.audio_by_language(lang, strict=True):
            return self.audio_by_language(lang, strict=True)

        if for_default:
            return self.audio_by_language(lang, strict=False)


class Form(IndexedFormBase, NavMenuItemMediaMixin):
    form_type = 'module_form'

    form_filter = StringProperty()
    requires = StringProperty(choices=["case", "referral", "none"], default="none")
    actions = SchemaProperty(FormActions)

    def add_stuff_to_xform(self, xform):
        super(Form, self).add_stuff_to_xform(xform)
        xform.add_case_and_meta(self)

    def all_other_forms_require_a_case(self):
        m = self.get_module()
        return all([form.requires == 'case' for form in m.get_forms() if form.id != self.id])

    def session_var_for_action(self, action):
        module_case_type = self.get_module().case_type
        if action == 'open_case':
            return 'case_id_new_{}_0'.format(module_case_type)
        if isinstance(action, OpenSubCaseAction):
            subcase_type = action.case_type
            subcase_index = self.actions.subcases.index(action)
            opens_case = 'open_case' in self.active_actions()
            if opens_case:
                subcase_index += 1
            return 'case_id_new_{}_{}'.format(subcase_type, subcase_index)

    def _get_active_actions(self, types):
        actions = {}
        for action_type in types:
            a = getattr(self.actions, action_type)
            if isinstance(a, list):
                if a:
                    actions[action_type] = a
            elif a.is_active():
                actions[action_type] = a
        return actions

    def active_actions(self):
        if self.get_app().application_version == APP_V1:
            action_types = (
                'open_case', 'update_case', 'close_case',
                'open_referral', 'update_referral', 'close_referral',
                'case_preload', 'referral_preload'
            )
        else:
            if self.requires == 'none':
                action_types = (
                    'open_case', 'update_case', 'close_case', 'subcases',
                    'usercase_update', 'usercase_preload',
                )
            elif self.requires == 'case':
                action_types = (
                    'update_case', 'close_case', 'case_preload', 'subcases',
                    'usercase_update', 'usercase_preload',
                )
            else:
                # this is left around for legacy migrated apps
                action_types = (
                    'open_case', 'update_case', 'close_case',
                    'case_preload', 'subcases',
                    'usercase_update', 'usercase_preload',
                )
        return self._get_active_actions(action_types)

    def active_non_preloader_actions(self):
        return self._get_active_actions((
            'open_case', 'update_case', 'close_case',
            'open_referral', 'update_referral', 'close_referral'))

    def check_actions(self):
        errors = []

        subcase_names = set()
        for subcase_action in self.actions.subcases:
            if not subcase_action.case_type:
                errors.append({'type': 'subcase has no case type'})

            subcase_names.update(subcase_action.case_properties)

        if self.requires == 'none' and self.actions.open_case.is_active() \
                and not self.actions.open_case.name_path:
            errors.append({'type': 'case_name required'})

        errors.extend(self.check_case_properties(
            all_names=self.actions.all_property_names(),
            subcase_names=subcase_names
        ))

        def generate_paths():
            for action in self.active_actions().values():
                if isinstance(action, list):
                    actions = action
                else:
                    actions = [action]
                for action in actions:
                    for path in FormAction.get_action_paths(action):
                        yield path

        errors.extend(self.check_paths(generate_paths()))

        return errors

    def requires_case(self):
        # all referrals also require cases
        return self.requires in ("case", "referral")

    def requires_case_type(self):
        return self.requires_case() or \
            bool(self.active_non_preloader_actions())

    def requires_referral(self):
        return self.requires == "referral"

    def uses_parent_case(self):
        """
        Returns True if any of the load/update properties references the
        parent case; False otherwise
        """
        return any([name.startswith('parent/')
            for name in self.actions.all_property_names()])

    def get_registration_actions(self, case_type):
        """
        :return: List of actions that create a case. Subcase actions are included
                 as long as they are not inside a repeat. If case_type is not None
                 only return actions that create a case of the specified type.
        """
        reg_actions = []
        if 'open_case' in self.active_actions() and (not case_type or self.get_module().case_type == case_type):
            reg_actions.append('open_case')

        subcase_actions = [action for action in self.actions.subcases if not action.repeat_context]
        if case_type:
            subcase_actions = [a for a in subcase_actions if a.case_type == case_type]

        reg_actions.extend(subcase_actions)
        return reg_actions

    def is_registration_form(self, case_type=None):
        reg_actions = self.get_registration_actions(case_type)
        return len(reg_actions) == 1

    def extended_build_validation(self, error_meta, xml_valid, validate_module=True):
        errors = []
        if xml_valid:
            for error in self.check_actions():
                error.update(error_meta)
                errors.append(error)

        if validate_module:
            needs_case_type = False
            needs_case_detail = False
            needs_referral_detail = False

            if self.requires_case():
                needs_case_detail = True
                needs_case_type = True
            if self.requires_case_type():
                needs_case_type = True
            if self.requires_referral():
                needs_referral_detail = True

            errors.extend(self.get_module().get_case_errors(
                needs_case_type=needs_case_type,
                needs_case_detail=needs_case_detail,
                needs_referral_detail=needs_referral_detail,
            ))

        return errors

    def get_case_updates(self, case_type):
        # This method is used by both get_all_case_properties and
        # get_usercase_properties. In the case of usercase properties, use
        # the usercase_update action, and for normal cases, use the
        # update_case action
        if case_type == self.get_module().case_type or case_type == USERCASE_TYPE:
            format_key = self.get_case_property_name_formatter()
            action = self.actions.usercase_update if case_type == USERCASE_TYPE else self.actions.update_case
            return [format_key(*item) for item in action.update.items()]
        return []

    @memoized
    def get_subcase_types(self):
        '''
        Return a list of each case type for which this Form opens a new subcase.
        :return:
        '''
        return {subcase.case_type for subcase in self.actions.subcases if subcase.close_condition.type == "never"}

    @memoized
    def get_parent_types_and_contributed_properties(self, module_case_type, case_type):
        parent_types = set()
        case_properties = set()
        for subcase in self.actions.subcases:
            if subcase.case_type == case_type:
                case_properties.update(
                    subcase.case_properties.keys()
                )
                if case_type != module_case_type and (
                        self.actions.open_case.is_active() or
                        self.actions.update_case.is_active() or
                        self.actions.close_case.is_active()):
                    parent_types.add((module_case_type, subcase.reference_id or 'parent'))
        return parent_types, case_properties

    def update_app_case_meta(self, app_case_meta):
        from corehq.apps.reports.formdetails.readable import FormQuestionResponse
        questions = {
            q['value']: FormQuestionResponse(q)
            for q in self.get_questions(self.get_app().langs, include_translations=True)
        }
        module_case_type = self.get_module().case_type
        type_meta = app_case_meta.get_type(module_case_type)
        for type_, action in self.active_actions().items():
            if type_ == 'open_case':
                type_meta.add_opener(self.unique_id, action.condition)
                self.add_property_save(
                    app_case_meta,
                    module_case_type,
                    'name',
                    questions,
                    action.name_path
                )
            if type_ == 'close_case':
                type_meta.add_closer(self.unique_id, action.condition)
            if type_ == 'update_case':
                for name, question_path in FormAction.get_action_properties(action):
                    self.add_property_save(
                        app_case_meta,
                        module_case_type,
                        name,
                        questions,
                        question_path
                    )
            if type_ == 'case_preload':
                for name, question_path in FormAction.get_action_properties(action):
                    self.add_property_load(
                        app_case_meta,
                        module_case_type,
                        name,
                        questions,
                        question_path
                    )
            if type_ == 'subcases':
                for act in action:
                    if act.is_active():
                        sub_type_meta = app_case_meta.get_type(act.case_type)
                        sub_type_meta.add_opener(self.unique_id, act.condition)
                        if act.close_condition.is_active():
                            sub_type_meta.add_closer(self.unique_id, act.close_condition)
                        for name, question_path in FormAction.get_action_properties(act):
                            self.add_property_save(
                                app_case_meta,
                                act.case_type,
                                name,
                                questions,
                                question_path
                            )


class UserRegistrationForm(FormBase):
    form_type = 'user_registration'

    username_path = StringProperty(default='username')
    password_path = StringProperty(default='password')
    data_paths = DictProperty()

    def add_stuff_to_xform(self, xform):
        super(UserRegistrationForm, self).add_stuff_to_xform(xform)
        xform.add_user_registration(self.username_path, self.password_path, self.data_paths)


class MappingItem(DocumentSchema):
    key = StringProperty()
    # lang => localized string
    value = DictProperty()

    @property
    def key_as_variable(self):
        """
        Return an xml variable name to represent this key.
        If the key has no spaces, return the key with "k" prepended.
        If the key does contain spaces, return a hash of the key with "h" prepended.
        The prepended characters prevent the variable name from starting with a
        numeral, which is illegal.
        """
        if " " not in self.key:
            return 'k{key}'.format(key=self.key)
        else:
            return 'h{hash}'.format(hash=hashlib.md5(self.key).hexdigest()[:8])


class GraphAnnotations(IndexedSchema):
    display_text = DictProperty()
    x = StringProperty()
    y = StringProperty()


class GraphSeries(DocumentSchema):
    config = DictProperty()
    data_path = StringProperty()
    x_function = StringProperty()
    y_function = StringProperty()
    radius_function = StringProperty()


class GraphConfiguration(DocumentSchema):
    config = DictProperty()
    locale_specific_config = DictProperty()
    annotations = SchemaListProperty(GraphAnnotations)
    graph_type = StringProperty()
    series = SchemaListProperty(GraphSeries)


class DetailTab(IndexedSchema):
    """
    Represents a tab in the case detail screen on the phone. Ex:
        {
            'name': 'Medical',
            'starting_index': 3
        }
    """
    header = DictProperty()
    starting_index = IntegerProperty()


class DetailColumn(IndexedSchema):
    """
    Represents a column in case selection screen on the phone. Ex:
        {
            'header': {'en': 'Sex', 'por': 'Sexo'},
            'model': 'case',
            'field': 'sex',
            'format': 'enum',
            'xpath': '.',
            'enum': [
                {'key': 'm', 'value': {'en': 'Male', 'por': 'Macho'},
                {'key': 'f', 'value': {'en': 'Female', 'por': 'Fêmea'},
            ],
        }

    """
    header = DictProperty()
    model = StringProperty()
    field = StringProperty()
    format = StringProperty()

    enum = SchemaListProperty(MappingItem)
    graph_configuration = SchemaProperty(GraphConfiguration)
    case_tile_field = StringProperty()

    late_flag = IntegerProperty(default=30)
    advanced = StringProperty(default="")
    calc_xpath = StringProperty(default=".")
    filter_xpath = StringProperty(default="")
    time_ago_interval = FloatProperty(default=365.25)

    @property
    def enum_dict(self):
        """for backwards compatibility with building 1.0 apps"""
        import warnings
        warnings.warn('You should not use enum_dict. Use enum instead',
                      DeprecationWarning)
        return dict((item.key, item.value) for item in self.enum)

    def rename_lang(self, old_lang, new_lang):
        for dct in [self.header] + [item.value for item in self.enum]:
            _rename_key(dct, old_lang, new_lang)

    @property
    def field_type(self):
        if FIELD_SEPARATOR in self.field:
            return self.field.split(FIELD_SEPARATOR, 1)[0]
        else:
            return 'property'  # equivalent to property:parent/case_property

    @property
    def field_property(self):
        if FIELD_SEPARATOR in self.field:
            return self.field.split(FIELD_SEPARATOR, 1)[1]
        else:
            return self.field

    class TimeAgoInterval(object):
        map = {
            'day': 1.0,
            'week': 7.0,
            'month': 30.4375,
            'year': 365.25
        }
        @classmethod
        def get_from_old_format(cls, format):
            if format == 'years-ago':
                return cls.map['year']
            elif format == 'months-ago':
                return cls.map['month']

    @classmethod
    def wrap(cls, data):
        if data.get('format') in ('months-ago', 'years-ago'):
            data['time_ago_interval'] = cls.TimeAgoInterval.get_from_old_format(data['format'])
            data['format'] = 'time-ago'

        # Lazy migration: enum used to be a dict, now is a list
        if isinstance(data.get('enum'), dict):
            data['enum'] = sorted({'key': key, 'value': value}
                                  for key, value in data['enum'].items())

        return super(DetailColumn, cls).wrap(data)


class SortElement(IndexedSchema):
    field = StringProperty()
    type = StringProperty()
    direction = StringProperty()


class SortOnlyDetailColumn(DetailColumn):
    """This is a mock type, not intended to be part of a document"""

    @property
    def _i(self):
        """
        assert that SortOnlyDetailColumn never has ._i or .id called
        since it should never be in an app document

        """
        raise NotImplementedError()


class CaseListLookupMixin(DocumentSchema):
    """
        Allows for the addition of Android Callouts to do lookups from the CaseList
        <lookup action="" image="" name="">
            <extra key="" value = "" />
            <response key ="" />
        </lookup>
    """
    lookup_enabled = BooleanProperty(default=False)
    lookup_action = StringProperty()
    lookup_name = StringProperty()
    lookup_image = JRResourceProperty(required=False)

    lookup_extras = SchemaListProperty()
    lookup_responses = SchemaListProperty()


class Detail(IndexedSchema, CaseListLookupMixin):
    """
    Full configuration for a case selection screen

    """
    display = StringProperty(choices=['short', 'long'])

    columns = SchemaListProperty(DetailColumn)
    get_columns = IndexedSchema.Getter('columns')

    tabs = SchemaListProperty(DetailTab)
    get_tabs = IndexedSchema.Getter('tabs')

    sort_elements = SchemaListProperty(SortElement)
    filter = StringProperty()
    custom_xml = StringProperty()
    use_case_tiles = BooleanProperty()
    persist_tile_on_forms = BooleanProperty()
    pull_down_tile = BooleanProperty()

    def get_tab_spans(self):
        '''
        Return the starting and ending indices into self.columns deliminating
        the columns that should be in each tab.
        :return:
        '''
        tabs = list(self.get_tabs())
        ret = []
        for tab in tabs:
            try:
                end = tabs[tab.id + 1].starting_index
            except IndexError:
                end = len(self.columns)
            ret.append((tab.starting_index, end))
        return ret

    @parse_int([1])
    def get_column(self, i):
        return self.columns[i].with_id(i % len(self.columns), self)

    def rename_lang(self, old_lang, new_lang):
        for column in self.columns:
            column.rename_lang(old_lang, new_lang)


class CaseList(IndexedSchema, NavMenuItemMediaMixin):

    label = DictProperty()
    show = BooleanProperty(default=False)

    def rename_lang(self, old_lang, new_lang):
        _rename_key(self.label, old_lang, new_lang)


class ParentSelect(DocumentSchema):

    active = BooleanProperty(default=False)
    relationship = StringProperty(default='parent')
    module_id = StringProperty()


class FixtureSelect(DocumentSchema):
    """
    Configuration for creating a details screen from a fixture which can be used to pre-filter
    cases prior to displaying the case list.

    fixture_type:       FixtureDataType.tag
    display_column:     name of the column to display in the list
    localize:           boolean if display_column actually contains the key for the localized string
    variable_column:    name of the column whose value should be saved when the user selects an item
    xpath:              xpath expression to use as the case filter
    """
    active = BooleanProperty(default=False)
    fixture_type = StringProperty()
    display_column = StringProperty()
    localize = BooleanProperty(default=False)
    variable_column = StringProperty()
    xpath = StringProperty(default='')


class DetailPair(DocumentSchema):
    short = SchemaProperty(Detail)
    long = SchemaProperty(Detail)

    @classmethod
    def wrap(cls, data):
        self = super(DetailPair, cls).wrap(data)
        self.short.display = 'short'
        self.long.display = 'long'
        return self


class CaseListForm(NavMenuItemMediaMixin):
    form_id = FormIdProperty('modules[*].case_list_form.form_id')
    label = DictProperty()

    def rename_lang(self, old_lang, new_lang):
        _rename_key(self.label, old_lang, new_lang)


class ModuleBase(IndexedSchema, NavMenuItemMediaMixin):
    name = DictProperty(unicode)
    unique_id = StringProperty()
    case_type = StringProperty()
    case_list_form = SchemaProperty(CaseListForm)
    module_filter = StringProperty()
    root_module_id = StringProperty()
    fixture_select = SchemaProperty(FixtureSelect)
    auto_select_case = BooleanProperty(default=False)

    @classmethod
    def wrap(cls, data):
        if cls is ModuleBase:
            doc_type = data['doc_type']
            if doc_type == 'Module':
                return Module.wrap(data)
            elif doc_type == 'CareplanModule':
                return CareplanModule.wrap(data)
            elif doc_type == 'AdvancedModule':
                return AdvancedModule.wrap(data)
            elif doc_type == 'ReportModule':
                return ReportModule.wrap(data)
            elif doc_type == 'ShadowModule':
                return ShadowModule.wrap(data)
            else:
                raise ValueError('Unexpected doc_type for Module', doc_type)
        else:
            return super(ModuleBase, cls).wrap(data)

    def get_or_create_unique_id(self):
        """
        It is the caller's responsibility to save the Application
        after calling this function.

        WARNING: If called on the same doc in different requests without saving,
        this function will return a different uuid each time,
        likely causing unexpected behavior

        """
        if not self.unique_id:
            self.unique_id = FormBase.generate_id()
        return self.unique_id

    get_forms = IndexedSchema.Getter('forms')

    get_suite_forms = IndexedSchema.Getter('forms')

    @parse_int([1])
    def get_form(self, i):

        try:
            return self.forms[i].with_id(i % len(self.forms), self)
        except IndexError:
            raise FormNotFoundException()

    def get_child_modules(self):
        return [
            module for module in self.get_app().get_modules()
            if module.unique_id != self.unique_id and getattr(module, 'root_module_id', None) == self.unique_id
        ]

    @property
    def root_module(self):
        if self.root_module_id:
            return self._parent.get_module_by_unique_id(self.root_module_id)

    def requires_case_details(self):
        return False

    def get_case_types(self):
        return set([self.case_type])

    def get_module_info(self):
        return {
            'id': self.id,
            'name': self.name,
        }

    def get_app(self):
        return self._parent

    def default_name(self):
        app = self.get_app()
        return trans(
            self.name,
            [app.default_language] + app.build_langs,
            include_lang=False
        )

    def rename_lang(self, old_lang, new_lang):
        _rename_key(self.name, old_lang, new_lang)
        for form in self.get_forms():
            form.rename_lang(old_lang, new_lang)
        for _, detail, _ in self.get_details():
            detail.rename_lang(old_lang, new_lang)

    def validate_detail_columns(self, columns):
        from corehq.apps.app_manager.suite_xml.const import FIELD_TYPE_LOCATION
        from corehq.apps.locations.util import parent_child
        hierarchy = None
        for column in columns:
            if column.format in ('enum', 'enum-image'):
                for item in column.enum:
                    key = item.key
                    # key cannot contain certain characters because it is used
                    # to generate an xpath variable name within suite.xml
                    # (names with spaces will be hashed to form the xpath
                    # variable name)
                    if not re.match('^([\w_ -]*)$', key):
                        yield {
                            'type': 'invalid id key',
                            'key': key,
                            'module': self.get_module_info(),
                        }
            elif column.field_type == FIELD_TYPE_LOCATION:
                hierarchy = hierarchy or parent_child(self.get_app().domain)
                try:
                    LocationXpath('').validate(column.field_property, hierarchy)
                except LocationXpathValidationError, e:
                    yield {
                        'type': 'invalid location xpath',
                        'details': unicode(e),
                        'module': self.get_module_info(),
                        'column': column,
                    }

    def get_form_by_unique_id(self, unique_id):
        for form in self.get_forms():
            if form.get_unique_id() == unique_id:
                return form

    def validate_for_build(self):
        errors = []
        if self.requires_case_details():
            errors.extend(self.get_case_errors(
                needs_case_type=True,
                needs_case_detail=True
            ))
        if self.case_list_form.form_id:
            try:
                form = self.get_app().get_form(self.case_list_form.form_id)
            except FormNotFoundException:
                errors.append({
                    'type': 'case list form missing',
                    'module': self.get_module_info()
                })
            else:
                if not form.is_registration_form(self.case_type):
                    errors.append({
                        'type': 'case list form not registration',
                        'module': self.get_module_info(),
                        'form': form,
                    })

        return errors

    @memoized
    def get_subcase_types(self):
        '''
        Return a set of each case type for which this module has a form that
        opens a new subcase of that type.
        '''
        subcase_types = set()
        for form in self.get_forms():
            if hasattr(form, 'get_subcase_types'):
                subcase_types.update(form.get_subcase_types())
        return subcase_types

    def get_custom_entries(self):
        """
        By default, suite entries are configured by forms, but you can also provide custom
        entries by overriding this function.

        See ReportModule for an example
        """
        return []

    def uses_media(self):
        """
        Whether the module uses media. If this returns false then media will not be generated
        for the module.
        """
        return True

    def uses_usercase(self):
        return False


class ModuleDetailsMixin():
    @classmethod
    def wrap_details(cls, data):
        if 'details' in data:
            try:
                case_short, case_long, ref_short, ref_long = data['details']
            except ValueError:
                # "need more than 0 values to unpack"
                pass
            else:
                data['case_details'] = {
                    'short': case_short,
                    'long': case_long,
                }
                data['ref_details'] = {
                    'short': ref_short,
                    'long': ref_long,
                }
            finally:
                del data['details']
        return data

    @property
    def case_list_filter(self):
        try:
            return self.case_details.short.filter
        except AttributeError:
            return None

    @property
    def detail_sort_elements(self):
        try:
            return self.case_details.short.sort_elements
        except Exception:
            return []

    def rename_lang(self, old_lang, new_lang):
        super(Module, self).rename_lang(old_lang, new_lang)
        for case_list in (self.case_list, self.referral_list):
            case_list.rename_lang(old_lang, new_lang)

    def export_json(self, dump_json=True, keep_unique_id=False):
        source = self.to_json()
        if not keep_unique_id:
            for form in source['forms']:
                del form['unique_id']
        return json.dumps(source) if dump_json else source

    def get_details(self):
        return (
            ('case_short', self.case_details.short, True),
            ('case_long', self.case_details.long, True),
            ('ref_short', self.ref_details.short, False),
            ('ref_long', self.ref_details.long, False),
        )

    def validate_details_for_build(self):
        errors = []
        for sort_element in self.detail_sort_elements:
            try:
                validate_detail_screen_field(sort_element.field)
            except ValueError:
                errors.append({
                    'type': 'invalid sort field',
                    'field': sort_element.field,
                    'module': self.get_module_info(),
                })
        if self.case_list_filter:
            try:
                etree.XPath(self.case_list_filter)
            except etree.XPathSyntaxError:
                errors.append({
                    'type': 'invalid filter xpath',
                    'module': self.get_module_info(),
                    'filter': self.case_list_filter,
                })
        for detail in [self.case_details.short, self.case_details.long]:
            if detail.use_case_tiles:
                if not detail.display == "short":
                    errors.append({
                        'type': "invalid tile configuration",
                        'module': self.get_module_info(),
                        'reason': _('Case tiles may only be used for the case list (not the case details).')
                    })
                col_by_tile_field = {c.case_tile_field: c for c in detail.columns}
                for field in ["header", "top_left", "sex", "bottom_left", "date"]:
                    if field not in col_by_tile_field:
                        errors.append({
                            'type': "invalid tile configuration",
                            'module': self.get_module_info(),
                            'reason': _('A case property must be assigned to the "{}" tile field.'.format(field))
                        })
        return errors

    def get_case_errors(self, needs_case_type, needs_case_detail, needs_referral_detail=False):
        module_info = self.get_module_info()

        if needs_case_type and not self.case_type:
            yield {
                'type': 'no case type',
                'module': module_info,
            }

        if needs_case_detail:
            if not self.case_details.short.columns:
                yield {
                    'type': 'no case detail',
                    'module': module_info,
                }
            columns = self.case_details.short.columns + self.case_details.long.columns
            errors = self.validate_detail_columns(columns)
            for error in errors:
                yield error

        if needs_referral_detail and not self.ref_details.short.columns:
            yield {
                'type': 'no ref detail',
                'module': module_info,
            }


class Module(ModuleBase, ModuleDetailsMixin):
    """
    A group of related forms, and configuration that applies to them all.
    Translates to a top-level menu on the phone.

    """
    module_type = 'basic'
    case_label = DictProperty()
    referral_label = DictProperty()
    forms = SchemaListProperty(Form)
    case_details = SchemaProperty(DetailPair)
    ref_details = SchemaProperty(DetailPair)
    put_in_root = BooleanProperty(default=False)
    case_list = SchemaProperty(CaseList)
    referral_list = SchemaProperty(CaseList)
    task_list = SchemaProperty(CaseList)
    parent_select = SchemaProperty(ParentSelect)


    @classmethod
    def wrap(cls, data):
        data = cls.wrap_details(data)
        return super(Module, cls).wrap(data)

    @classmethod
    def new_module(cls, name, lang):
        detail = Detail(
            columns=[DetailColumn(
                format='plain',
                header={(lang or 'en'): ugettext("Name")},
                field='name',
                model='case',
            )]
        )
        module = Module(
            name={(lang or 'en'): name or ugettext("Untitled Module")},
            forms=[],
            case_type='',
            case_details=DetailPair(
                short=Detail(detail.to_json()),
                long=Detail(detail.to_json()),
            ),
            case_label={(lang or 'en'): 'Cases'},
        )
        module.get_or_create_unique_id()
        return module

    def new_form(self, name, lang, attachment=''):
        form = Form(
            name={lang if lang else "en": name if name else _("Untitled Form")},
        )
        self.forms.append(form)
        form = self.get_form(-1)
        form.source = attachment
        return form

    def add_insert_form(self, from_module, form, index=None, with_source=False):
        if isinstance(form, Form):
            new_form = form
        elif isinstance(form, AdvancedForm) and not form.actions.get_all_actions():
            new_form = Form(
                name=form.name,
                form_filter=form.form_filter,
                media_image=form.media_image,
                media_audio=form.media_audio
            )
            new_form._parent = self
            form._parent = self
            if with_source:
                new_form.source = form.source
        else:
            raise IncompatibleFormTypeException()

        if index is not None:
            self.forms.insert(index, new_form)
        else:
            self.forms.append(new_form)
        return self.get_form(index or -1)

<<<<<<< HEAD
    def rename_lang(self, old_lang, new_lang):
        super(Module, self).rename_lang(old_lang, new_lang)
        for case_list in (self.case_list, self.referral_list):
            case_list.rename_lang(old_lang, new_lang)

    def get_details(self):
        return (
            ('case_short', self.case_details.short, True),
            ('case_long', self.case_details.long, True),
            ('ref_short', self.ref_details.short, False),
            ('ref_long', self.ref_details.long, False),
        )

    @property
    def detail_sort_elements(self):
        try:
            return self.case_details.short.sort_elements
        except Exception:
            return []

    @property
    def case_list_filter(self):
        try:
            return self.case_details.short.filter
        except AttributeError:
            return None

    @property
    def auto_select_case(self):
        return self.case_type == USERCASE_TYPE

=======
>>>>>>> 481515db
    def validate_for_build(self):
        return super(Module, self).validate_for_build() + self.validate_details_for_build()

    def requires(self):
        r = set(["none"])
        for form in self.get_forms():
            r.add(form.requires)
        if self.case_list.show:
            r.add('case')
        if self.referral_list.show:
            r.add('referral')
        for val in ("referral", "case", "none"):
            if val in r:
                return val

    def requires_case_details(self):
        ret = False
        if self.case_list.show:
            return True
        for form in self.get_forms():
            if form.requires_case():
                ret = True
                break
        return ret

    @memoized
    def all_forms_require_a_case(self):
        return all([form.requires == 'case' for form in self.get_forms()])

    def uses_usercase(self):
        """Return True if this module has any forms that use the usercase.
        """
        return any(form for form in self.get_forms() if actions_use_usercase(form.active_actions()))


class AdvancedForm(IndexedFormBase, NavMenuItemMediaMixin):
    form_type = 'advanced_form'
    form_filter = StringProperty()
    actions = SchemaProperty(AdvancedFormActions)
    schedule = SchemaProperty(FormSchedule, default=None)

    @classmethod
    def wrap(cls, data):
        # lazy migration to swap keys with values in action preload dict.
        # http://manage.dimagi.com/default.asp?162213
        load_actions = data.get('actions', {}).get('load_update_cases', [])
        for action in load_actions:
            preload = action['preload']
            if preload and preload.values()[0].startswith('/'):
                action['preload'] = {v: k for k, v in preload.items()}

        return super(AdvancedForm, cls).wrap(data)

    def pre_delete_hook(self):
        try:
            self.disable_schedule()
        except (ScheduleError, TypeError, AttributeError) as e:
            logging.error("There was a {error} while running the pre_delete_hook on {form_id}. "
                          "There is probably nothing to worry about, but you could check to make sure "
                          "that there are no issues with this form.".format(error=e, form_id=self.unique_id))
            pass

    def pre_move_hook(self, from_module, to_module):
        if from_module != to_module:
            try:
                self.disable_schedule()
            except (ScheduleError, TypeError, AttributeError) as e:
                logging.error("There was a {error} while running the pre_move_hook on {form_id}. "
                              "There is probably nothing to worry about, but you could check to make sure "
                              "that there are no issues with this module.".format(error=e, form_id=self.unique_id))
                pass

    def add_stuff_to_xform(self, xform):
        super(AdvancedForm, self).add_stuff_to_xform(xform)
        xform.add_case_and_meta_advanced(self)

    def requires_case(self):
        """Form requires a case that must be selected by the user (excludes autoloaded cases)
        """
        return any(not action.auto_select for action in self.actions.load_update_cases)

    @property
    def requires(self):
        return 'case' if self.requires_case() else 'none'

    def is_registration_form(self, case_type=None):
        """
        Defined as form that opens a single case. If the case is a sub-case then
        the form is only allowed to load parent cases (and any auto-selected cases).
        """
        reg_actions = self.get_registration_actions(case_type)
        if len(reg_actions) != 1:
            return False

        load_actions = [action for action in self.actions.load_update_cases if not action.auto_select]
        if not load_actions:
            return True

        reg_action = reg_actions[0]
        if not reg_action.case_indices:
            return False

        actions_by_tag = deepcopy(self.actions.actions_meta_by_tag)
        actions_by_tag.pop(reg_action.case_tag)

        def check_parents(tag):
            """Recursively check parent actions to ensure that all actions for this form are
            either parents of the registration action or else auto-select actions.
            """
            if not tag:
                return not actions_by_tag or all(
                    getattr(a['action'], 'auto_select', False) for a in actions_by_tag.values()
                )

            try:
                parent = actions_by_tag.pop(tag)
            except KeyError:
                return False

            return all(check_parents(p.tag) for p in parent['action'].case_indices)

        return all(check_parents(parent.tag) for parent in reg_action.case_indices)

    def get_registration_actions(self, case_type=None):
        """
        :return: List of actions that create a case. Subcase actions are included
                 as long as they are not inside a repeat. If case_type is not None
                 only return actions that create a case of the specified type.
        """
        registration_actions = [
            action for action in self.actions.get_open_actions()
            if not action.is_subcase or not action.repeat_context
        ]
        if case_type:
            registration_actions = [a for a in registration_actions if a.case_type == case_type]

        return registration_actions

    def all_other_forms_require_a_case(self):
        m = self.get_module()
        return all([form.requires == 'case' for form in m.get_forms() if form.id != self.id])

    def get_module(self):
        return self._parent

    def get_phase(self):
        module = self.get_module()

        return next((phase for phase in module.get_schedule_phases()
                     for form in phase.get_forms()
                     if form.unique_id == self.unique_id),
                    None)

    def disable_schedule(self):
        self.schedule.enabled = False
        phase = self.get_phase()
        if phase:
            phase.remove_form(self)

    def check_actions(self):
        errors = []

        for action in self.actions.get_subcase_actions():
            case_tags = self.actions.get_case_tags()
            for case_index in action.case_indices:
                if case_index.tag not in case_tags:
                    errors.append({'type': 'missing parent tag', 'case_tag': case_index.tag})

            if isinstance(action, AdvancedOpenCaseAction):
                if not action.name_path:
                    errors.append({'type': 'case_name required', 'case_tag': action.case_tag})

                for case_index in action.case_indices:
                    meta = self.actions.actions_meta_by_tag.get(case_index.tag)
                    if meta and meta['type'] == 'open' and meta['action'].repeat_context:
                        if (
                            not action.repeat_context or
                            not action.repeat_context.startswith(meta['action'].repeat_context)
                        ):
                            errors.append({'type': 'subcase repeat context',
                                           'case_tag': action.case_tag,
                                           'parent_tag': case_index.tag})

            errors.extend(self.check_case_properties(
                subcase_names=action.get_property_names(),
                case_tag=action.case_tag
            ))

        for action in self.actions.get_all_actions():
            if not action.case_type and (not isinstance(action, LoadUpdateAction) or not action.auto_select):
                errors.append({'type': "no case type in action", 'case_tag': action.case_tag})

            if isinstance(action, LoadUpdateAction) and action.auto_select:
                mode = action.auto_select.mode
                if not action.auto_select.value_key:
                    key_names = {
                        AUTO_SELECT_CASE: _('Case property'),
                        AUTO_SELECT_FIXTURE: _('Lookup Table field'),
                        AUTO_SELECT_USER: _('custom user property'),
                        AUTO_SELECT_RAW: _('custom XPath expression'),
                    }
                    if mode in key_names:
                        errors.append({'type': 'auto select key', 'key_name': key_names[mode]})

                if not action.auto_select.value_source:
                    source_names = {
                        AUTO_SELECT_CASE: _('Case tag'),
                        AUTO_SELECT_FIXTURE: _('Lookup Table tag'),
                    }
                    if mode in source_names:
                        errors.append({'type': 'auto select source', 'source_name': source_names[mode]})
                elif mode == AUTO_SELECT_CASE:
                    case_tag = action.auto_select.value_source
                    if not self.actions.get_action_from_tag(case_tag):
                        errors.append({'type': 'auto select case ref', 'case_tag': action.case_tag})

            errors.extend(self.check_case_properties(
                all_names=action.get_property_names(),
                case_tag=action.case_tag
            ))

        if self.form_filter:
            if not any(action for action in self.actions.load_update_cases if not action.auto_select):
                errors.append({'type': "filtering without case"})

        def generate_paths():
            for action in self.actions.get_all_actions():
                for path in action.get_paths():
                    yield path

        errors.extend(self.check_paths(generate_paths()))

        return errors

    def extended_build_validation(self, error_meta, xml_valid, validate_module=True):
        errors = []
        if xml_valid:
            for error in self.check_actions():
                error.update(error_meta)
                errors.append(error)

        module = self.get_module()
        if validate_module:
            errors.extend(module.get_case_errors(
                needs_case_type=False,
                needs_case_detail=module.requires_case_details(),
                needs_referral_detail=False,
            ))

        return errors

    def get_case_updates(self, case_type):
        updates = set()
        format_key = self.get_case_property_name_formatter()
        for action in self.actions.get_all_actions():
            if action.case_type == case_type:
                updates.update(format_key(*item)
                               for item in action.case_properties.iteritems())
        return updates

    @memoized
    def get_parent_types_and_contributed_properties(self, module_case_type, case_type):
        parent_types = set()
        case_properties = set()
        for subcase in self.actions.get_subcase_actions():
            if subcase.case_type == case_type:
                case_properties.update(
                    subcase.case_properties.keys()
                )
                for case_index in subcase.case_indices:
                    parent = self.actions.get_action_from_tag(case_index.tag)
                    if parent:
                        parent_types.add((parent.case_type, case_index.reference_id or 'parent'))

        return parent_types, case_properties

    def update_app_case_meta(self, app_case_meta):
        from corehq.apps.reports.formdetails.readable import FormQuestionResponse
        questions = {
            q['value']: FormQuestionResponse(q)
            for q in self.get_questions(self.get_app().langs, include_translations=True)
        }
        for action in self.actions.load_update_cases:
            for name, question_path in action.case_properties.items():
                self.add_property_save(
                    app_case_meta,
                    action.case_type,
                    name,
                    questions,
                    question_path
                )
            for question_path, name in action.preload.items():
                self.add_property_load(
                    app_case_meta,
                    action.case_type,
                    name,
                    questions,
                    question_path
                )
            if action.close_condition.is_active():
                meta = app_case_meta.get_type(action.case_type)
                meta.add_closer(self.unique_id, action.close_condition)

        for action in self.actions.open_cases:
            self.add_property_save(
                app_case_meta,
                action.case_type,
                'name',
                questions,
                action.name_path,
                action.open_condition
            )
            for name, question_path in action.case_properties.items():
                self.add_property_save(
                    app_case_meta,
                    action.case_type,
                    name,
                    questions,
                    question_path,
                    action.open_condition
                )
            meta = app_case_meta.get_type(action.case_type)
            meta.add_opener(self.unique_id, action.open_condition)
            if action.close_condition.is_active():
                meta.add_closer(self.unique_id, action.close_condition)


class SchedulePhaseForm(IndexedSchema):
    """
    A reference to a form in a schedule phase.
    """
    form_id = FormIdProperty("modules[*].schedule_phases[*].forms[*].form_id")


class SchedulePhase(IndexedSchema):
    """
    SchedulePhases are attached to a module.
    A Schedule Phase is a grouping of forms that occur within a period and share an anchor
    A module should not have more than one SchedulePhase with the same anchor

    anchor:                     Case property containing a date after which this phase becomes active
    forms: 			The forms that are to be filled out within this phase
    """
    anchor = StringProperty()
    forms = SchemaListProperty(SchedulePhaseForm)

    @property
    def id(self):
        """ A Schedule Phase is 1-indexed """
        _id = super(SchedulePhase, self).id
        return _id + 1

    @property
    def phase_id(self):
        return "{}_{}".format(self.anchor, self.id)

    def get_module(self):
        return self._parent

    _get_forms = IndexedSchema.Getter('forms')

    def get_forms(self):
        """Returns the actual form objects related to this phase"""
        module = self.get_module()
        return (module.get_form_by_unique_id(form.form_id) for form in self._get_forms())

    def get_form(self, desired_form):
        return next((form for form in self.get_forms() if form.unique_id == desired_form.unique_id), None)

    def get_phase_form_index(self, form):
        """
        Returns the index of the form with respect to the phase

        schedule_phase.forms = [a,b,c]
        schedule_phase.get_phase_form_index(b)
        => 1
        schedule_phase.get_phase_form_index(c)
        => 2
        """
        return next((phase_form.id for phase_form in self._get_forms() if phase_form.form_id == form.unique_id),
                    None)

    def remove_form(self, form):
        """Remove a form from the phase"""
        idx = self.get_phase_form_index(form)
        if idx is None:
            raise ScheduleError("That form doesn't exist in the phase")

        self.forms.remove(self.forms[idx])

    def add_form(self, form):
        """Adds a form to this phase, removing it from other phases"""
        old_phase = form.get_phase()
        if old_phase is not None and old_phase.anchor != self.anchor:
            old_phase.remove_form(form)

        if self.get_form(form) is None:
            self.forms.append(SchedulePhaseForm(form_id=form.unique_id))

    def change_anchor(self, new_anchor):
        if new_anchor is None or new_anchor.strip() == '':
            raise ScheduleError(_("You can't create a phase without an anchor property"))

        self.anchor = new_anchor

        if self.get_module().phase_anchors.count(new_anchor) > 1:
            raise ScheduleError(_("You can't have more than one phase with the anchor {}").format(new_anchor))


class AdvancedModule(ModuleBase):
    module_type = 'advanced'
    case_label = DictProperty()
    forms = SchemaListProperty(AdvancedForm)
    case_details = SchemaProperty(DetailPair)
    product_details = SchemaProperty(DetailPair)
    put_in_root = BooleanProperty(default=False)
    case_list = SchemaProperty(CaseList)
    has_schedule = BooleanProperty()
    schedule_phases = SchemaListProperty(SchedulePhase)
    get_schedule_phases = IndexedSchema.Getter('schedule_phases')

    @classmethod
    def new_module(cls, name, lang):
        detail = Detail(
            columns=[DetailColumn(
                format='plain',
                header={(lang or 'en'): ugettext("Name")},
                field='name',
                model='case',
            )]
        )

        module = AdvancedModule(
            name={(lang or 'en'): name or ugettext("Untitled Module")},
            forms=[],
            case_type='',
            case_details=DetailPair(
                short=Detail(detail.to_json()),
                long=Detail(detail.to_json()),
            ),
            product_details=DetailPair(
                short=Detail(
                    columns=[
                        DetailColumn(
                            format='plain',
                            header={(lang or 'en'): ugettext("Product")},
                            field='name',
                            model='product',
                        ),
                    ],
                ),
                long=Detail(),
            ),
        )
        module.get_or_create_unique_id()
        return module

    def new_form(self, name, lang, attachment=''):
        form = AdvancedForm(
            name={lang if lang else "en": name if name else _("Untitled Form")},
        )
        form.schedule = FormSchedule(enabled=False)

        self.forms.append(form)
        form = self.get_form(-1)
        form.source = attachment
        return form

    def add_insert_form(self, from_module, form, index=None, with_source=False):
        if isinstance(form, AdvancedForm):
            new_form = form
        elif isinstance(form, Form):
            new_form = AdvancedForm(
                name=form.name,
                form_filter=form.form_filter,
                media_image=form.media_image,
                media_audio=form.media_audio
            )
            new_form._parent = self
            form._parent = self
            if with_source:
                new_form.source = form.source
            actions = form.active_actions()
            open = actions.get('open_case', None)
            update = actions.get('update_case', None)
            close = actions.get('close_case', None)
            preload = actions.get('case_preload', None)
            subcases = actions.get('subcases', None)
            case_type = from_module.case_type

            base_action = None
            if open:
                base_action = AdvancedOpenCaseAction(
                    case_type=case_type,
                    case_tag='open_{0}_0'.format(case_type),
                    name_path=open.name_path,
                    open_condition=open.condition,
                    case_properties=update.update if update else {},
                    )
                new_form.actions.open_cases.append(base_action)
            elif update or preload or close:
                base_action = LoadUpdateAction(
                    case_type=case_type,
                    case_tag='load_{0}_0'.format(case_type),
                    case_properties=update.update if update else {},
                    preload=preload.preload if preload else {}
                )

                if from_module.parent_select.active:
                    app = self.get_app()
                    select_chain = get_select_chain(app, from_module, include_self=False)
                    for n, link in enumerate(reversed(list(enumerate(select_chain)))):
                        i, module = link
                        new_form.actions.load_update_cases.append(LoadUpdateAction(
                            case_type=module.case_type,
                            case_tag='_'.join(['parent'] * (i + 1)),
                            details_module=module.unique_id,
                            case_index=CaseIndex(tag='_'.join(['parent'] * (i + 2)) if n > 0 else '')
                        ))

                    base_action.case_indices = [CaseIndex(tag='parent')]

                if close:
                    base_action.close_condition = close.condition
                new_form.actions.load_update_cases.append(base_action)

            if subcases:
                for i, subcase in enumerate(subcases):
                    open_subcase_action = AdvancedOpenCaseAction(
                        case_type=subcase.case_type,
                        case_tag='open_{0}_{1}'.format(subcase.case_type, i+1),
                        name_path=subcase.case_name,
                        open_condition=subcase.condition,
                        case_properties=subcase.case_properties,
                        repeat_context=subcase.repeat_context,
                        case_indices=[CaseIndex(
                            tag=base_action.case_tag if base_action else '',
                            reference_id=subcase.reference_id,
                        )]
                    )
                    new_form.actions.open_cases.append(open_subcase_action)
        else:
            raise IncompatibleFormTypeException()

        if index:
            self.forms.insert(index, new_form)
        else:
            self.forms.append(new_form)
        return self.get_form(index or -1)

    def rename_lang(self, old_lang, new_lang):
        super(AdvancedModule, self).rename_lang(old_lang, new_lang)
        self.case_list.rename_lang(old_lang, new_lang)

    def requires_case_details(self):
        if self.case_list.show:
            return True

        for form in self.forms:
            if any(action.case_type == self.case_type for action in form.actions.load_update_cases):
                return True

    def all_forms_require_a_case(self):
        return all(form.requires_case() for form in self.forms)

    def get_details(self):
        return (
            ('case_short', self.case_details.short, True),
            ('case_long', self.case_details.long, True),
            ('product_short', self.product_details.short, self.get_app().commtrack_enabled),
            ('product_long', self.product_details.long, False),
        )

    def get_case_errors(self, needs_case_type, needs_case_detail, needs_referral_detail=False):

        module_info = self.get_module_info()

        if needs_case_type and not self.case_type:
            yield {
                'type': 'no case type',
                'module': module_info,
            }

        if needs_case_detail:
            if not self.case_details.short.columns:
                yield {
                    'type': 'no case detail',
                    'module': module_info,
                }
            if self.get_app().commtrack_enabled and not self.product_details.short.columns:
                for form in self.forms:
                    if self.case_list.show or \
                            any(action.show_product_stock for action in form.actions.load_update_cases):
                        yield {
                            'type': 'no product detail',
                            'module': module_info,
                        }
                        break
            columns = self.case_details.short.columns + self.case_details.long.columns
            if self.get_app().commtrack_enabled:
                columns += self.product_details.short.columns
            errors = self.validate_detail_columns(columns)
            for error in errors:
                yield error

    def validate_for_build(self):
        errors = super(AdvancedModule, self).validate_for_build()
        if not self.forms and not self.case_list.show:
            errors.append({
                'type': 'no forms or case list',
                'module': self.get_module_info(),
            })
        if self.case_list_form.form_id:
            forms = self.forms

            case_tag = None
            loaded_case_types = None
            for form in forms:
                info = self.get_module_info()
                form_info = {"id": form.id if hasattr(form, 'id') else None, "name": form.name}
                non_auto_select_actions = [a for a in form.actions.load_update_cases if not a.auto_select]
                this_forms_loaded_case_types = {action.case_type for action in non_auto_select_actions}
                if loaded_case_types is None:
                    loaded_case_types = this_forms_loaded_case_types
                elif loaded_case_types != this_forms_loaded_case_types:
                    errors.append({
                        'type': 'all forms in case list module must load the same cases',
                        'module': info,
                        'form': form_info,
                    })

                if not non_auto_select_actions:
                    errors.append({
                        'type': 'case list module form must require case',
                        'module': info,
                        'form': form_info,
                    })
                elif len(non_auto_select_actions) != 1:
                    for index, action in reversed(list(enumerate(non_auto_select_actions))):
                        if (
                            index > 0 and
                            non_auto_select_actions[index - 1].case_tag not in (p.tag for p in action.case_indices)
                        ):
                            errors.append({
                                'type': 'case list module form can only load parent cases',
                                'module': info,
                                'form': form_info,
                            })

                case_action = non_auto_select_actions[-1] if non_auto_select_actions else None
                if case_action and case_action.case_type != self.case_type:
                    errors.append({
                        'type': 'case list module form must match module case type',
                        'module': info,
                        'form': form_info,
                    })

                # set case_tag if not already set
                case_tag = case_action.case_tag if not case_tag and case_action else case_tag
                if case_action and case_action.case_tag != case_tag:
                    errors.append({
                        'type': 'all forms in case list module must have same case management',
                        'module': info,
                        'form': form_info,
                        'expected_tag': case_tag
                    })

                if case_action and case_action.details_module and case_action.details_module != self.unique_id:
                    errors.append({
                        'type': 'forms in case list module must use modules details',
                        'module': info,
                        'form': form_info,
                    })

        return errors

    def _uses_case_type(self, case_type, invert_match=False):
        def match(ct):
            matches = ct == case_type
            return not matches if invert_match else matches

        return any(
            action for form in self.forms
            for action in form.actions.load_update_cases
            if match(action.case_type)
        )

    def uses_usercase(self):
        """Return True if this module has any forms that use the usercase.
        """
        return self._uses_case_type(USERCASE_TYPE)

    @property
    def phase_anchors(self):
        return [phase.anchor for phase in self.schedule_phases]

    def get_or_create_schedule_phase(self, anchor):
        """Returns a tuple of (phase, new?)"""
        if anchor is None or anchor.strip() == '':
            raise ScheduleError(_("You can't create a phase without an anchor property"))

        phase = next((phase for phase in self.get_schedule_phases() if phase.anchor == anchor), None)
        is_new_phase = False

        if phase is None:
            self.schedule_phases.append(SchedulePhase(anchor=anchor))
            # TODO: is there a better way of doing this?
            phase = list(self.get_schedule_phases())[-1]  # get the phase from the module so we know the _parent
            is_new_phase = True

        return (phase, is_new_phase)

    def _clear_schedule_phases(self):
        self.schedule_phases = []

    def update_schedule_phases(self, anchors):
        """ Take a list of anchors, reorders, deletes and creates phases from it """
        old_phases = {phase.anchor: phase for phase in self.get_schedule_phases()}
        self._clear_schedule_phases()

        for anchor in anchors:
            try:
                self.schedule_phases.append(old_phases.pop(anchor))
            except KeyError:
                self.get_or_create_schedule_phase(anchor)

        deleted_phases_with_forms = [anchor for anchor, phase in old_phases.iteritems() if len(phase.forms)]
        if deleted_phases_with_forms:
            raise ScheduleError(_("You can't delete phases with anchors "
                                  "{phase_anchors} because they have forms attached to them").format(
                                      phase_anchors=(", ").join(deleted_phases_with_forms)))

        return self.get_schedule_phases()

    def update_schedule_phase_anchors(self, new_anchors):
        """ takes a list of tuples (id, new_anchor) and updates the phase anchors """
        for anchor in new_anchors:
            id = anchor[0] - 1
            new_anchor = anchor[1]
            try:
                list(self.get_schedule_phases())[id].change_anchor(new_anchor)
            except IndexError:
                pass  # That phase wasn't found, so we can't change it's anchor. Ignore it


class CareplanForm(IndexedFormBase, NavMenuItemMediaMixin):
    form_type = 'careplan_form'
    mode = StringProperty(required=True, choices=['create', 'update'])
    custom_case_updates = DictProperty()
    case_preload = DictProperty()

    @classmethod
    def wrap(cls, data):
        if cls is CareplanForm:
            doc_type = data['doc_type']
            if doc_type == 'CareplanGoalForm':
                return CareplanGoalForm.wrap(data)
            elif doc_type == 'CareplanTaskForm':
                return CareplanTaskForm.wrap(data)
            else:
                raise ValueError('Unexpected doc_type for CareplanForm', doc_type)
        else:
            return super(CareplanForm, cls).wrap(data)

    def add_stuff_to_xform(self, xform):
        super(CareplanForm, self).add_stuff_to_xform(xform)
        xform.add_care_plan(self)

    def get_case_updates(self, case_type):
        if case_type == self.case_type:
            format_key = self.get_case_property_name_formatter()
            return [format_key(*item) for item in self.case_updates().iteritems()]
        else:
            return []

    def get_case_type(self):
        return self.case_type

    def get_parent_case_type(self):
        return self._parent.case_type

    def get_parent_types_and_contributed_properties(self, module_case_type, case_type):
        parent_types = set()
        case_properties = set()
        if case_type == self.case_type:
            if case_type == CAREPLAN_GOAL:
                parent_types.add((module_case_type, 'parent'))
            elif case_type == CAREPLAN_TASK:
                parent_types.add((CAREPLAN_GOAL, 'goal'))
            case_properties.update(self.case_updates().keys())

        return parent_types, case_properties

    def is_registration_form(self, case_type=None):
        return self.mode == 'create' and (not case_type or self.case_type == case_type)

    def update_app_case_meta(self, app_case_meta):
        from corehq.apps.reports.formdetails.readable import FormQuestionResponse
        questions = {
            q['value']: FormQuestionResponse(q)
            for q in self.get_questions(self.get_app().langs, include_translations=True)
        }
        meta = app_case_meta.get_type(self.case_type)
        for name, question_path in self.case_updates().items():
            self.add_property_save(
                app_case_meta,
                self.case_type,
                name,
                questions,
                question_path
            )
        for name, question_path in self.case_preload.items():
            self.add_property_load(
                app_case_meta,
                self.case_type,
                name,
                questions,
                question_path
            )
        meta.add_opener(self.unique_id, FormActionCondition(
            type='always',
        ))
        meta.add_closer(self.unique_id, FormActionCondition(
            type='if',
            question=self.close_path,
            answer='yes',
        ))


class CareplanGoalForm(CareplanForm):
    case_type = CAREPLAN_GOAL
    name_path = StringProperty(required=True, default='/data/name')
    date_followup_path = StringProperty(required=True, default='/data/date_followup')
    description_path = StringProperty(required=True, default='/data/description')
    close_path = StringProperty(required=True, default='/data/close_goal')

    @classmethod
    def new_form(cls, lang, name, mode):
        action = 'Update' if mode == 'update' else 'New'
        form = CareplanGoalForm(mode=mode)
        name = name or '%s Careplan %s' % (action, CAREPLAN_CASE_NAMES[form.case_type])
        form.name = {lang: name}
        if mode == 'update':
            form.description_path = '/data/description_group/description'
        source = load_form_template('%s_%s.xml' % (form.case_type, mode))
        return form, source

    def case_updates(self):
        changes = self.custom_case_updates.copy()
        changes.update({
            'date_followup': self.date_followup_path,
            'description': self.description_path,
        })
        return changes

    def get_fixed_questions(self):
        def q(name, case_key, label):
            return {
                'name': name,
                'key': case_key,
                'label': label,
                'path': self[name]
            }
        questions = [
            q('description_path', 'description', _('Description')),
            q('date_followup_path', 'date_followup', _('Followup date')),
        ]
        if self.mode == 'create':
            return [q('name_path', 'name', _('Name'))] + questions
        else:
            return questions + [q('close_path', 'close', _('Close if'))]


class CareplanTaskForm(CareplanForm):
    case_type = CAREPLAN_TASK
    name_path = StringProperty(required=True, default='/data/task_repeat/name')
    date_followup_path = StringProperty(required=True, default='/data/date_followup')
    description_path = StringProperty(required=True, default='/data/description')
    latest_report_path = StringProperty(required=True, default='/data/progress_group/progress_update')
    close_path = StringProperty(required=True, default='/data/task_complete')

    @classmethod
    def new_form(cls, lang, name, mode):
        action = 'Update' if mode == 'update' else 'New'
        form = CareplanTaskForm(mode=mode)
        name = name or '%s Careplan %s' % (action, CAREPLAN_CASE_NAMES[form.case_type])
        form.name = {lang: name}
        if mode == 'create':
            form.date_followup_path = '/data/task_repeat/date_followup'
            form.description_path = '/data/task_repeat/description'
        source = load_form_template('%s_%s.xml' % (form.case_type, mode))
        return form, source

    def case_updates(self):
        changes = self.custom_case_updates.copy()
        changes.update({
            'date_followup': self.date_followup_path,
        })
        if self.mode == 'create':
            changes['description'] = self.description_path
        else:
            changes['latest_report'] = self.latest_report_path
        return changes

    def get_fixed_questions(self):
        def q(name, case_key, label):
            return {
                'name': name,
                'key': case_key,
                'label': label,
                'path': self[name]
            }
        questions = [
            q('date_followup_path', 'date_followup', _('Followup date')),
        ]
        if self.mode == 'create':
            return [
                q('name_path', 'name', _('Name')),
                q('description_path', 'description', _('Description')),
            ] + questions
        else:
            return questions + [
                q('latest_report_path', 'latest_report', _('Latest report')),
                q('close_path', 'close', _('Close if')),
            ]


class CareplanModule(ModuleBase):
    """
    A set of forms and configuration for managing the Care Plan workflow.
    """
    module_type = 'careplan'
    parent_select = SchemaProperty(ParentSelect)

    display_separately = BooleanProperty(default=False)
    forms = SchemaListProperty(CareplanForm)
    goal_details = SchemaProperty(DetailPair)
    task_details = SchemaProperty(DetailPair)

    @classmethod
    def new_module(cls, name, lang, target_module_id, target_case_type):
        lang = lang or 'en'
        module = CareplanModule(
            name={lang: name or ugettext("Care Plan")},
            parent_select=ParentSelect(
                active=True,
                relationship='parent',
                module_id=target_module_id
            ),
            case_type=target_case_type,
            goal_details=DetailPair(
                short=cls._get_detail(lang, 'goal_short'),
                long=cls._get_detail(lang, 'goal_long'),
            ),
            task_details=DetailPair(
                short=cls._get_detail(lang, 'task_short'),
                long=cls._get_detail(lang, 'task_long'),
            )
        )
        module.get_or_create_unique_id()
        return module

    @classmethod
    def _get_detail(cls, lang, detail_type):
        header = ugettext('Goal') if detail_type.startswith('goal') else ugettext('Task')
        columns = [
            DetailColumn(
                format='plain',
                header={lang: header},
                field='name',
                model='case'),
            DetailColumn(
                format='date',
                header={lang: ugettext("Followup")},
                field='date_followup',
                model='case')]

        if detail_type.endswith('long'):
            columns.append(DetailColumn(
                format='plain',
                header={lang: ugettext("Description")},
                field='description',
                model='case'))

        if detail_type == 'tasks_long':
            columns.append(DetailColumn(
                format='plain',
                header={lang: ugettext("Last update")},
                field='latest_report',
                model='case'))

        return Detail(type=detail_type, columns=columns)

    def add_insert_form(self, from_module, form, index=None, with_source=False):
        if isinstance(form, CareplanForm):
            if index:
                self.forms.insert(index, form)
            else:
                self.forms.append(form)
            return self.get_form(index or -1)
        else:
            raise IncompatibleFormTypeException()

    def requires_case_details(self):
        return True

    def get_case_types(self):
        return set([self.case_type]) | set(f.case_type for f in self.forms)

    def get_form_by_type(self, case_type, mode):
        for form in self.get_forms():
            if form.case_type == case_type and form.mode == mode:
                return form

    def get_details(self):
        return (
            ('%s_short' % CAREPLAN_GOAL, self.goal_details.short, True),
            ('%s_long' % CAREPLAN_GOAL, self.goal_details.long, True),
            ('%s_short' % CAREPLAN_TASK, self.task_details.short, True),
            ('%s_long' % CAREPLAN_TASK, self.task_details.long, True),
        )

    def get_case_errors(self, needs_case_type, needs_case_detail, needs_referral_detail=False):

        module_info = self.get_module_info()

        if needs_case_type and not self.case_type:
            yield {
                'type': 'no case type',
                'module': module_info,
            }

        if needs_case_detail:
            if not self.goal_details.short.columns:
                yield {
                    'type': 'no case detail for goals',
                    'module': module_info,
                }
            if not self.task_details.short.columns:
                yield {
                    'type': 'no case detail for tasks',
                    'module': module_info,
                }
            columns = self.goal_details.short.columns + self.goal_details.long.columns
            columns += self.task_details.short.columns + self.task_details.long.columns
            errors = self.validate_detail_columns(columns)
            for error in errors:
                yield error

    def validate_for_build(self):
        errors = super(CareplanModule, self).validate_for_build()
        if not self.forms:
            errors.append({
                'type': 'no forms',
                'module': self.get_module_info(),
            })
        return errors


class ReportGraphConfig(DocumentSchema):
    graph_type = StringProperty(
        choices=[
            'bar',
            'time',
            'xy',
        ],
        default='bar',
        required=True,
    )
    series_configs = DictProperty(DictProperty)
    config = DictProperty()


class ReportAppFilter(DocumentSchema):
    def get_filter_value(self):
        raise NotImplementedError


def _filter_by_case_sharing_group_id(user):
    from corehq.apps.reports_core.filters import Choice
    return [
        Choice(value=group._id, display=None)
        for group in user.get_case_sharing_groups()
    ]


def _filter_by_location_id(user):
    from corehq.apps.reports_core.filters import Choice
    return Choice(value=user.location_id, display=None)


def _filter_by_username(user):
    from corehq.apps.reports_core.filters import Choice
    return Choice(value=user.username, display=None)


def _filter_by_user_id(user):
    from corehq.apps.reports_core.filters import Choice
    return Choice(value=user._id, display=None)


_filter_type_to_func = {
    'case_sharing_group': _filter_by_case_sharing_group_id,
    'location_id': _filter_by_location_id,
    'username': _filter_by_username,
    'user_id': _filter_by_user_id,
}


class AutoFilter(ReportAppFilter):
    filter_type = StringProperty(choices=_filter_type_to_func.keys())

    def get_filter_value(self, user):
        return _filter_type_to_func[self.filter_type](user)


class CustomDataAutoFilter(ReportAppFilter):
    custom_data_property = StringProperty()

    def get_filter_value(self, user):
        from corehq.apps.reports_core.filters import Choice
        return Choice(value=user.user_data[self.custom_data_property], display=None)


class StaticChoiceFilter(ReportAppFilter):
    select_value = StringProperty()

    def get_filter_value(self, user):
        from corehq.apps.reports_core.filters import Choice
        return [Choice(value=self.select_value, display=None)]


class StaticChoiceListFilter(ReportAppFilter):
    value = StringListProperty()

    def get_filter_value(self, user):
        from corehq.apps.reports_core.filters import Choice
        return [Choice(value=string_value, display=None) for string_value in self.value]


class StaticDatespanFilter(ReportAppFilter):
    date_range = StringProperty(
        choices=[
            'last7',
            'last30',
            'lastmonth',
            'lastyear',
        ],
        required=True,
    )

    def get_filter_value(self, user):
        start_date, end_date = get_daterange_start_end_dates(self.date_range)
        return DateSpan(startdate=start_date, enddate=end_date)


class ReportAppConfig(DocumentSchema):
    """
    Class for configuring how a user configurable report shows up in an app
    """
    report_id = StringProperty(required=True)
    header = DictProperty()
    graph_configs = DictProperty(ReportGraphConfig)
    filters = SchemaDictProperty(ReportAppFilter)
    uuid = StringProperty(required=True)

    _report = None

    def __init__(self, *args, **kwargs):
        super(ReportAppConfig, self).__init__(*args, **kwargs)
        if not self.uuid:
            self.uuid = random_hex()

    @property
    def report(self):
        from corehq.apps.userreports.models import ReportConfiguration
        if self._report is None:
            self._report = ReportConfiguration.get(self.report_id)
        return self._report


class ReportModule(ModuleBase):
    """
    Module for user configurable reports
    """

    module_type = 'report'

    report_configs = SchemaListProperty(ReportAppConfig)
    forms = []
    _loaded = False

    @property
    @memoized
    def reports(self):
        from corehq.apps.userreports.models import ReportConfiguration
        return [
            ReportConfiguration.wrap(doc) for doc in
            get_docs(ReportConfiguration.get_db(), [r.report_id for r in self.report_configs])
        ]

    @classmethod
    def new_module(cls, name, lang):
        module = ReportModule(
            name={(lang or 'en'): name or ugettext("Reports")},
            case_type='',
        )
        module.get_or_create_unique_id()
        return module

    def get_details(self):
        from .suite_xml.features.mobile_ucr import ReportModuleSuiteHelper
        return ReportModuleSuiteHelper(self).get_details()

    def get_custom_entries(self):
        from .suite_xml.features.mobile_ucr import ReportModuleSuiteHelper
        return ReportModuleSuiteHelper(self).get_custom_entries()

    def get_menus(self):
        yield suite_models.Menu(
            id=id_strings.menu_id(self),
            text=suite_models.Text(
                locale=suite_models.Locale(id=id_strings.module_locale(self))
            ),
            commands=[
                suite_models.Command(id=id_strings.report_command(config.uuid))
                for config in self.report_configs
            ]
        )

    def uses_media(self):
        # for now no media support for ReportModules
        return False


class ShadowModule(ModuleBase, ModuleDetailsMixin):
    """
    A module that acts as a shortcut to another module. This module has its own
    settings (name, icon/audio, filter, etc.) and its own case list/detail, but
    inherits case type and forms from its source module.
    """
    module_type = 'shadow'
    source_module_id = StringProperty()
    forms = []
    case_details = SchemaProperty(DetailPair)
    ref_details = SchemaProperty(DetailPair)
    put_in_root = BooleanProperty(default=False)
    case_list = SchemaProperty(CaseList)
    referral_list = SchemaProperty(CaseList)
    task_list = SchemaProperty(CaseList)
    parent_select = SchemaProperty(ParentSelect)

    get_forms = IndexedSchema.Getter('forms')

    @classmethod
    def wrap(cls, data):
        data = cls.wrap_details(data)
        return super(ShadowModule, cls).wrap(data)

    @property
    def source_module(self):
        if self.source_module_id:
            return self._parent.get_module_by_unique_id(self.source_module_id)
        return None

    @property
    def case_type(self):
        if not self.source_module:
            return None
        return self.source_module.case_type

    @property
    def requires(self):
        if not self.source_module:
            return 'none'
        return self.source_module.requires

    def get_suite_forms(self):
        if not self.source_module:
            return []
        return self.source_module.get_forms()

    @parse_int([1])
    def get_form(self, i):
        return None

    def requires_case_details(self):
        if not self.source_module:
            return False
        return self.source_module.requires_case_details()

    def get_case_types(self):
        if not self.source_module:
            return []
        return self.source_module.get_case_types()

    @memoized
    def get_subcase_types(self):
        if not self.source_module:
            return []
        return self.source_module.get_subcase_types()

    @memoized
    def all_forms_require_a_case(self):
        if not self.source_module:
            return []
        return self.source_module.all_forms_require_a_case()

    @classmethod
    def new_module(cls, name, lang):
        lang = lang or 'en'
        detail = Detail(
            columns=[DetailColumn(
                format='plain',
                header={(lang or 'en'): ugettext("Name")},
                field='name',
                model='case',
            )]
        )
        module = ShadowModule(
            name={(lang or 'en'): name or ugettext("Untitled Module")},
            case_details=DetailPair(
                short=Detail(detail.to_json()),
                long=Detail(detail.to_json()),
            ),
        )
        module.get_or_create_unique_id()
        return module

    def validate_for_build(self):
        errors = super(ShadowModule, self).validate_for_build()
        errors += self.validate_details_for_build()
        if not self.source_module_id:
            errors.append({
                'type': 'no source module id',
                'module': self.get_module_info()
            })
        return errors


class VersionedDoc(LazyAttachmentDoc):
    """
    A document that keeps an auto-incrementing version number, knows how to make copies of itself,
    delete a copy of itself, and revert back to an earlier copy of itself.

    """
    domain = StringProperty()
    copy_of = StringProperty()
    version = IntegerProperty()
    short_url = StringProperty()
    short_odk_url = StringProperty()
    short_odk_media_url = StringProperty()

    _meta_fields = ['_id', '_rev', 'domain', 'copy_of', 'version', 'short_url', 'short_odk_url', 'short_odk_media_url']

    @property
    def id(self):
        return self._id

    def save(self, response_json=None, increment_version=None, **params):
        if increment_version is None:
            increment_version = not self.copy_of
        if increment_version:
            self.version = self.version + 1 if self.version else 1
        super(VersionedDoc, self).save(**params)
        if response_json is not None:
            if 'update' not in response_json:
                response_json['update'] = {}
            response_json['update']['app-version'] = self.version

    def make_build(self):
        assert self.get_id
        assert self.copy_of is None
        cls = self.__class__
        copies = cls.view('app_manager/applications', key=[self.domain, self._id, self.version], include_docs=True, limit=1).all()
        if copies:
            copy = copies[0]
        else:
            copy = deepcopy(self.to_json())
            bad_keys = ('_id', '_rev', '_attachments',
                        'short_url', 'short_odk_url', 'short_odk_media_url', 'recipients')

            for bad_key in bad_keys:
                if bad_key in copy:
                    del copy[bad_key]

            copy = cls.wrap(copy)
            copy['copy_of'] = self._id

            copy.copy_attachments(self)
        return copy

    def copy_attachments(self, other, regexp=ATTACHMENT_REGEX):
        for name in other.lazy_list_attachments() or {}:
            if regexp is None or re.match(regexp, name):
                self.lazy_put_attachment(other.lazy_fetch_attachment(name), name)

    def make_reversion_to_copy(self, copy):
        """
        Replaces couch doc with a copy of the backup ("copy").
        Returns the another Application/RemoteApp referring to this
        updated couch doc. The returned doc should be used in place of
        the original doc, i.e. should be called as follows:
            app = app.make_reversion_to_copy(copy)
            app.save()
        """
        if copy.copy_of != self._id:
            raise VersioningError("%s is not a copy of %s" % (copy, self))
        app = deepcopy(copy.to_json())
        app['_rev'] = self._rev
        app['_id'] = self._id
        app['version'] = self.version
        app['copy_of'] = None
        if '_attachments' in app:
            del app['_attachments']
        cls = self.__class__
        app = cls.wrap(app)
        app.copy_attachments(copy)
        return app

    def delete_copy(self, copy):
        if copy.copy_of != self._id:
            raise VersioningError("%s is not a copy of %s" % (copy, self))
        copy.delete_app()
        copy.save(increment_version=False)

    def scrub_source(self, source):
        """
        To be overridden.

        Use this to scrub out anything
        that should be shown in the
        application source, such as ids, etc.

        """
        return source

    def export_json(self, dump_json=True):
        source = deepcopy(self.to_json())
        for field in self._meta_fields:
            if field in source:
                del source[field]
        _attachments = {}
        for name in self.lazy_list_attachments():
            if re.match(ATTACHMENT_REGEX, name):
                _attachments[name] = self.lazy_fetch_attachment(name)

        source['_attachments'] = _attachments
        source = self.scrub_source(source)

        return json.dumps(source) if dump_json else source

    @classmethod
    def from_source(cls, source, domain):
        for field in cls._meta_fields:
            if field in source:
                del source[field]
        source['domain'] = domain
        app = cls.wrap(source)
        return app

    def is_deleted(self):
        return self.doc_type.endswith(DELETED_SUFFIX)

    def unretire(self):
        self.doc_type = self.get_doc_type()
        self.save()

    def get_doc_type(self):
        if self.doc_type.endswith(DELETED_SUFFIX):
            return self.doc_type[:-len(DELETED_SUFFIX)]
        else:
            return self.doc_type


def absolute_url_property(method):
    """
    Helper for the various fully qualified application URLs
    Turns a method returning an unqualified URL
    into a property returning a fully qualified URL
    (e.g., '/my_url/' => 'https://www.commcarehq.org/my_url/')
    Expects `self.url_base` to be fully qualified url base

    """
    @wraps(method)
    def _inner(self):
        return "%s%s" % (self.url_base, method(self))
    return property(_inner)


class ApplicationBase(VersionedDoc, SnapshotMixin,
                      CommCareFeatureSupportMixin):
    """
    Abstract base class for Application and RemoteApp.
    Contains methods for generating the various files and zipping them into CommCare.jar

    """

    recipients = StringProperty(default="")

    # this is the supported way of specifying which commcare build to use
    build_spec = SchemaProperty(BuildSpec)
    platform = StringProperty(
        choices=["nokia/s40", "nokia/s60", "winmo", "generic"],
        default="nokia/s40"
    )
    text_input = StringProperty(
        choices=['roman', 'native', 'custom-keys', 'qwerty'],
        default="roman"
    )

    # The following properties should only appear on saved builds
    # built_with stores a record of CommCare build used in a saved app
    built_with = SchemaProperty(BuildRecord)
    build_signed = BooleanProperty(default=True)
    built_on = DateTimeProperty(required=False)
    build_comment = StringProperty()
    comment_from = StringProperty()
    build_broken = BooleanProperty(default=False)
    # not used yet, but nice for tagging/debugging
    # currently only canonical value is 'incomplete-build',
    # for when build resources aren't found where they should be
    build_broken_reason = StringProperty()

    # watch out for a past bug:
    # when reverting to a build that happens to be released
    # that got copied into into the new app doc, and when new releases were made,
    # they were automatically starred
    # AFAIK this is fixed in code, but my rear its ugly head in an as-yet-not-understood
    # way for apps that already had this problem. Just keep an eye out
    is_released = BooleanProperty(default=False)

    # django-style salted hash of the admin password
    admin_password = StringProperty()
    # a=Alphanumeric, n=Numeric, x=Neither (not allowed)
    admin_password_charset = StringProperty(choices=['a', 'n', 'x'], default='n')

    # This is here instead of in Application because it needs to be available in stub representation
    application_version = StringProperty(default=APP_V2, choices=[APP_V1, APP_V2], required=False)

    langs = StringListProperty()
    # only the languages that go in the build
    build_langs = StringListProperty()
    secure_submissions = BooleanProperty(default=False)

    # metadata for data platform
    amplifies_workers = StringProperty(
        choices=[AMPLIFIES_YES, AMPLIFIES_NO, AMPLIFIES_NOT_SET],
        default=AMPLIFIES_NOT_SET
    )
    amplifies_project = StringProperty(
        choices=[AMPLIFIES_YES, AMPLIFIES_NO, AMPLIFIES_NOT_SET],
        default=AMPLIFIES_NOT_SET
    )

    # exchange properties
    cached_properties = DictProperty()
    description = StringProperty()
    deployment_date = DateTimeProperty()
    phone_model = StringProperty()
    user_type = StringProperty()
    attribution_notes = StringProperty()

    # always false for RemoteApp
    case_sharing = BooleanProperty(default=False)

    @classmethod
    def wrap(cls, data):
        # scrape for old conventions and get rid of them
        if 'commcare_build' in data:
            version, build_number = data['commcare_build'].split('/')
            data['build_spec'] = BuildSpec.from_string("%s/latest" % version).to_json()
            del data['commcare_build']
        if 'commcare_tag' in data:
            version, build_number = current_builds.TAG_MAP[data['commcare_tag']]
            data['build_spec'] = BuildSpec.from_string("%s/latest" % version).to_json()
            del data['commcare_tag']
        if data.has_key("built_with") and isinstance(data['built_with'], basestring):
            data['built_with'] = BuildSpec.from_string(data['built_with']).to_json()

        if 'native_input' in data:
            if 'text_input' not in data:
                data['text_input'] = 'native' if data['native_input'] else 'roman'
            del data['native_input']

        should_save = False
        if data.has_key('original_doc'):
            data['copy_history'] = [data.pop('original_doc')]
            should_save = True

        data["description"] = data.get('description') or data.get('short_description')

        self = super(ApplicationBase, cls).wrap(data)
        if not self.build_spec or self.build_spec.is_null():
            self.build_spec = get_default_build_spec(self.application_version)

        if should_save:
            self.save()

        return self

    @classmethod
    def get_latest_build(cls, domain, app_id):
        build = cls.view('app_manager/saved_app',
                                     startkey=[domain, app_id, {}],
                                     endkey=[domain, app_id],
                                     descending=True,
                                     limit=1).one()
        return build if build else None

    def rename_lang(self, old_lang, new_lang):
        validate_lang(new_lang)

    def is_remote_app(self):
        return False

    def get_latest_app(self, released_only=True):
        if released_only:
            return get_app(self.domain, self.get_id, latest=True)
        else:
            return self.view('app_manager/applications',
                startkey=[self.domain, self.get_id, {}],
                endkey=[self.domain, self.get_id],
                include_docs=True,
                limit=1,
                descending=True,
            ).first()

    def get_latest_saved(self):
        """
        This looks really similar to get_latest_app, not sure why tim added
        """
        if not hasattr(self, '_latest_saved'):
            released = self.__class__.view('app_manager/applications',
                startkey=['^ReleasedApplications', self.domain, self._id, {}],
                endkey=['^ReleasedApplications', self.domain, self._id],
                limit=1,
                descending=True,
                include_docs=True
            )
            if len(released) > 0:
                self._latest_saved = released.all()[0]
            else:
                saved = self.__class__.view('app_manager/saved_app',
                    startkey=[self.domain, self._id, {}],
                    endkey=[self.domain, self._id],
                    descending=True,
                    limit=1,
                    include_docs=True
                )
                if len(saved) > 0:
                    self._latest_saved = saved.all()[0]
                else:
                    self._latest_saved = None  # do not return this app!
        return self._latest_saved

    def set_admin_password(self, raw_password):
        salt = os.urandom(5).encode('hex')
        self.admin_password = make_password(raw_password, salt=salt)

        if raw_password.isnumeric():
            self.admin_password_charset = 'n'
        elif raw_password.isalnum():
            self.admin_password_charset = 'a'
        else:
            self.admin_password_charset = 'x'

    def check_password_charset(self):
        errors = []
        if hasattr(self, 'profile'):
            password_format = self.profile.get('properties', {}).get('password_format', 'n')
            message = ('Your app requires {0} passwords '
                       'but the admin password is not {0}')

            if password_format == 'n' and self.admin_password_charset in 'ax':
                errors.append({'type': 'password_format',
                               'message': message.format('numeric')})
            if password_format == 'a' and self.admin_password_charset in 'x':
                errors.append({'type': 'password_format',
                               'message': message.format('alphanumeric')})
        return errors

    def get_build(self):
        return self.build_spec.get_build()

    @property
    def build_version(self):
        # `LooseVersion`s are smart!
        # LooseVersion('2.12.0') > '2.2'
        # (even though '2.12.0' < '2.2')
        if self.build_spec.version:
            return LooseVersion(self.build_spec.version)

    def get_preview_build(self):
        preview = self.get_build()

        for path in getattr(preview, '_attachments', {}):
            if path.startswith('Generic/WebDemo'):
                return preview
        return CommCareBuildConfig.fetch().preview.get_build()

    @property
    def commcare_minor_release(self):
        """This is mostly just for views"""
        return '%d.%d' % self.build_spec.minor_release()

    def get_build_label(self):
        for item in CommCareBuildConfig.fetch().menu:
            if item['build'].to_string() == self.build_spec.to_string():
                return item['label']
        return self.build_spec.get_label()

    @property
    def short_name(self):
        return self.name if len(self.name) <= 12 else '%s..' % self.name[:10]

    @property
    def has_careplan_module(self):
        return False

    @property
    def url_base(self):
        return get_url_base()

    @absolute_url_property
    def post_url(self):
        if self.secure_submissions:
            url_name = 'receiver_secure_post_with_app_id'
        else:
            url_name = 'receiver_post_with_app_id'
        return reverse(url_name, args=[self.domain, self.get_id])

    @absolute_url_property
    def key_server_url(self):
        return reverse('key_server_url', args=[self.domain])

    @absolute_url_property
    def ota_restore_url(self):
        return reverse('corehq.apps.ota.views.restore', args=[self.domain])

    @absolute_url_property
    def form_record_url(self):
        return '/a/%s/api/custom/pact_formdata/v1/' % self.domain

    @absolute_url_property
    def hq_profile_url(self):
        return "%s?latest=true" % (
            reverse('download_profile', args=[self.domain, self._id])
        )

    @absolute_url_property
    def hq_media_profile_url(self):
        return "%s?latest=true" % (
            reverse('download_media_profile', args=[self.domain, self._id])
        )

    @property
    def profile_loc(self):
        return "jr://resource/profile.xml"

    @absolute_url_property
    def jar_url(self):
        return reverse('corehq.apps.app_manager.views.download_jar', args=[self.domain, self._id])

    def get_jar_path(self):
        spec = {
            'nokia/s40': 'Nokia/S40',
            'nokia/s60': 'Nokia/S60',
            'generic': 'Generic/Default',
            'winmo': 'Native/WinMo'
        }[self.platform]

        if self.platform in ('nokia/s40', 'nokia/s60'):
            spec += {
                ('native',): '-native-input',
                ('roman',): '-generic',
                ('custom-keys',):  '-custom-keys',
                ('qwerty',): '-qwerty'
            }[(self.text_input,)]

        return spec

    def get_jadjar(self):
        return self.get_build().get_jadjar(self.get_jar_path())

    def validate_fixtures(self):
        if not domain_has_privilege(self.domain, privileges.LOOKUP_TABLES):
            # remote apps don't support get_forms yet.
            # for now they can circumvent the fixture limitation. sneaky bastards.
            if hasattr(self, 'get_forms'):
                for form in self.get_forms():
                    if form.has_fixtures:
                        raise PermissionDenied(_(
                            "Usage of lookup tables is not supported by your "
                            "current subscription. Please upgrade your "
                            "subscription before using this feature."
                        ))

    def validate_intents(self):
        if domain_has_privilege(self.domain, privileges.CUSTOM_INTENTS):
            return

        if hasattr(self, 'get_forms'):
            for form in self.get_forms():
                intents = form.wrapped_xform().odk_intents
                if intents:
                    if not domain_has_privilege(self.domain, privileges.TEMPLATED_INTENTS):
                        raise PermissionDenied(_(
                            "Usage of integrations is not supported by your "
                            "current subscription. Please upgrade your "
                            "subscription before using this feature."
                        ))
                    else:
                        templates = next(app_callout_templates)
                        if len(set(intents) - set(t['id'] for t in templates)):
                            raise PermissionDenied(_(
                                "Usage of external integration is not supported by your "
                                "current subscription. Please upgrade your "
                                "subscription before using this feature."
                            ))

    def validate_jar_path(self):
        build = self.get_build()
        setting = commcare_settings.get_commcare_settings_lookup()['hq']['text_input']
        value = self.text_input
        setting_version = setting['since'].get(value)

        if setting_version:
            setting_version = tuple(map(int, setting_version.split('.')))
            my_version = build.minor_release()

            if my_version < setting_version:
                i = setting['values'].index(value)
                assert i != -1
                name = _(setting['value_names'][i])
                raise AppEditingError((
                    '%s Text Input is not supported '
                    'in CommCare versions before %s.%s. '
                    '(You are using %s.%s)'
                ) % ((name,) + setting_version + my_version))

    @property
    def jad_settings(self):
        settings = {
            'JavaRosa-Admin-Password': self.admin_password,
            'Profile': self.profile_loc,
            'MIDlet-Jar-URL': self.jar_url,
            #'MIDlet-Name': self.name,
            # e.g. 2011-Apr-11 20:45
            'CommCare-Release': "true",
        }
        if self.build_version < '2.8':
            settings['Build-Number'] = self.version
        return settings

    def create_jadjar(self, save=False):
        try:
            return (
                self.lazy_fetch_attachment('CommCare.jad'),
                self.lazy_fetch_attachment('CommCare.jar'),
            )
        except (ResourceError, KeyError):
            built_on = datetime.utcnow()
            all_files = self.create_all_files()
            jad_settings = {
                'Released-on': built_on.strftime("%Y-%b-%d %H:%M"),
            }
            jad_settings.update(self.jad_settings)
            jadjar = self.get_jadjar().pack(all_files, jad_settings)
            if save:
                self.built_on = built_on
                self.built_with = BuildRecord(
                    version=jadjar.version,
                    build_number=jadjar.build_number,
                    signed=jadjar.signed,
                    datetime=built_on,
                )

                self.lazy_put_attachment(jadjar.jad, 'CommCare.jad')
                self.lazy_put_attachment(jadjar.jar, 'CommCare.jar')

                for filepath in all_files:
                    self.lazy_put_attachment(all_files[filepath],
                                             'files/%s' % filepath)

            return jadjar.jad, jadjar.jar

    def validate_app(self):
        errors = []

        errors.extend(self.check_password_charset())

        try:
            self.validate_fixtures()
            self.validate_intents()
            self.validate_jar_path()
            self.create_all_files()
        except (AppEditingError, XFormValidationError, XFormException,
                PermissionDenied, SuiteValidationError) as e:
            errors.append({'type': 'error', 'message': unicode(e)})
        except Exception as e:
            if settings.DEBUG:
                raise

            # this is much less useful/actionable without a URL
            # so make sure to include the request
            logging.error('Unexpected error building app', exc_info=True,
                          extra={'request': view_utils.get_request()})
            errors.append({'type': 'error', 'message': 'unexpected error: %s' % e})
        return errors

    @absolute_url_property
    def odk_profile_url(self):
        return reverse('corehq.apps.app_manager.views.download_odk_profile', args=[self.domain, self._id])

    @absolute_url_property
    def odk_media_profile_url(self):
        return reverse('corehq.apps.app_manager.views.download_odk_media_profile', args=[self.domain, self._id])

    @property
    def odk_profile_display_url(self):
        return self.short_odk_url or self.odk_profile_url

    @property
    def odk_media_profile_display_url(self):
        return self.short_odk_media_url or self.odk_media_profile_url

    def get_odk_qr_code(self, with_media=False):
        """Returns a QR code, as a PNG to install on CC-ODK"""
        try:
            return self.lazy_fetch_attachment("qrcode.png")
        except ResourceNotFound:
            try:
                from pygooglechart import QRChart
            except ImportError:
                raise Exception(
                    "Aw shucks, someone forgot to install "
                    "the google chart library on this machine "
                    "and this feature needs it. "
                    "To get it, run easy_install pygooglechart. "
                    "Until you do that this won't work."
                )
            HEIGHT = WIDTH = 250
            code = QRChart(HEIGHT, WIDTH)
            code.add_data(self.odk_profile_url if not with_media else self.odk_media_profile_url)

            # "Level L" error correction with a 0 pixel margin
            code.set_ec('L', 0)
            f, fname = tempfile.mkstemp()
            code.download(fname)
            os.close(f)
            with open(fname, "rb") as f:
                png_data = f.read()
                self.lazy_put_attachment(png_data, "qrcode.png",
                                         content_type="image/png")
            return png_data

    def generate_shortened_url(self, url_type):
        try:
            if settings.BITLY_LOGIN:
                view_name = 'corehq.apps.app_manager.views.{}'.format(url_type)
                long_url = "{}{}".format(get_url_base(), reverse(view_name, args=[self.domain, self._id]))
                shortened_url = bitly.shorten(long_url)
            else:
                shortened_url = None
        except Exception:
            logging.exception("Problem creating bitly url for app %s. Do you have network?" % self.get_id)
        else:
            return shortened_url

    def get_short_url(self):
        if not self.short_url:
            self.short_url = self.generate_shortened_url('download_jad')
            self.save()
        return self.short_url

    def get_short_odk_url(self, with_media=False):
        if with_media:
            if not self.short_odk_media_url:
                self.short_odk_media_url = self.generate_shortened_url('download_odk_media_profile')
                self.save()
            return self.short_odk_media_url
        else:
            if not self.short_odk_url:
                self.short_odk_url = self.generate_shortened_url('download_odk_profile')
                self.save()
            return self.short_odk_url

    def fetch_jar(self):
        return self.get_jadjar().fetch_jar()

    def make_build(self, comment=None, user_id=None, previous_version=None):
        copy = super(ApplicationBase, self).make_build()
        if not copy._id:
            # I expect this always to be the case
            # but check explicitly so as not to change the _id if it exists
            copy._id = copy.get_db().server.next_uuid()

        copy.set_form_versions(previous_version)
        copy.set_media_versions(previous_version)
        copy.create_jadjar(save=True)

        try:
            # since this hard to put in a test
            # I'm putting this assert here if copy._id is ever None
            # which makes tests error
            assert copy._id
        except AssertionError:
            raise

        copy.build_comment = comment
        copy.comment_from = user_id
        if user_id:
            user = CouchUser.get(user_id)
            if not user.has_built_app:
                user.has_built_app = True
                user.save()
        copy.is_released = False

        return copy

    def delete_app(self):
        self.doc_type += '-Deleted'
        record = DeleteApplicationRecord(
            domain=self.domain,
            app_id=self.id,
            datetime=datetime.utcnow()
        )
        record.save()
        return record

    def set_form_versions(self, previous_version):
        # by default doing nothing here is fine.
        pass

    def set_media_versions(self, previous_version):
        pass


def validate_lang(lang):
    if not re.match(r'^[a-z]{2,3}(-[a-z]*)?$', lang):
        raise ValueError("Invalid Language")


def validate_property(property):
    """
    Validate a case property name

    >>> validate_property('parent/maternal-grandmother_fullName')
    >>> validate_property('foo+bar')
    Traceback (most recent call last):
      ...
    ValueError: Invalid Property

    """
    # this regex is also copied in propertyList.ejs
    if not re.match(r'^[a-zA-Z][\w_-]*(/[a-zA-Z][\w_-]*)*$', property):
        raise ValueError("Invalid Property")


def validate_detail_screen_field(field):
    # If you change here, also change here:
    # corehq/apps/app_manager/static/app_manager/js/detail-screen-config.js
    field_re = r'^([a-zA-Z][\w_-]*:)*([a-zA-Z][\w_-]*/)*#?[a-zA-Z][\w_-]*$'
    if not re.match(field_re, field):
        raise ValueError("Invalid Sort Field")


class SavedAppBuild(ApplicationBase):

    def to_saved_build_json(self, timezone):
        data = super(SavedAppBuild, self).to_json().copy()
        for key in ('modules', 'user_registration',
                    '_attachments', 'profile', 'translations'
                    'description', 'short_description'):
            data.pop(key, None)
        built_on_user_time = ServerTime(self.built_on).user_time(timezone)
        data.update({
            'id': self.id,
            'built_on_date': built_on_user_time.ui_string(USER_DATE_FORMAT),
            'built_on_time': built_on_user_time.ui_string(USER_TIME_FORMAT),
            'build_label': self.built_with.get_label(),
            'jar_path': self.get_jar_path(),
            'short_name': self.short_name,
            'enable_offline_install': self.enable_offline_install,
        })
        comment_from = data['comment_from']
        if comment_from:
            try:
                comment_user = CouchUser.get(comment_from)
            except ResourceNotFound:
                data['comment_user_name'] = comment_from
            else:
                data['comment_user_name'] = comment_user.full_name

        return data


class Application(ApplicationBase, TranslationMixin, HQMediaMixin):
    """
    An Application that can be created entirely through the online interface

    """
    user_registration = SchemaProperty(UserRegistrationForm)
    show_user_registration = BooleanProperty(default=False, required=True)
    modules = SchemaListProperty(ModuleBase)
    name = StringProperty()
    # profile's schema is {'features': {}, 'properties': {}, 'custom_properties': {}}
    # ended up not using a schema because properties is a reserved word
    profile = DictProperty()
    use_custom_suite = BooleanProperty(default=False)
    cloudcare_enabled = BooleanProperty(default=False)
    translation_strategy = StringProperty(default='select-known',
                                          choices=app_strings.CHOICES.keys())
    commtrack_requisition_mode = StringProperty(choices=CT_REQUISITION_MODES)
    auto_gps_capture = BooleanProperty(default=False)
    created_from_template = StringProperty()

    @property
    @memoized
    def commtrack_enabled(self):
        if settings.UNIT_TESTING:
            return False  # override with .tests.util.commtrack_enabled
        domain_obj = Domain.get_by_name(self.domain) if self.domain else None
        return domain_obj.commtrack_enabled if domain_obj else False

    @classmethod
    def wrap(cls, data):
        for module in data.get('modules', []):
            for attr in ('case_label', 'referral_label'):
                if not module.has_key(attr):
                    module[attr] = {}
            for lang in data['langs']:
                if not module['case_label'].get(lang):
                    module['case_label'][lang] = commcare_translations.load_translations(lang).get('cchq.case', 'Cases')
                if not module['referral_label'].get(lang):
                    module['referral_label'][lang] = commcare_translations.load_translations(lang).get('cchq.referral', 'Referrals')
        if not data.get('build_langs'):
            data['build_langs'] = data['langs']
        data.pop('commtrack_enabled', None)  # Remove me after migrating apps
        self = super(Application, cls).wrap(data)

        # make sure all form versions are None on working copies
        if not self.copy_of:
            for form in self.get_forms():
                form.version = None

        # weird edge case where multimedia_map gets set to null and causes issues
        if self.multimedia_map is None:
            self.multimedia_map = {}

        return self

    def save(self, *args, **kwargs):
        super(Application, self).save(*args, **kwargs)
        # Import loop if this is imported at the top
        # TODO: revamp so signal_connections <- models <- signals
        from corehq.apps.app_manager import signals
        signals.app_post_save.send(Application, application=self)

    def make_reversion_to_copy(self, copy):
        app = super(Application, self).make_reversion_to_copy(copy)

        for form in app.get_forms():
            # reset the form's validation cache, since the form content is
            # likely to have changed in the revert!
            form.validation_cache = None
            form.version = None

        app.build_broken = False

        return app

    @property
    def profile_url(self):
        return self.hq_profile_url

    @property
    def media_profile_url(self):
        return self.hq_media_profile_url

    @property
    def url_base(self):
        return get_url_base()

    @absolute_url_property
    def suite_url(self):
        return reverse('download_suite', args=[self.domain, self.get_id])

    @property
    def suite_loc(self):
        if self.enable_relative_suite_path:
            return './suite.xml'
        else:
            return "jr://resource/suite.xml"

    @absolute_url_property
    def media_suite_url(self):
        return reverse('download_media_suite', args=[self.domain, self.get_id])

    @property
    def media_suite_loc(self):
        if self.enable_relative_suite_path:
            return "./media_suite.xml"
        else:
            return "jr://resource/media_suite.xml"

    @property
    def default_language(self):
        return self.build_langs[0] if len(self.build_langs) > 0 else "en"

    def fetch_xform(self, module_id=None, form_id=None, form=None):
        if not form:
            form = self.get_module(module_id).get_form(form_id)
        return form.validate_form().render_xform().encode('utf-8')

    def set_form_versions(self, previous_version):
        """
        Set the 'version' property on each form as follows to the current app version if the form is new
        or has changed since the last build. Otherwise set it to the version from the last build.
        """
        def _hash(val):
            return hashlib.md5(val).hexdigest()

        if previous_version:
            for form_stuff in self.get_forms(bare=False):
                filename = 'files/%s' % self.get_form_filename(**form_stuff)
                form = form_stuff["form"]
                form_version = None
                try:
                    previous_form = previous_version.get_form(form.unique_id)
                    # take the previous version's compiled form as-is
                    # (generation code may have changed since last build)
                    previous_source = previous_version.fetch_attachment(filename)
                except (ResourceNotFound, FormNotFoundException):
                    pass
                else:
                    previous_hash = _hash(previous_source)

                    # hack - temporarily set my version to the previous version
                    # so that that's not treated as the diff
                    previous_form_version = previous_form.get_version()
                    form.version = previous_form_version
                    my_hash = _hash(self.fetch_xform(form=form))
                    if previous_hash == my_hash:
                        form_version = previous_form_version
                if form_version is None:
                    form.version = None
                else:
                    form.version = form_version

    def set_media_versions(self, previous_version):
        """
        Set the media version numbers for all media in the app to the current app version
        if the media is new or has changed since the last build. Otherwise set it to the
        version from the last build.
        """

        # access to .multimedia_map is slow
        prev_multimedia_map = previous_version.multimedia_map if previous_version else {}

        for path, map_item in self.multimedia_map.iteritems():
            prev_map_item = prev_multimedia_map.get(path, None)
            if prev_map_item and prev_map_item.unique_id:
                # Re-use the id so CommCare knows it's the same resource
                map_item.unique_id = prev_map_item.unique_id
            if (prev_map_item and prev_map_item.version
                    and prev_map_item.multimedia_id == map_item.multimedia_id):
                map_item.version = prev_map_item.version
            else:
                map_item.version = self.version

    def ensure_module_unique_ids(self, should_save=False):
        """
            Creates unique_ids for modules that don't have unique_id attributes
            should_save: the doc will be saved only if should_save is set to True

            WARNING: If called on the same doc in different requests without saving,
            this function will set different uuid each time,
            likely causing unexpected behavior
        """
        if any(not mod.unique_id for mod in self.modules):
            for mod in self.modules:
                mod.get_or_create_unique_id()
            if should_save:
                self.save()

    def create_app_strings(self, lang):
        gen = app_strings.CHOICES[self.translation_strategy]
        if lang == 'default':
            return gen.create_default_app_strings(self)
        else:
            return gen.create_app_strings(self, lang)

    @property
    def skip_validation(self):
        properties = (self.profile or {}).get('properties', {})
        return properties.get('cc-content-valid', 'yes')

    @property
    def jad_settings(self):
        s = super(Application, self).jad_settings
        s.update({
            'Skip-Validation': self.skip_validation,
        })
        return s

    def create_profile(self, is_odk=False, with_media=False, template='app_manager/profile.xml'):
        self__profile = self.profile
        app_profile = defaultdict(dict)

        for setting in commcare_settings.get_custom_commcare_settings():
            setting_type = setting['type']
            setting_id = setting['id']

            if setting_type not in ('properties', 'features'):
                setting_value = None
            elif setting_id not in self__profile.get(setting_type, {}):
                if 'commcare_default' in setting and setting['commcare_default'] != setting['default']:
                    setting_value = setting['default']
                else:
                    setting_value = None
            else:
                setting_value = self__profile[setting_type][setting_id]
            if setting_value:
                app_profile[setting_type][setting_id] = {
                    'value': setting_value,
                    'force': setting.get('force', False)
                }
            # assert that it gets explicitly set once per loop
            del setting_value

        if self.case_sharing:
            app_profile['properties']['server-tether'] = {
                'force': True,
                'value': 'sync',
            }

        logo_refs = [logo_name for logo_name in self.logo_refs if logo_name in ANDROID_LOGO_PROPERTY_MAPPING]
        if logo_refs and domain_has_privilege(self.domain, privileges.COMMCARE_LOGO_UPLOADER):
            for logo_name in logo_refs:
                app_profile['properties'][ANDROID_LOGO_PROPERTY_MAPPING[logo_name]] = {
                    'value': self.logo_refs[logo_name]['path'],
                }

        if with_media:
            profile_url = self.media_profile_url if not is_odk else (self.odk_media_profile_url + '?latest=true')
        else:
            profile_url = self.profile_url if not is_odk else (self.odk_profile_url + '?latest=true')

        if toggles.CUSTOM_PROPERTIES.enabled(self.domain) and "custom_properties" in self__profile:
            app_profile['custom_properties'].update(self__profile['custom_properties'])

        return render_to_string(template, {
            'is_odk': is_odk,
            'app': self,
            'profile_url': profile_url,
            'app_profile': app_profile,
            'cc_user_domain': cc_user_domain(self.domain),
            'include_media_suite': with_media,
            'uniqueid': self.copy_of or self.id,
            'name': self.name,
            'descriptor': u"Profile File"
        }).encode('utf-8')

    @property
    def custom_suite(self):
        try:
            return self.lazy_fetch_attachment('custom_suite.xml')
        except ResourceNotFound:
            return ""

    def set_custom_suite(self, value):
        self.put_attachment(value, 'custom_suite.xml')

    def create_suite(self):
        if self.application_version == APP_V1:
            template='app_manager/suite-%s.xml' % self.application_version
            return render_to_string(template, {
                'app': self,
                'langs': ["default"] + self.build_langs
            })
        else:
            return SuiteGenerator(self).generate_suite()

    def create_media_suite(self):
        return MediaSuiteGenerator(self).generate_suite()

    @classmethod
    def get_form_filename(cls, type=None, form=None, module=None):
        if type == 'user_registration':
            return 'user_registration.xml'
        else:
            return 'modules-%s/forms-%s.xml' % (module.id, form.id)

    def create_all_files(self):
        files = {
            'profile.xml': self.create_profile(is_odk=False),
            'profile.ccpr': self.create_profile(is_odk=True),
            'media_profile.xml': self.create_profile(is_odk=False, with_media=True),
            'media_profile.ccpr': self.create_profile(is_odk=True, with_media=True),
            'suite.xml': self.create_suite(),
            'media_suite.xml': self.create_media_suite(),
        }

        for lang in ['default'] + self.build_langs:
            files["%s/app_strings.txt" % lang] = self.create_app_strings(lang)
        for form_stuff in self.get_forms(bare=False):
            filename = self.get_form_filename(**form_stuff)
            form = form_stuff['form']
            try:
                files[filename] = self.fetch_xform(form=form)
            except XFormException as e:
                raise XFormException(_('Error in form "{}": {}').format(trans(form.name), unicode(e)))
        return files

    get_modules = IndexedSchema.Getter('modules')

    @parse_int([1])
    def get_module(self, i):
        try:
            return self.modules[i].with_id(i % len(self.modules), self)
        except IndexError:
            raise ModuleNotFoundException()

    def get_user_registration(self):
        form = self.user_registration
        form._app = self
        if not (self._id and self._attachments and form.source):
            form.source = load_form_template('register_user.xhtml')
        return form

    def get_module_by_unique_id(self, unique_id):
        def matches(module):
            return module.get_or_create_unique_id() == unique_id
        for obj in self.get_modules():
            if matches(obj):
                return obj
        raise ModuleNotFoundException(
            ("Module in app '%s' with unique id '%s' not found"
             % (self.id, unique_id)))

    def get_forms(self, bare=True):
        if self.show_user_registration:
            yield self.get_user_registration() if bare else {
                'type': 'user_registration',
                'form': self.get_user_registration()
            }
        for module in self.get_modules():
            for form in module.get_forms():
                yield form if bare else {
                    'type': 'module_form',
                    'module': module,
                    'form': form
                }

    def get_form(self, unique_form_id, bare=True):
        def matches(form):
            return form.get_unique_id() == unique_form_id
        for obj in self.get_forms(bare):
            if matches(obj if bare else obj['form']):
                return obj
        raise FormNotFoundException(
            ("Form in app '%s' with unique id '%s' not found"
             % (self.id, unique_form_id)))

    def get_form_location(self, unique_form_id):
        for m_index, module in enumerate(self.get_modules()):
            for f_index, form in enumerate(module.get_forms()):
                if unique_form_id == form.unique_id:
                    return m_index, f_index
        raise KeyError("Form in app '%s' with unique id '%s' not found" % (self.id, unique_form_id))

    @classmethod
    def new_app(cls, domain, name, application_version, lang="en"):
        app = cls(domain=domain, modules=[], name=name, langs=[lang], build_langs=[lang], application_version=application_version)
        return app

    def add_module(self, module):
        self.modules.append(module)
        return self.get_module(-1)

    def delete_module(self, module_unique_id):
        try:
            module = self.get_module_by_unique_id(module_unique_id)
        except ModuleNotFoundException:
            return None
        record = DeleteModuleRecord(
            domain=self.domain,
            app_id=self.id,
            module_id=module.id,
            module=module,
            datetime=datetime.utcnow()
        )
        del self.modules[module.id]
        record.save()
        return record

    def new_form(self, module_id, name, lang, attachment=""):
        module = self.get_module(module_id)
        return module.new_form(name, lang, attachment)

    def delete_form(self, module_unique_id, form_unique_id):
        try:
            module = self.get_module_by_unique_id(module_unique_id)
            form = self.get_form(form_unique_id)
        except (ModuleNotFoundException, FormNotFoundException):
            return None

        record = DeleteFormRecord(
            domain=self.domain,
            app_id=self.id,
            module_unique_id=module_unique_id,
            form_id=form.id,
            form=form,
            datetime=datetime.utcnow(),
        )
        record.save()

        try:
            form.pre_delete_hook()
        except NotImplementedError:
            pass

        del module['forms'][form.id]
        return record

    def rename_lang(self, old_lang, new_lang):
        validate_lang(new_lang)
        if old_lang == new_lang:
            return
        if new_lang in self.langs:
            raise AppEditingError("Language %s already exists!" % new_lang)
        for i,lang in enumerate(self.langs):
            if lang == old_lang:
                self.langs[i] = new_lang
        for module in self.get_modules():
            module.rename_lang(old_lang, new_lang)
        _rename_key(self.translations, old_lang, new_lang)

    def rearrange_modules(self, i, j):
        modules = self.modules
        try:
            modules.insert(i, modules.pop(j))
        except IndexError:
            raise RearrangeError()
        self.modules = modules

    def rearrange_forms(self, to_module_id, from_module_id, i, j):
        """
        The case type of the two modules conflict,
        ConflictingCaseTypeError is raised,
        but the rearrangement (confusingly) goes through anyway.
        This is intentional.

        """
        to_module = self.get_module(to_module_id)
        from_module = self.get_module(from_module_id)
        try:
            from_module.forms[j].pre_move_hook(from_module, to_module)
        except NotImplementedError:
            pass
        try:
            form = from_module.forms.pop(j)
            to_module.add_insert_form(from_module, form, index=i, with_source=True)
        except IndexError:
            raise RearrangeError()
        if to_module.case_type != from_module.case_type:
            raise ConflictingCaseTypeError()

    def scrub_source(self, source):
        return update_unique_ids(source)

    def copy_form(self, module_id, form_id, to_module_id):
        """
        The case type of the two modules conflict,
        ConflictingCaseTypeError is raised,
        but the copying (confusingly) goes through anyway.
        This is intentional.

        """
        from_module = self.get_module(module_id)
        form = from_module.get_form(form_id)
        to_module = self.get_module(to_module_id)
        self._copy_form(from_module, form, to_module, rename=True)

    def _copy_form(self, from_module, form, to_module, *args, **kwargs):
        if not form.source:
            raise BlankXFormError()
        copy_source = deepcopy(form.to_json())
        if 'unique_id' in copy_source:
            del copy_source['unique_id']

        if 'rename' in kwargs and kwargs['rename']:
            for lang, name in copy_source['name'].iteritems():
                with override(lang):
                    copy_source['name'][lang] = _('Copy of {name}').format(name=name)

        copy_form = to_module.add_insert_form(from_module, FormBase.wrap(copy_source))
        save_xform(self, copy_form, form.source)

        if from_module['case_type'] != to_module['case_type']:
            raise ConflictingCaseTypeError()

    def convert_module_to_advanced(self, module_id):
        from_module = self.get_module(module_id)

        name = {lang: u'{} (advanced)'.format(name) for lang, name in from_module.name.items()}

        case_details = deepcopy(from_module.case_details.to_json())
        to_module = AdvancedModule(
            name=name,
            forms=[],
            case_type=from_module.case_type,
            case_label=from_module.case_label,
            put_in_root=from_module.put_in_root,
            case_list=from_module.case_list,
            case_details=DetailPair.wrap(case_details),
            product_details=DetailPair(
                short=Detail(
                    columns=[
                        DetailColumn(
                            format='plain',
                            header={'en': ugettext("Product")},
                            field='name',
                            model='product',
                        ),
                    ],
                ),
                long=Detail(),
            ),
        )
        to_module.get_or_create_unique_id()
        to_module = self.add_module(to_module)

        for form in from_module.get_forms():
            self._copy_form(from_module, form, to_module)

        return to_module

    @cached_property
    def has_case_management(self):
        for module in self.get_modules():
            for form in module.get_forms():
                if len(form.active_actions()) > 0:
                    return True
        return False

    @memoized
    def case_type_exists(self, case_type):
        return case_type in self.get_case_types()

    @memoized
    def get_case_types(self):
        extra_types = set()
        if is_usercase_in_use(self.domain):
            extra_types.add(USERCASE_TYPE)
        return set(chain(*[m.get_case_types() for m in self.get_modules()])) | extra_types

    def has_media(self):
        return len(self.multimedia_map) > 0

    @memoized
    def get_xmlns_map(self):
        xmlns_map = defaultdict(list)
        for form in self.get_forms():
            xmlns_map[form.xmlns].append(form)
        return xmlns_map

    def get_form_by_xmlns(self, xmlns, log_missing=True):
        if xmlns == "http://code.javarosa.org/devicereport":
            return None
        forms = self.get_xmlns_map()[xmlns]
        if len(forms) != 1:
            if log_missing or len(forms) > 1:
                logging.error('App %s in domain %s has %s forms with xmlns %s' % (
                    self.get_id,
                    self.domain,
                    len(forms),
                    xmlns,
                ))
            return None
        else:
            form, = forms
        return form

    def get_questions(self, xmlns):
        form = self.get_form_by_xmlns(xmlns)
        if not form:
            return []
        return form.get_questions(self.langs)

    def validate_app(self):
        xmlns_count = defaultdict(int)
        errors = []

        for lang in self.langs:
            if not lang:
                errors.append({'type': 'empty lang'})

        if not self.modules:
            errors.append({'type': "no modules"})
        for module in self.get_modules():
            errors.extend(module.validate_for_build())

        for form in self.get_forms():
            errors.extend(form.validate_for_build(validate_module=False))

            # make sure that there aren't duplicate xmlns's
            xmlns_count[form.xmlns] += 1
            for xmlns in xmlns_count:
                if xmlns_count[xmlns] > 1:
                    errors.append({'type': "duplicate xmlns", "xmlns": xmlns})

        if any(not module.unique_id for module in self.get_modules()):
            raise ModuleIdMissingException
        modules_dict = {m.unique_id: m for m in self.get_modules()}

        def _parent_select_fn(module):
            if hasattr(module, 'parent_select') and module.parent_select.active:
                return module.parent_select.module_id

        if self._has_dependency_cycle(modules_dict, _parent_select_fn):
            errors.append({'type': 'parent cycle'})

        errors.extend(self._child_module_errors(modules_dict))

        if not errors:
            errors = super(Application, self).validate_app()
        return errors

    def _has_dependency_cycle(self, modules, neighbour_id_fn):
        """
        Detect dependency cycles given modules and the neighbour_id_fn

        :param modules: A mapping of module unique_ids to Module objects
        :neighbour_id_fn: function to get the neibour module unique_id
        :return: True if there is a cycle in the module relationship graph
        """
        visited = set()
        completed = set()

        def cycle_helper(m):
            if m.id in visited:
                if m.id in completed:
                    return False
                return True
            visited.add(m.id)
            parent = modules.get(neighbour_id_fn(m), None)
            if parent is not None and cycle_helper(parent):
                return True
            completed.add(m.id)
            return False
        for module in modules.values():
            if cycle_helper(module):
                return True
        return False

    def _child_module_errors(self, modules_dict):
        module_errors = []

        def _root_module_fn(module):
            if hasattr(module, 'root_module_id'):
                return module.root_module_id

        if self._has_dependency_cycle(modules_dict, _root_module_fn):
            module_errors.append({'type': 'root cycle'})

        module_ids = set([m.unique_id for m in self.get_modules()])
        root_ids = set([_root_module_fn(m) for m in self.get_modules() if _root_module_fn(m) is not None])
        if not root_ids.issubset(module_ids):
            module_errors.append({'type': 'unknown root'})
        return module_errors

    def get_profile_setting(self, s_type, s_id):
        setting = self.profile.get(s_type, {}).get(s_id)
        if setting is not None:
            return setting
        yaml_setting = commcare_settings.get_commcare_settings_lookup()[s_type][s_id]
        for contingent in yaml_setting.get("contingent_default", []):
            if check_condition(self, contingent["condition"]):
                setting = contingent["value"]
        if setting is not None:
            return setting
        if self.build_version < yaml_setting.get("since", "0"):
            setting = yaml_setting.get("disabled_default", None)
            if setting is not None:
                return setting
        return yaml_setting.get("default")

    @property
    def has_careplan_module(self):
        return any((module for module in self.modules if isinstance(module, CareplanModule)))

    @quickcache(['self.version'])
    def get_case_metadata(self):
        from corehq.apps.reports.formdetails.readable import AppCaseMetadata
        builder = ParentCasePropertyBuilder(self)
        case_relationships = builder.get_parent_type_map(self.get_case_types())
        meta = AppCaseMetadata()

        for case_type, relationships in case_relationships.items():
            type_meta = meta.get_type(case_type)
            type_meta.relationships = relationships

        for module in self.get_modules():
            for form in module.get_forms():
                form.update_app_case_meta(meta)

        seen_types = []
        def get_children(case_type):
            seen_types.append(case_type)
            return [type_.name for type_ in meta.case_types if type_.relationships.get('parent') == case_type]

        def get_hierarchy(case_type):
            return {child: get_hierarchy(child) for child in get_children(case_type)}

        roots = [type_ for type_ in meta.case_types if not type_.relationships]
        for type_ in roots:
            meta.type_hierarchy[type_.name] = get_hierarchy(type_.name)

        for type_ in meta.case_types:
            if type_.name not in seen_types:
                meta.type_hierarchy[type_.name] = {}
                type_.error = _("Error in case type hierarchy")

        return meta

    def get_subcase_types(self, case_type):
        """
        Return the subcase types defined across an app for the given case type
        """
        return {t for m in self.get_modules()
                if m.case_type == case_type
                for t in m.get_subcase_types()}


class RemoteApp(ApplicationBase):
    """
    A wrapper for a url pointing to a suite or profile file. This allows you to
    write all the files for an app by hand, and then give the url to app_manager
    and let it package everything together for you.

    """
    profile_url = StringProperty(default="http://")
    name = StringProperty()
    manage_urls = BooleanProperty(default=False)

    questions_map = DictProperty(required=False)

    def is_remote_app(self):
        return True

    @classmethod
    def new_app(cls, domain, name, lang='en'):
        app = cls(domain=domain, name=name, langs=[lang])
        return app

    def create_profile(self, is_odk=False):
        # we don't do odk for now anyway
        return remote_app.make_remote_profile(self)

    def strip_location(self, location):
        return remote_app.strip_location(self.profile_url, location)

    def fetch_file(self, location):
        location = self.strip_location(location)
        url = urljoin(self.profile_url, location)

        try:
            content = urlopen(url).read()
        except Exception:
            raise AppEditingError('Unable to access resource url: "%s"' % url)

        return location, content

    @classmethod
    def get_locations(cls, suite):
        for resource in suite.findall('*/resource'):
            try:
                loc = resource.findtext('location[@authority="local"]')
            except Exception:
                loc = resource.findtext('location[@authority="remote"]')
            yield resource.getparent().tag, loc

    @property
    def SUITE_XPATH(self):
        return 'suite/resource/location[@authority="local"]'

    def create_all_files(self):
        files = {
            'profile.xml': self.create_profile(),
        }
        tree = _parse_xml(files['profile.xml'])

        def add_file_from_path(path, strict=False, transform=None):
            added_files = []
            # must find at least one
            try:
                tree.find(path).text
            except (TypeError, AttributeError):
                if strict:
                    raise AppEditingError("problem with file path reference!")
                else:
                    return
            for loc_node in tree.findall(path):
                loc, file = self.fetch_file(loc_node.text)
                if transform:
                    file = transform(file)
                files[loc] = file
                added_files.append(file)
            return added_files

        add_file_from_path('features/users/logo')
        try:
            suites = add_file_from_path(
                self.SUITE_XPATH,
                strict=True,
                transform=(lambda suite:
                           remote_app.make_remote_suite(self, suite))
            )
        except AppEditingError:
            raise AppEditingError(ugettext('Problem loading suite file from profile file. Is your profile file correct?'))

        for suite in suites:
            suite_xml = _parse_xml(suite)

            for tag, location in self.get_locations(suite_xml):
                location, data = self.fetch_file(location)
                if tag == 'xform' and self.build_langs:
                    try:
                        xform = XForm(data)
                    except XFormException as e:
                        raise XFormException('In file %s: %s' % (location, e))
                    xform.exclude_languages(whitelist=self.build_langs)
                    data = xform.render()
                files.update({location: data})
        return files

    def make_questions_map(self):
        if self.copy_of:
            xmlns_map = {}

            def fetch(location):
                filepath = self.strip_location(location)
                return self.fetch_attachment('files/%s' % filepath)

            profile_xml = _parse_xml(fetch('profile.xml'))
            suite_location = profile_xml.find(self.SUITE_XPATH).text
            suite_xml = _parse_xml(fetch(suite_location))

            for tag, location in self.get_locations(suite_xml):
                if tag == 'xform':
                    xform = XForm(fetch(location))
                    xmlns = xform.data_node.tag_xmlns
                    questions = xform.get_questions(self.build_langs)
                    xmlns_map[xmlns] = questions
            return xmlns_map
        else:
            return None

    def get_questions(self, xmlns):
        if not self.questions_map:
            self.questions_map = self.make_questions_map()
            if not self.questions_map:
                return []
            self.save()
        questions = self.questions_map.get(xmlns, [])
        return questions


str_to_cls = {
    "Application": Application,
    "Application-Deleted": Application,
    "RemoteApp": RemoteApp,
    "RemoteApp-Deleted": RemoteApp,
}


def import_app(app_id_or_source, domain, source_properties=None, validate_source_domain=None):
    if isinstance(app_id_or_source, basestring):
        app_id = app_id_or_source
        source = get_app(None, app_id)
        src_dom = source['domain']
        if validate_source_domain:
            validate_source_domain(src_dom)
        source = source.export_json()
        source = json.loads(source)
    else:
        # Don't modify original app source
        app = Application.wrap(deepcopy(app_id_or_source))
        source = app.export_json(dump_json=False)
    try:
        attachments = source['_attachments']
    except KeyError:
        attachments = {}
    finally:
        source['_attachments'] = {}
    if source_properties is not None:
        for key, value in source_properties.iteritems():
            source[key] = value
    cls = str_to_cls[source['doc_type']]
    # Allow the wrapper to update to the current default build_spec
    if 'build_spec' in source:
        del source['build_spec']
    app = cls.from_source(source, domain)
    app.cloudcare_enabled = domain_has_privilege(domain, privileges.CLOUDCARE)
    app.save()

    if not app.is_remote_app():
        for _, m in app.get_media_objects():
            if domain not in m.valid_domains:
                m.valid_domains.append(domain)
                m.save()

    for name, attachment in attachments.items():
        if re.match(ATTACHMENT_REGEX, name):
            app.put_attachment(attachment, name)

    if any(module.uses_usercase() for module in app.get_modules()):
        from corehq.apps.app_manager.util import enable_usercase
        enable_usercase(domain)

    return app


class DeleteApplicationRecord(DeleteRecord):

    app_id = StringProperty()

    def undo(self):
        app = ApplicationBase.get(self.app_id)
        app.doc_type = app.get_doc_type()
        app.save(increment_version=False)


class DeleteModuleRecord(DeleteRecord):

    app_id = StringProperty()
    module_id = IntegerProperty()
    module = SchemaProperty(ModuleBase)

    def undo(self):
        app = Application.get(self.app_id)
        modules = app.modules
        modules.insert(self.module_id, self.module)
        app.modules = modules
        app.save()


class DeleteFormRecord(DeleteRecord):

    app_id = StringProperty()
    module_id = IntegerProperty()
    module_unique_id = StringProperty()
    form_id = IntegerProperty()
    form = SchemaProperty(FormBase)

    def undo(self):
        app = Application.get(self.app_id)
        if self.module_unique_id is not None:
            module = app.get_module_by_unique_id(self.module_unique_id)
        else:
            module = app.modules[self.module_id]
        forms = module.forms
        forms.insert(self.form_id, self.form)
        module.forms = forms
        app.save()


class CareplanAppProperties(DocumentSchema):
    name = StringProperty()
    latest_release = StringProperty()
    case_type = StringProperty()
    goal_conf = DictProperty()
    task_conf = DictProperty()


class CareplanConfig(Document):
    domain = StringProperty()
    app_configs = SchemaDictProperty(CareplanAppProperties)

    @classmethod
    def for_domain(cls, domain):
        res = cache_core.cached_view(
            cls.get_db(),
            "domain/docs",
            key=[domain, 'CareplanConfig', None],
            reduce=False,
            include_docs=True,
            wrapper=cls.wrap)

        if len(res) > 0:
            result = res[0]
        else:
            result = None

        return result


# backwards compatibility with suite-1.0.xml
FormBase.get_command_id = lambda self: id_strings.form_command(self)
FormBase.get_locale_id = lambda self: id_strings.form_locale(self)

ModuleBase.get_locale_id = lambda self: id_strings.module_locale(self)

ModuleBase.get_case_list_command_id = lambda self: id_strings.case_list_command(self)
ModuleBase.get_case_list_locale_id = lambda self: id_strings.case_list_locale(self)

Module.get_referral_list_command_id = lambda self: id_strings.referral_list_command(self)
Module.get_referral_list_locale_id = lambda self: id_strings.referral_list_locale(self)<|MERGE_RESOLUTION|>--- conflicted
+++ resolved
@@ -2146,40 +2146,10 @@
             self.forms.append(new_form)
         return self.get_form(index or -1)
 
-<<<<<<< HEAD
-    def rename_lang(self, old_lang, new_lang):
-        super(Module, self).rename_lang(old_lang, new_lang)
-        for case_list in (self.case_list, self.referral_list):
-            case_list.rename_lang(old_lang, new_lang)
-
-    def get_details(self):
-        return (
-            ('case_short', self.case_details.short, True),
-            ('case_long', self.case_details.long, True),
-            ('ref_short', self.ref_details.short, False),
-            ('ref_long', self.ref_details.long, False),
-        )
-
-    @property
-    def detail_sort_elements(self):
-        try:
-            return self.case_details.short.sort_elements
-        except Exception:
-            return []
-
-    @property
-    def case_list_filter(self):
-        try:
-            return self.case_details.short.filter
-        except AttributeError:
-            return None
-
     @property
     def auto_select_case(self):
         return self.case_type == USERCASE_TYPE
 
-=======
->>>>>>> 481515db
     def validate_for_build(self):
         return super(Module, self).validate_for_build() + self.validate_details_for_build()
 
