# coding=utf-8
from distutils.version import LooseVersion
from itertools import chain
import tempfile
import os
import logging
import hashlib
import random
import json
import types
import re
from collections import defaultdict
from datetime import datetime
from functools import wraps
from copy import deepcopy
from urllib2 import urlopen
from urlparse import urljoin

from couchdbkit import ResourceConflict, MultipleResultsFound
import itertools
from lxml import etree
from django.core.cache import cache
from django.utils.encoding import force_unicode
from django.utils.safestring import mark_safe
from django.utils.translation import override, ugettext as _, ugettext
from couchdbkit.exceptions import BadValueError, DocTypeError
from dimagi.ext.couchdbkit import *
from django.conf import settings
from django.core.urlresolvers import reverse
from django.http import Http404
from django.template.loader import render_to_string
from restkit.errors import ResourceError
from couchdbkit.resource import ResourceNotFound
from corehq import toggles, privileges
from corehq.const import USER_DATE_FORMAT, USER_TIME_FORMAT
from corehq.apps.app_manager.feature_support import CommCareFeatureSupportMixin
from corehq.util.quickcache import quickcache
from corehq.util.timezones.conversions import ServerTime
from dimagi.utils.couch.bulk import get_docs
from django_prbac.exceptions import PermissionDenied
from corehq.apps.accounting.utils import domain_has_privilege

from corehq.apps.app_manager.commcare_settings import check_condition
from corehq.apps.app_manager.const import *
from corehq.apps.app_manager.xpath import dot_interpolate, LocationXpath
from corehq.apps.builds import get_default_build_spec
from corehq.util.hash_compat import make_password
from dimagi.utils.couch.cache import cache_core
from dimagi.utils.couch.lazy_attachment_doc import LazyAttachmentDoc
from dimagi.utils.couch.undo import DeleteRecord, DELETED_SUFFIX
from dimagi.utils.decorators.memoized import memoized
from dimagi.utils.web import get_url_base, parse_int
from dimagi.utils.couch.database import get_db
import commcare_translations
from corehq.util import bitly
from corehq.util import view_utils
from corehq.apps.appstore.models import SnapshotMixin
from corehq.apps.builds.models import BuildSpec, CommCareBuildConfig, BuildRecord
from corehq.apps.hqmedia.models import HQMediaMixin
from corehq.apps.translations.models import TranslationMixin
from corehq.apps.users.models import CouchUser
from corehq.apps.users.util import cc_user_domain
from corehq.apps.domain.models import cached_property, Domain
from corehq.apps.app_manager import current_builds, app_strings, remote_app
from corehq.apps.app_manager import suite_xml, commcare_settings
from corehq.apps.app_manager.util import (
    split_path,
    save_xform,
    get_correct_app_class,
    ParentCasePropertyBuilder,
    is_usercase_in_use)
from corehq.apps.app_manager.xform import XForm, parse_xml as _parse_xml, \
    validate_xform
from corehq.apps.app_manager.templatetags.xforms_extras import trans
from .exceptions import (
    AppEditingError,
    BlankXFormError,
    ConflictingCaseTypeError,
    FormNotFoundException,
    IncompatibleFormTypeException,
    LocationXpathValidationError,
    ModuleNotFoundException,
    ModuleIdMissingException,
    RearrangeError,
    VersioningError,
    XFormException,
    XFormIdNotUnique,
    XFormValidationError,
    ScheduleError,
)
from corehq.apps.app_manager import id_strings
from jsonpath_rw import jsonpath, parse

WORKFLOW_DEFAULT = 'default'
WORKFLOW_ROOT = 'root'
WORKFLOW_MODULE = 'module'
WORKFLOW_PREVIOUS = 'previous_screen'
WORKFLOW_FORM = 'form'

DETAIL_TYPES = ['case_short', 'case_long', 'ref_short', 'ref_long']

FIELD_SEPARATOR = ':'

ATTACHMENT_REGEX = r'[^/]*\.xml'

ANDROID_LOGO_PROPERTY_MAPPING = {
    'hq_logo_android_home': 'brand-banner-home',
    'hq_logo_android_login': 'brand-banner-login',
}


def jsonpath_update(datum_context, value):
    field = datum_context.path.fields[0]
    parent = jsonpath.Parent().find(datum_context)[0]
    parent.value[field] = value

# store a list of references to form ID's so that
# when an app is copied we can update the references
# with the new values
form_id_references = []


def FormIdProperty(expression, **kwargs):
    """
    Create a StringProperty that references a form ID. This is necessary because
    form IDs change when apps are copied so we need to make sure we update
    any references to the them.
    :param expression:  jsonpath expression that can be used to find the field
    :param kwargs:      arguments to be passed to the underlying StringProperty
    """
    path_expression = parse(expression)
    assert isinstance(path_expression, jsonpath.Child), "only child path expressions are supported"
    field = path_expression.right
    assert len(field.fields) == 1, 'path expression can only reference a single field'

    form_id_references.append(path_expression)
    return StringProperty(**kwargs)


def _rename_key(dct, old, new):
    if old in dct:
        if new in dct and dct[new]:
            dct["%s_backup_%s" % (new, hex(random.getrandbits(32))[2:-1])] = dct[new]
        dct[new] = dct[old]
        del dct[old]


@memoized
def load_case_reserved_words():
    with open(os.path.join(os.path.dirname(__file__), 'static', 'app_manager', 'json', 'case-reserved-words.json')) as f:
        return json.load(f)


@memoized
def load_form_template(filename):
    with open(os.path.join(os.path.dirname(__file__), 'data', filename)) as f:
        return f.read()


def partial_escape(xpath):
    """
    Copied from http://stackoverflow.com/questions/275174/how-do-i-perform-html-decoding-encoding-using-python-django
    but without replacing the single quote

    """
    return mark_safe(force_unicode(xpath).replace('&', '&amp;').replace('<', '&lt;').replace('>', '&gt;').replace('"', '&quot;'))


class IndexedSchema(DocumentSchema):
    """
    Abstract class.
    Meant for documents that appear in a list within another document
    and need to know their own position within that list.

    """
    def with_id(self, i, parent):
        self._i = i
        self._parent = parent
        return self

    @property
    def id(self):
        return self._i

    def __eq__(self, other):
        return other and (self.id == other.id) and (self._parent == other._parent)

    class Getter(object):
        def __init__(self, attr):
            self.attr = attr

        def __call__(self, instance):
            items = getattr(instance, self.attr)
            l = len(items)
            for i,item in enumerate(items):
                yield item.with_id(i%l, instance)

        def __get__(self, instance, owner):
            # thanks, http://metapython.blogspot.com/2010/11/python-instance-methods-how-are-they.html
            # this makes Getter('foo') act like a bound method
            return types.MethodType(self, instance, owner)


class FormActionCondition(DocumentSchema):
    """
    The condition under which to open/update/close a case/referral

    Either {'type': 'if', 'question': '/xpath/to/node', 'answer': 'value'}
    in which case the action takes place if question has answer answer,
    or {'type': 'always'} in which case the action always takes place.
    """
    type = StringProperty(choices=["if", "always", "never"], default="never")
    question = StringProperty()
    answer = StringProperty()
    operator = StringProperty(choices=['=', 'selected'], default='=')

    def is_active(self):
        return self.type in ('if', 'always')

class FormAction(DocumentSchema):
    """
    Corresponds to Case XML

    """
    condition = SchemaProperty(FormActionCondition)

    def is_active(self):
        return self.condition.is_active()

    @classmethod
    def get_action_paths(cls, action):
        if action.condition.type == 'if':
            yield action.condition.question

        for __, path in cls.get_action_properties(action):
            yield path

    @classmethod
    def get_action_properties(self, action):
        action_properties = action.properties()
        if 'name_path' in action_properties and action.name_path:
            yield 'name', action.name_path
        if 'case_name' in action_properties:
            yield 'name', action.case_name
        if 'external_id' in action_properties and action.external_id:
            yield 'external_id', action.external_id
        if 'update' in action_properties:
            for name, path in action.update.items():
                yield name, path
        if 'case_properties' in action_properties:
            for name, path in action.case_properties.items():
                yield name, path
        if 'preload' in action_properties:
            for path, name in action.preload.items():
                yield name, path


class UpdateCaseAction(FormAction):

    update = DictProperty()


class PreloadAction(FormAction):

    preload = DictProperty()

    def is_active(self):
        return bool(self.preload)


class UpdateReferralAction(FormAction):

    followup_date = StringProperty()

    def get_followup_date(self):
        if self.followup_date:
            return "if(date({followup_date}) >= date(today()), {followup_date}, date(today() + 2))".format(
                followup_date=self.followup_date,
            )
        return self.followup_date or "date(today() + 2)"


class OpenReferralAction(UpdateReferralAction):

    name_path = StringProperty()


class OpenCaseAction(FormAction):

    name_path = StringProperty()
    external_id = StringProperty()


class OpenSubCaseAction(FormAction):

    case_type = StringProperty()
    case_name = StringProperty()
    reference_id = StringProperty()
    case_properties = DictProperty()
    repeat_context = StringProperty()

    close_condition = SchemaProperty(FormActionCondition)

class FormActions(DocumentSchema):

    open_case = SchemaProperty(OpenCaseAction)
    update_case = SchemaProperty(UpdateCaseAction)
    close_case = SchemaProperty(FormAction)
    open_referral = SchemaProperty(OpenReferralAction)
    update_referral = SchemaProperty(UpdateReferralAction)
    close_referral = SchemaProperty(FormAction)

    case_preload = SchemaProperty(PreloadAction)
    referral_preload = SchemaProperty(PreloadAction)

    usercase_update = SchemaProperty(UpdateCaseAction)
    usercase_preload = SchemaProperty(PreloadAction)

    subcases = SchemaListProperty(OpenSubCaseAction)

    def all_property_names(self):
        names = set()
        names.update(self.update_case.update.keys())
        names.update(self.case_preload.preload.values())
        for subcase in self.subcases:
            names.update(subcase.case_properties.keys())
        return names


class AdvancedAction(IndexedSchema):
    case_type = StringProperty()
    case_tag = StringProperty()
    case_properties = DictProperty()
    parent_tag = StringProperty()
    parent_reference_id = StringProperty(default='parent')

    close_condition = SchemaProperty(FormActionCondition)

    __eq__ = DocumentSchema.__eq__

    def get_paths(self):
        for path in self.case_properties.values():
            yield path

        if self.close_condition.type == 'if':
            yield self.close_condition.question

    def get_property_names(self):
        return set(self.case_properties.keys())

    @property
    def is_subcase(self):
        return self.parent_tag


class AutoSelectCase(DocumentSchema):
    """
    Configuration for auto-selecting a case.
    Attributes:
        value_source    Reference to the source of the value. For mode = fixture,
                        this represents the FixtureDataType ID. For mode = case
                        this represents the 'case_tag' for the case.
                        The modes 'user' and 'raw' don't require a value_source.
        value_key       The actual field that contains the case ID. Can be a case
                        index or a user data key or a fixture field name or the raw
                        xpath expression.

    """
    mode = StringProperty(choices=[AUTO_SELECT_USER,
                                   AUTO_SELECT_FIXTURE,
                                   AUTO_SELECT_CASE,
                                   AUTO_SELECT_USERCASE,
                                   AUTO_SELECT_RAW])
    value_source = StringProperty()
    value_key = StringProperty(required=True)


class LoadUpdateAction(AdvancedAction):
    """
    details_module:     Use the case list configuration from this module to show the cases.
    preload:            Value from the case to load into the form. Keys are question paths, values are case properties.
    auto_select:        Configuration for auto-selecting the case
    show_product_stock: If True list the product stock using the module's Product List configuration.
    product_program:    Only show products for this CommCare Supply program.
    """
    details_module = StringProperty()
    preload = DictProperty()
    auto_select = SchemaProperty(AutoSelectCase, default=None)
    show_product_stock = BooleanProperty(default=False)
    product_program = StringProperty()

    def get_paths(self):
        for path in super(LoadUpdateAction, self).get_paths():
            yield path

        for path in self.preload.keys():
            yield path

    def get_property_names(self):
        names = super(LoadUpdateAction, self).get_property_names()
        names.update(self.preload.values())
        return names

    @property
    def case_session_var(self):
        return 'case_id_{0}'.format(self.case_tag)


class AdvancedOpenCaseAction(AdvancedAction):
    name_path = StringProperty()
    repeat_context = StringProperty()

    open_condition = SchemaProperty(FormActionCondition)

    def get_paths(self):
        for path in super(AdvancedOpenCaseAction, self).get_paths():
            yield path

        yield self.name_path

        if self.open_condition.type == 'if':
            yield self.open_condition.question

    @property
    def case_session_var(self):
        return 'case_id_new_{}_{}'.format(self.case_type, self.id)


class AdvancedFormActions(DocumentSchema):
    load_update_cases = SchemaListProperty(LoadUpdateAction)
    open_cases = SchemaListProperty(AdvancedOpenCaseAction)

    get_load_update_actions = IndexedSchema.Getter('load_update_cases')
    get_open_actions = IndexedSchema.Getter('open_cases')

    def get_all_actions(self):
        return itertools.chain(self.get_load_update_actions(), self.get_open_actions())

    def get_subcase_actions(self):
        return (a for a in self.get_all_actions() if a.parent_tag)

    def get_open_subcase_actions(self, parent_case_type=None):
        for action in [a for a in self.open_cases if a.parent_tag]:
            if not parent_case_type:
                yield action
            else:
                parent = self.actions_meta_by_tag[action.parent_tag]['action']
                if parent.case_type == parent_case_type:
                    yield action

    def get_case_tags(self):
        for action in self.get_all_actions():
            yield action.case_tag

    def get_action_from_tag(self, tag):
        return self.actions_meta_by_tag.get(tag, {}).get('action', None)

    @property
    def actions_meta_by_tag(self):
        return self._action_meta()['by_tag']

    @property
    def actions_meta_by_parent_tag(self):
        return self._action_meta()['by_parent_tag']

    def get_action_hierarchy(self, action):
        current = action
        hierarchy = [current]
        while current and current.parent_tag:
            parent = self.get_action_from_tag(current.parent_tag)
            current = parent
            if parent:
                if parent in hierarchy:
                    circular = [a.case_tag for a in hierarchy + [parent]]
                    raise ValueError("Circular reference in subcase hierarchy: {0}".format(circular))
                hierarchy.append(parent)

        return hierarchy

    @property
    def auto_select_actions(self):
        return self._action_meta()['by_auto_select_mode']

    @memoized
    def _action_meta(self):
        meta = {
            'by_tag': {},
            'by_parent_tag': {},
            'by_auto_select_mode': {
                AUTO_SELECT_USER: [],
                AUTO_SELECT_CASE: [],
                AUTO_SELECT_FIXTURE: [],
                AUTO_SELECT_USERCASE: [],
                AUTO_SELECT_RAW: [],
            }
        }

        def add_actions(type, action_list):
            for action in action_list:
                meta['by_tag'][action.case_tag] = {
                    'type': type,
                    'action': action
                }
                if action.parent_tag:
                    meta['by_parent_tag'][action.parent_tag] = {
                        'type': type,
                        'action': action
                    }
                if type == 'load' and action.auto_select and action.auto_select.mode:
                    meta['by_auto_select_mode'][action.auto_select.mode].append(action)

        add_actions('load', self.get_load_update_actions())
        add_actions('open', self.get_open_actions())

        return meta

class FormSource(object):
    def __get__(self, form, form_cls):
        if not form:
            return self
        unique_id = form.get_unique_id()
        app = form.get_app()
        filename = "%s.xml" % unique_id

        # for backwards compatibility of really old apps
        try:
            old_contents = form['contents']
        except AttributeError:
            pass
        else:
            app.lazy_put_attachment(old_contents, filename)
            del form['contents']

        try:
            source = app.lazy_fetch_attachment(filename)
        except ResourceNotFound:
            source = ''

        return source

    def __set__(self, form, value):
        unique_id = form.get_unique_id()
        app = form.get_app()
        filename = "%s.xml" % unique_id
        app.lazy_put_attachment(value, filename)
        form.validation_cache = None
        try:
            form.xmlns = form.wrapped_xform().data_node.tag_xmlns
        except Exception:
            form.xmlns = None


class CachedStringProperty(object):
    def __init__(self, key):
        self.get_key = key

    def __get__(self, instance, owner):
        return self.get(self.get_key(instance))

    def __set__(self, instance, value):
        self.set(self.get_key(instance), value)

    @classmethod
    def get(cls, key):
        return cache.get(key)

    @classmethod
    def set(cls, key, value):
        cache.set(key, value, 7*24*60*60)  # cache for 7 days


class ScheduleVisit(IndexedSchema):
    """
    due:         Days after the anchor date that this visit is due
    late_window: Days after the due day that this visit is valid until
    """
    due = IntegerProperty()
    late_window = IntegerProperty()

    @property
    def id(self):
        """Visits are 1-based indexed"""
        _id = super(ScheduleVisit, self).id
        return _id + 1

class FormLink(DocumentSchema):
    """
    xpath:      xpath condition that must be true in order to open next form
    form_id:    id of next form to open
    """
    xpath = StringProperty()
    form_id = FormIdProperty('modules[*].forms[*].form_links[*].form_id')


class FormSchedule(DocumentSchema):
    """
    expires:                    Days after the anchor date that this schedule expires (optional)
    visits:		        List of visits in this schedule
    post_schedule_increment:    Repeat period for visits to occur after the last fixed visit (optional)
    """
    expires = IntegerProperty()
    visits = SchemaListProperty(ScheduleVisit)
    post_schedule_increment = IntegerProperty()
    get_visits = IndexedSchema.Getter('visits')

    # TODO: remove this
    transition_condition = SchemaProperty(FormActionCondition)
    termination_condition = SchemaProperty(FormActionCondition)

class FormBase(DocumentSchema):
    """
    Part of a Managed Application; configuration for a form.
    Translates to a second-level menu on the phone

    """
    form_type = None

    name = DictProperty(unicode)
    unique_id = StringProperty()
    show_count = BooleanProperty(default=False)
    xmlns = StringProperty()
    version = IntegerProperty()
    source = FormSource()
    validation_cache = CachedStringProperty(
        lambda self: "cache-%s-%s-validation" % (self.get_app().get_id, self.unique_id)
    )
    post_form_workflow = StringProperty(
        default=WORKFLOW_DEFAULT,
        choices=[WORKFLOW_DEFAULT, WORKFLOW_ROOT, WORKFLOW_MODULE, WORKFLOW_PREVIOUS, WORKFLOW_FORM]
    )
    auto_gps_capture = BooleanProperty(default=False)
    no_vellum = BooleanProperty(default=False)
    form_links = SchemaListProperty(FormLink)

    @classmethod
    def wrap(cls, data):
        data.pop('validation_cache', '')

        if cls is FormBase:
            doc_type = data['doc_type']
            if doc_type == 'Form':
                return Form.wrap(data)
            elif doc_type == 'AdvancedForm':
                return AdvancedForm.wrap(data)
            else:
                try:
                    return CareplanForm.wrap(data)
                except ValueError:
                    raise ValueError('Unexpected doc_type for Form', doc_type)
        else:
            return super(FormBase, cls).wrap(data)

    @classmethod
    def generate_id(cls):
        return hex(random.getrandbits(160))[2:-1]

    @classmethod
    def get_form(cls, form_unique_id, and_app=False):
        try:
            d = get_db().view(
                'app_manager/xforms_index',
                key=form_unique_id
            ).one()
        except MultipleResultsFound as e:
            raise XFormIdNotUnique(
                "xform id '%s' not unique: %s" % (form_unique_id, e)
            )
        if d:
            d = d['value']
        else:
            raise ResourceNotFound()
        # unpack the dict into variables app_id, module_id, form_id
        app_id, unique_id = [d[key] for key in ('app_id', 'unique_id')]

        app = Application.get(app_id)
        form = app.get_form(unique_id)
        if and_app:
            return form, app
        else:
            return form

    @property
    def schedule_form_id(self):
        return self.unique_id[:6]

    def wrapped_xform(self):
        return XForm(self.source)

    def validate_form(self):
        vc = self.validation_cache
        if vc is None:
            try:
                validate_xform(self.source,
                               version=self.get_app().application_version)
            except XFormValidationError as e:
                validation_dict = {
                    "fatal_error": e.fatal_error,
                    "validation_problems": e.validation_problems,
                    "version": e.version,
                }
                vc = self.validation_cache = json.dumps(validation_dict)
            else:
                vc = self.validation_cache = ""
        if vc:
            try:
                raise XFormValidationError(**json.loads(vc))
            except ValueError:
                self.validation_cache = None
                return self.validate_form()
        return self

    def validate_for_build(self, validate_module=True):
        errors = []

        try:
            module = self.get_module()
        except AttributeError:
            module = None

        meta = {
            'form_type': self.form_type,
            'module': module.get_module_info() if module else {},
            'form': {"id": self.id if hasattr(self, 'id') else None, "name": self.name}
        }

        xml_valid = False
        if self.source == '':
            errors.append(dict(type="blank form", **meta))
        else:
            try:
                _parse_xml(self.source)
                xml_valid = True
            except XFormException as e:
                errors.append(dict(
                    type="invalid xml",
                    message=unicode(e) if self.source else '',
                    **meta
                ))
            except ValueError:
                logging.error("Failed: _parse_xml(string=%r)" % self.source)
                raise
            else:
                try:
                    self.validate_form()
                except XFormValidationError as e:
                    error = {'type': 'validation error', 'validation_message': unicode(e)}
                    error.update(meta)
                    errors.append(error)

        try:
            self.case_list_module
        except AssertionError:
            msg = _("Form referenced as the registration form for multiple modules.")
            error = {'type': 'validation error', 'validation_message': msg}
            error.update(meta)
            errors.append(error)

        if self.post_form_workflow == WORKFLOW_FORM and not self.form_links:
            errors.append(dict(type="no form links", **meta))

        errors.extend(self.extended_build_validation(meta, xml_valid, validate_module))

        return errors

    def extended_build_validation(self, error_meta, xml_valid, validate_module=True):
        """
        Override to perform additional validation during build process.
        """
        return []

    def get_unique_id(self):
        """
        Return unique_id if it exists, otherwise initialize it

        Does _not_ force a save, so it's the caller's responsibility to save the app

        """
        if not self.unique_id:
            self.unique_id = FormBase.generate_id()
        return self.unique_id

    def get_app(self):
        return self._app

    def get_version(self):
        return self.version if self.version else self.get_app().version

    def add_stuff_to_xform(self, xform):
        app = self.get_app()
        xform.exclude_languages(app.build_langs)
        xform.set_default_language(app.build_langs[0])
        xform.normalize_itext()
        xform.strip_vellum_ns_attributes()
        xform.set_version(self.get_version())

    def render_xform(self):
        xform = XForm(self.source)
        self.add_stuff_to_xform(xform)
        return xform.render()

    @quickcache(['self.source', 'langs', 'include_triggers', 'include_groups', 'include_translations'])
    def get_questions(self, langs, include_triggers=False,
                      include_groups=False, include_translations=False):
        return XForm(self.source).get_questions(
            langs=langs,
            include_triggers=include_triggers,
            include_groups=include_groups,
            include_translations=include_translations,
        )

    @memoized
    def get_case_property_name_formatter(self):
        """Get a function that formats case property names

        The returned function requires two arguments
        `(case_property_name, data_path)` and returns a string.
        """
        try:
            valid_paths = {question['value']: question['tag']
                           for question in self.get_questions(langs=[])}
        except XFormException as e:
            # punt on invalid xml (sorry, no rich attachments)
            valid_paths = {}
        def format_key(key, path):
            if valid_paths.get(path) == "upload":
                return u"{}{}".format(ATTACHMENT_PREFIX, key)
            return key
        return format_key

    def export_json(self, dump_json=True):
        source = self.to_json()
        del source['unique_id']
        return json.dumps(source) if dump_json else source

    def rename_lang(self, old_lang, new_lang):
        _rename_key(self.name, old_lang, new_lang)
        try:
            self.rename_xform_language(old_lang, new_lang)
        except XFormException:
            pass

    def rename_xform_language(self, old_code, new_code):
        source = XForm(self.source)
        if source.exists():
            source.rename_language(old_code, new_code)
            source = source.render()
            self.source = source

    def default_name(self):
        app = self.get_app()
        return trans(
            self.name,
            [app.default_language] + app.build_langs,
            include_lang=False
        )

    @property
    def full_path_name(self):
        return "%(app_name)s > %(module_name)s > %(form_name)s" % {
            'app_name': self.get_app().name,
            'module_name': self.get_module().default_name(),
            'form_name': self.default_name()
        }

    @property
    def has_fixtures(self):
        return 'src="jr://fixture/item-list:' in self.source

    def get_auto_gps_capture(self):
        app = self.get_app()
        if app.build_version and app.enable_auto_gps:
            return self.auto_gps_capture or app.auto_gps_capture
        else:
            return False

    def is_registration_form(self, case_type=None):
        """
        Should return True if this form passes the following tests:
         * does not require a case
         * registers a case of type 'case_type' if supplied
        """
        raise NotImplementedError()
    
    def update_app_case_meta(self, app_case_meta):
        pass

    @property
    @memoized
    def case_list_module(self):
        case_list_modules = [
            mod for mod in self.get_app().get_modules() if mod.case_list_form.form_id == self.unique_id
        ]
        assert len(case_list_modules) <= 1, "Form referenced my multiple modules"
        return case_list_modules[0] if case_list_modules else None

    @property
    def is_case_list_form(self):
        return self.case_list_module is not None


class IndexedFormBase(FormBase, IndexedSchema):
    def get_app(self):
        return self._parent._parent

    def get_module(self):
        return self._parent

    def get_case_type(self):
        return self._parent.case_type

    def check_case_properties(self, all_names=None, subcase_names=None, case_tag=None):
        all_names = all_names or []
        subcase_names = subcase_names or []
        errors = []

        # reserved_words are hard-coded in three different places!
        # Here, case-config-ui-*.js, and module_view.html
        reserved_words = load_case_reserved_words()
        for key in all_names:
            try:
                validate_property(key)
            except ValueError:
                errors.append({'type': 'update_case word illegal', 'word': key, 'case_tag': case_tag})
            _, key = split_path(key)
            if key in reserved_words:
                errors.append({'type': 'update_case uses reserved word', 'word': key, 'case_tag': case_tag})

        # no parent properties for subcase
        for key in subcase_names:
            if not re.match(r'^[a-zA-Z][\w_-]*$', key):
                errors.append({'type': 'update_case word illegal', 'word': key, 'case_tag': case_tag})

        return errors

    def check_paths(self, paths):
        errors = []
        try:
            valid_paths = {question['value']: question['tag']
                           for question in self.get_questions(langs=[])}
        except XFormException as e:
            errors.append({'type': 'invalid xml', 'message': unicode(e)})
        else:
            no_multimedia = not self.get_app().enable_multimedia_case_property
            for path in set(paths):
                if path not in valid_paths:
                    errors.append({'type': 'path error', 'path': path})
                elif no_multimedia and valid_paths[path] == "upload":
                    errors.append({'type': 'multimedia case property not supported', 'path': path})

        return errors

    def add_property_save(self, app_case_meta, case_type, name,
                          questions, question_path, condition=None):
        if question_path in questions:
            app_case_meta.add_property_save(
                case_type,
                name,
                self.unique_id,
                questions[question_path],
                condition
            )
        else:
            app_case_meta.add_property_error(
                case_type,
                name,
                self.unique_id,
                "%s is not a valid question" % question_path
            )

    def add_property_load(self, app_case_meta, case_type, name,
                          questions, question_path):
        if question_path in questions:
            app_case_meta.add_property_load(
                case_type,
                name,
                self.unique_id,
                questions[question_path]
            )
        else:
            app_case_meta.add_property_error(
                case_type,
                name,
                self.unique_id,
                "%s is not a valid question" % question_path
            )


class JRResourceProperty(StringProperty):

    def validate(self, value, required=True):
        super(JRResourceProperty, self).validate(value, required)
        if value is not None and not value.startswith('jr://'):
            raise BadValueError("JR Resources must start with 'jr://")
        return value


class NavMenuItemMediaMixin(DocumentSchema):

    media_image = JRResourceProperty(required=False)
    media_audio = JRResourceProperty(required=False)


class Form(IndexedFormBase, NavMenuItemMediaMixin):
    form_type = 'module_form'

    form_filter = StringProperty()
    requires = StringProperty(choices=["case", "referral", "none"], default="none")
    actions = SchemaProperty(FormActions)

    def add_stuff_to_xform(self, xform):
        super(Form, self).add_stuff_to_xform(xform)
        xform.add_case_and_meta(self)

    def all_other_forms_require_a_case(self):
        m = self.get_module()
        return all([form.requires == 'case' for form in m.get_forms() if form.id != self.id])

    def session_var_for_action(self, action_type, subcase_index=None):
        module_case_type = self.get_module().case_type
        if action_type == 'open_case':
            return 'case_id_new_{}_0'.format(module_case_type)
        if action_type == 'subcases':
            opens_case = 'open_case' in self.active_actions()
            subcase_type = self.actions.subcases[subcase_index].case_type
            if opens_case:
                subcase_index += 1
            return 'case_id_new_{}_{}'.format(subcase_type, subcase_index)

    def _get_active_actions(self, types):
        actions = {}
        for action_type in types:
            a = getattr(self.actions, action_type)
            if isinstance(a, list):
                if a:
                    actions[action_type] = a
            elif a.is_active():
                actions[action_type] = a
        return actions

    def active_actions(self):
        if self.get_app().application_version == APP_V1:
            action_types = (
                'open_case', 'update_case', 'close_case',
                'open_referral', 'update_referral', 'close_referral',
                'case_preload', 'referral_preload'
            )
        else:
            if self.requires == 'none':
                action_types = (
                    'open_case', 'update_case', 'close_case', 'subcases',
                    'usercase_update', 'usercase_preload',
                )
            elif self.requires == 'case':
                action_types = (
                    'update_case', 'close_case', 'case_preload', 'subcases',
                    'usercase_update', 'usercase_preload',
                )
            else:
                # this is left around for legacy migrated apps
                action_types = (
                    'open_case', 'update_case', 'close_case',
                    'case_preload', 'subcases',
                    'usercase_update', 'usercase_preload',
                )
        return self._get_active_actions(action_types)

    def active_non_preloader_actions(self):
        return self._get_active_actions((
            'open_case', 'update_case', 'close_case',
            'open_referral', 'update_referral', 'close_referral'))

    def check_actions(self):
        errors = []

        subcase_names = set()
        for subcase_action in self.actions.subcases:
            if not subcase_action.case_type:
                errors.append({'type': 'subcase has no case type'})

            subcase_names.update(subcase_action.case_properties)

        if self.requires == 'none' and self.actions.open_case.is_active() \
                and not self.actions.open_case.name_path:
            errors.append({'type': 'case_name required'})

        errors.extend(self.check_case_properties(
            all_names=self.actions.all_property_names(),
            subcase_names=subcase_names
        ))

        def generate_paths():
            for action in self.active_actions().values():
                if isinstance(action, list):
                    actions = action
                else:
                    actions = [action]
                for action in actions:
                    for path in FormAction.get_action_paths(action):
                        yield path

        errors.extend(self.check_paths(generate_paths()))

        return errors

    def requires_case(self):
        # all referrals also require cases
        return self.requires in ("case", "referral")

    def requires_case_type(self):
        return self.requires_case() or \
            bool(self.active_non_preloader_actions())

    def requires_referral(self):
        return self.requires == "referral"

    def is_registration_form(self, case_type=None):
        return not self.requires_case() and 'open_case' in self.active_actions() and \
            (not case_type or self.get_module().case_type == case_type)

    def extended_build_validation(self, error_meta, xml_valid, validate_module=True):
        errors = []
        if xml_valid:
            for error in self.check_actions():
                error.update(error_meta)
                errors.append(error)

        if validate_module:
            needs_case_type = False
            needs_case_detail = False
            needs_referral_detail = False

            if self.requires_case():
                needs_case_detail = True
                needs_case_type = True
            if self.requires_case_type():
                needs_case_type = True
            if self.requires_referral():
                needs_referral_detail = True

            errors.extend(self.get_module().get_case_errors(
                needs_case_type=needs_case_type,
                needs_case_detail=needs_case_detail,
                needs_referral_detail=needs_referral_detail,
            ))

        return errors

    def get_case_updates(self, case_type):
        # This method is used by both get_all_case_properties and
        # get_usercase_properties. In the case of usercase properties, use
        # the usercase_update action, and for normal cases, use the
        # update_case action
        if case_type == self.get_module().case_type or case_type == USERCASE_TYPE:
            format_key = self.get_case_property_name_formatter()
            action = self.actions.usercase_update if case_type == USERCASE_TYPE else self.actions.update_case
            return [format_key(*item) for item in action.update.items()]
        return []

    @memoized
    def get_child_case_types(self):
        '''
        Return a list of each case type for which this Form opens a new child case.
        :return:
        '''
        child_case_types = set()
        for subcase in self.actions.subcases:
            if subcase.close_condition.type == "never":
                child_case_types.add(subcase.case_type)
        return child_case_types

    @memoized
    def get_parent_types_and_contributed_properties(self, module_case_type, case_type):
        parent_types = set()
        case_properties = set()
        for subcase in self.actions.subcases:
            if subcase.case_type == case_type:
                case_properties.update(
                    subcase.case_properties.keys()
                )
                if case_type != module_case_type and (
                        self.actions.open_case.is_active() or
                        self.actions.update_case.is_active() or
                        self.actions.close_case.is_active()):
                    parent_types.add((module_case_type, subcase.reference_id or 'parent'))
        return parent_types, case_properties

    def update_app_case_meta(self, app_case_meta):
        from corehq.apps.reports.formdetails.readable import FormQuestionResponse
        questions = {
            q['value']: FormQuestionResponse(q)
            for q in self.get_questions(self.get_app().langs, include_translations=True)
        }
        module_case_type = self.get_module().case_type
        type_meta = app_case_meta.get_type(module_case_type)
        for type_, action in self.active_actions().items():
            if type_ == 'open_case':
                type_meta.add_opener(self.unique_id, action.condition)
                self.add_property_save(
                    app_case_meta,
                    module_case_type,
                    'name',
                    questions,
                    action.name_path
                )
            if type_ == 'close_case':
                type_meta.add_closer(self.unique_id, action.condition)
            if type_ == 'update_case':
                for name, question_path in FormAction.get_action_properties(action):
                    self.add_property_save(
                        app_case_meta,
                        module_case_type,
                        name,
                        questions,
                        question_path
                    )
            if type_ == 'case_preload':
                for name, question_path in FormAction.get_action_properties(action):
                    self.add_property_load(
                        app_case_meta,
                        module_case_type,
                        name,
                        questions,
                        question_path
                    )
            if type_ == 'subcases':
                for act in action:
                    if act.is_active():
                        sub_type_meta = app_case_meta.get_type(act.case_type)
                        sub_type_meta.add_opener(self.unique_id, act.condition)
                        if act.close_condition.is_active():
                            sub_type_meta.add_closer(self.unique_id, act.close_condition)
                        for name, question_path in FormAction.get_action_properties(act):
                            self.add_property_save(
                                app_case_meta,
                                act.case_type,
                                name,
                                questions,
                                question_path
                            )


class UserRegistrationForm(FormBase):
    form_type = 'user_registration'

    username_path = StringProperty(default='username')
    password_path = StringProperty(default='password')
    data_paths = DictProperty()

    def add_stuff_to_xform(self, xform):
        super(UserRegistrationForm, self).add_stuff_to_xform(xform)
        xform.add_user_registration(self.username_path, self.password_path, self.data_paths)


class MappingItem(DocumentSchema):
    key = StringProperty()
    # lang => localized string
    value = DictProperty()

    @property
    def key_as_variable(self):
        """
        Return an xml variable name to represent this key.
        If the key has no spaces, return the key with "k" prepended.
        If the key does contain spaces, return a hash of the key with "h" prepended.
        The prepended characters prevent the variable name from starting with a
        numeral, which is illegal.
        """
        if " " not in self.key:
            return 'k{key}'.format(key=self.key)
        else:
            return 'h{hash}'.format(hash=hashlib.md5(self.key).hexdigest()[:8])


class GraphAnnotations(IndexedSchema):
    display_text = DictProperty()
    x = StringProperty()
    y = StringProperty()


class GraphSeries(DocumentSchema):
    config = DictProperty()
    data_path = StringProperty()
    x_function = StringProperty()
    y_function = StringProperty()
    radius_function = StringProperty()


class GraphConfiguration(DocumentSchema):
    config = DictProperty()
    locale_specific_config = DictProperty()
    annotations = SchemaListProperty(GraphAnnotations)
    graph_type = StringProperty()
    series = SchemaListProperty(GraphSeries)


class DetailTab(IndexedSchema):
    """
    Represents a tab in the case detail screen on the phone. Ex:
        {
            'name': 'Medical',
            'starting_index': 3
        }
    """
    header = DictProperty()
    starting_index = IntegerProperty()


class DetailColumn(IndexedSchema):
    """
    Represents a column in case selection screen on the phone. Ex:
        {
            'header': {'en': 'Sex', 'por': 'Sexo'},
            'model': 'case',
            'field': 'sex',
            'format': 'enum',
            'xpath': '.',
            'enum': [
                {'key': 'm', 'value': {'en': 'Male', 'por': 'Macho'},
                {'key': 'f', 'value': {'en': 'Female', 'por': 'Fêmea'},
            ],
        }

    """
    header = DictProperty()
    model = StringProperty()
    field = StringProperty()
    format = StringProperty()

    enum = SchemaListProperty(MappingItem)
    graph_configuration = SchemaProperty(GraphConfiguration)
    case_tile_field = StringProperty()

    late_flag = IntegerProperty(default=30)
    advanced = StringProperty(default="")
    calc_xpath = StringProperty(default=".")
    filter_xpath = StringProperty(default="")
    time_ago_interval = FloatProperty(default=365.25)

    @property
    def enum_dict(self):
        """for backwards compatibility with building 1.0 apps"""
        import warnings
        warnings.warn('You should not use enum_dict. Use enum instead',
                      DeprecationWarning)
        return dict((item.key, item.value) for item in self.enum)

    def rename_lang(self, old_lang, new_lang):
        for dct in [self.header] + [item.value for item in self.enum]:
            _rename_key(dct, old_lang, new_lang)

    @property
    def field_type(self):
        if FIELD_SEPARATOR in self.field:
            return self.field.split(FIELD_SEPARATOR, 1)[0]
        else:
            return 'property'  # equivalent to property:parent/case_property

    @property
    def field_property(self):
        if FIELD_SEPARATOR in self.field:
            return self.field.split(FIELD_SEPARATOR, 1)[1]
        else:
            return self.field

    class TimeAgoInterval(object):
        map = {
            'day': 1.0,
            'week': 7.0,
            'month': 30.4375,
            'year': 365.25
        }
        @classmethod
        def get_from_old_format(cls, format):
            if format == 'years-ago':
                return cls.map['year']
            elif format == 'months-ago':
                return cls.map['month']

    @classmethod
    def wrap(cls, data):
        if data.get('format') in ('months-ago', 'years-ago'):
            data['time_ago_interval'] = cls.TimeAgoInterval.get_from_old_format(data['format'])
            data['format'] = 'time-ago'

        # Lazy migration: enum used to be a dict, now is a list
        if isinstance(data.get('enum'), dict):
            data['enum'] = sorted({'key': key, 'value': value}
                                  for key, value in data['enum'].items())

        return super(DetailColumn, cls).wrap(data)


class SortElement(IndexedSchema):
    field = StringProperty()
    type = StringProperty()
    direction = StringProperty()


class SortOnlyDetailColumn(DetailColumn):
    """This is a mock type, not intended to be part of a document"""

    @property
    def _i(self):
        """
        assert that SortOnlyDetailColumn never has ._i or .id called
        since it should never be in an app document

        """
        raise NotImplementedError()


class CaseListLookupMixin(DocumentSchema):
    """
        Allows for the addition of Android Callouts to do lookups from the CaseList
        <lookup action="" image="" name="">
            <extra key="" value = "" />
            <response key ="" />
        </lookup>
    """
    lookup_enabled = BooleanProperty(default=False)
    lookup_action = StringProperty()
    lookup_name = StringProperty()
    lookup_image = JRResourceProperty(required=False)

    lookup_extras = SchemaListProperty()
    lookup_responses = SchemaListProperty()


class Detail(IndexedSchema, CaseListLookupMixin):
    """
    Full configuration for a case selection screen

    """
    display = StringProperty(choices=['short', 'long'])

    columns = SchemaListProperty(DetailColumn)
    get_columns = IndexedSchema.Getter('columns')

    tabs = SchemaListProperty(DetailTab)
    get_tabs = IndexedSchema.Getter('tabs')

    sort_elements = SchemaListProperty(SortElement)
    filter = StringProperty()
    custom_xml = StringProperty()
    use_case_tiles = BooleanProperty()
    persist_tile_on_forms = BooleanProperty()
    pull_down_tile = BooleanProperty()

    def get_tab_spans(self):
        '''
        Return the starting and ending indices into self.columns deliminating
        the columns that should be in each tab.
        :return:
        '''
        tabs = list(self.get_tabs())
        ret = []
        for tab in tabs:
            try:
                end = tabs[tab.id + 1].starting_index
            except IndexError:
                end = len(self.columns)
            ret.append((tab.starting_index, end))
        return ret

    @parse_int([1])
    def get_column(self, i):
        return self.columns[i].with_id(i % len(self.columns), self)

    def rename_lang(self, old_lang, new_lang):
        for column in self.columns:
            column.rename_lang(old_lang, new_lang)


class CaseList(IndexedSchema, NavMenuItemMediaMixin):

    label = DictProperty()
    show = BooleanProperty(default=False)

    def rename_lang(self, old_lang, new_lang):
        _rename_key(self.label, old_lang, new_lang)


class ParentSelect(DocumentSchema):

    active = BooleanProperty(default=False)
    relationship = StringProperty(default='parent')
    module_id = StringProperty()


class DetailPair(DocumentSchema):
    short = SchemaProperty(Detail)
    long = SchemaProperty(Detail)

    @classmethod
    def wrap(cls, data):
        self = super(DetailPair, cls).wrap(data)
        self.short.display = 'short'
        self.long.display = 'long'
        return self


class CaseListForm(NavMenuItemMediaMixin):
    form_id = FormIdProperty('modules[*].case_list_form.form_id')
    label = DictProperty()

    def rename_lang(self, old_lang, new_lang):
        _rename_key(self.label, old_lang, new_lang)


class ModuleBase(IndexedSchema, NavMenuItemMediaMixin):
    name = DictProperty(unicode)
    unique_id = StringProperty()
    case_type = StringProperty()
    case_list_form = SchemaProperty(CaseListForm)
    module_filter = StringProperty()
    root_module_id = StringProperty()

    @classmethod
    def wrap(cls, data):
        if cls is ModuleBase:
            doc_type = data['doc_type']
            if doc_type == 'Module':
                return Module.wrap(data)
            elif doc_type == 'CareplanModule':
                return CareplanModule.wrap(data)
            elif doc_type == 'AdvancedModule':
                return AdvancedModule.wrap(data)
            elif doc_type == 'ReportModule':
                return ReportModule.wrap(data)
            else:
                raise ValueError('Unexpected doc_type for Module', doc_type)
        else:
            return super(ModuleBase, cls).wrap(data)

    def get_or_create_unique_id(self):
        """
        It is the caller's responsibility to save the Application
        after calling this function.

        WARNING: If called on the same doc in different requests without saving,
        this function will return a different uuid each time,
        likely causing unexpected behavior

        """
        if not self.unique_id:
            self.unique_id = FormBase.generate_id()
        return self.unique_id

    get_forms = IndexedSchema.Getter('forms')

    @parse_int([1])
    def get_form(self, i):

        try:
            return self.forms[i].with_id(i % len(self.forms), self)
        except IndexError:
            raise FormNotFoundException()

    def get_child_modules(self):
        return [
            module for module in self.get_app().get_modules()
            if module.unique_id != self.unique_id and getattr(module, 'root_module_id', None) == self.unique_id
        ]

    @property
    def root_module(self):
        if self.root_module_id:
            return self._parent.get_module_by_unique_id(self.root_module_id)

    def requires_case_details(self):
        return False

    def get_case_types(self):
        return set([self.case_type])

    def get_module_info(self):
        return {
            'id': self.id,
            'name': self.name,
        }

    def get_app(self):
        return self._parent

    def default_name(self):
        app = self.get_app()
        return trans(
            self.name,
            [app.default_language] + app.build_langs,
            include_lang=False
        )

    def rename_lang(self, old_lang, new_lang):
        _rename_key(self.name, old_lang, new_lang)
        for form in self.get_forms():
            form.rename_lang(old_lang, new_lang)
        for _, detail, _ in self.get_details():
            detail.rename_lang(old_lang, new_lang)

    def validate_detail_columns(self, columns):
        from corehq.apps.app_manager.suite_xml import FIELD_TYPE_LOCATION
        from corehq.apps.locations.util import parent_child
        hierarchy = None
        for column in columns:
            if column.format in ('enum', 'enum-image'):
                for item in column.enum:
                    key = item.key
                    # key cannot contain certain characters because it is used
                    # to generate an xpath variable name within suite.xml
                    # (names with spaces will be hashed to form the xpath
                    # variable name)
                    if not re.match('^([\w_ -]*)$', key):
                        yield {
                            'type': 'invalid id key',
                            'key': key,
                            'module': self.get_module_info(),
                        }
            elif column.field_type == FIELD_TYPE_LOCATION:
                hierarchy = hierarchy or parent_child(self.get_app().domain)
                try:
                    LocationXpath('').validate(column.field_property, hierarchy)
                except LocationXpathValidationError, e:
                    yield {
                        'type': 'invalid location xpath',
                        'details': unicode(e),
                        'module': self.get_module_info(),
                        'column': column,
                    }

    def get_form_by_unique_id(self, unique_id):
        for form in self.get_forms():
            if form.get_unique_id() == unique_id:
                return form

    def validate_for_build(self):
        errors = []
        if self.requires_case_details():
            errors.extend(self.get_case_errors(
                needs_case_type=True,
                needs_case_detail=True
            ))
        if self.case_list_form.form_id:
            try:
                form = self.get_app().get_form(self.case_list_form.form_id)
            except FormNotFoundException:
                errors.append({
                    'type': 'case list form missing',
                    'module': self.get_module_info()
                })
            else:
                if not form.is_registration_form(self.case_type):
                    errors.append({
                        'type': 'case list form not registration',
                        'module': self.get_module_info(),
                        'form': form,
                    })

        return errors

    @memoized
    def get_child_case_types(self):
        '''
        Return a list of each case type for which this module has a form that
        opens a new child case of that type.
        :return:
        '''
        child_case_types = set()
        for form in self.get_forms():
            if hasattr(form, 'get_child_case_types'):
                child_case_types.update(form.get_child_case_types())
        return child_case_types

    def get_custom_entries(self):
        """
        By default, suite entries are configured by forms, but you can also provide custom
        entries by overriding this function.

        See ReportModule for an example
        """
        return []

    def uses_media(self):
        """
        Whether the module uses media. If this returns false then media will not be generated
        for the module.
        """
        return True

class Module(ModuleBase):
    """
    A group of related forms, and configuration that applies to them all.
    Translates to a top-level menu on the phone.

    """
    module_type = 'basic'
    case_label = DictProperty()
    referral_label = DictProperty()
    forms = SchemaListProperty(Form)
    case_details = SchemaProperty(DetailPair)
    ref_details = SchemaProperty(DetailPair)
    put_in_root = BooleanProperty(default=False)
    case_list = SchemaProperty(CaseList)
    referral_list = SchemaProperty(CaseList)
    task_list = SchemaProperty(CaseList)
    parent_select = SchemaProperty(ParentSelect)

    @classmethod
    def wrap(cls, data):
        if 'details' in data:
            try:
                case_short, case_long, ref_short, ref_long = data['details']
            except ValueError:
                # "need more than 0 values to unpack"
                pass
            else:
                data['case_details'] = {
                    'short': case_short,
                    'long': case_long,
                }
                data['ref_details'] = {
                    'short': ref_short,
                    'long': ref_long,
                }
            finally:
                del data['details']
        return super(Module, cls).wrap(data)

    @classmethod
    def new_module(cls, name, lang):
        detail = Detail(
            columns=[DetailColumn(
                format='plain',
                header={(lang or 'en'): ugettext("Name")},
                field='name',
                model='case',
            )]
        )
        module = Module(
            name={(lang or 'en'): name or ugettext("Untitled Module")},
            forms=[],
            case_type='',
            case_details=DetailPair(
                short=Detail(detail.to_json()),
                long=Detail(detail.to_json()),
            ),
        )
        module.get_or_create_unique_id()
        return module

    def new_form(self, name, lang, attachment=''):
        form = Form(
            name={lang if lang else "en": name if name else _("Untitled Form")},
        )
        self.forms.append(form)
        form = self.get_form(-1)
        form.source = attachment
        return form

    def add_insert_form(self, from_module, form, index=None, with_source=False):
        if isinstance(form, Form):
            new_form = form
        elif isinstance(form, AdvancedForm) and not form.actions.get_all_actions():
            new_form = Form(
                name=form.name,
                form_filter=form.form_filter,
                media_image=form.media_image,
                media_audio=form.media_audio
            )
            new_form._parent = self
            form._parent = self
            if with_source:
                new_form.source = form.source
        else:
            raise IncompatibleFormTypeException()

        if index is not None:
            self.forms.insert(index, new_form)
        else:
            self.forms.append(new_form)
        return self.get_form(index or -1)

    def rename_lang(self, old_lang, new_lang):
        super(Module, self).rename_lang(old_lang, new_lang)
        for case_list in (self.case_list, self.referral_list):
            case_list.rename_lang(old_lang, new_lang)

    def get_details(self):
        return (
            ('case_short', self.case_details.short, True),
            ('case_long', self.case_details.long, True),
            ('ref_short', self.ref_details.short, False),
            ('ref_long', self.ref_details.long, False),
        )

    @property
    def detail_sort_elements(self):
        try:
            return self.case_details.short.sort_elements
        except Exception:
            return []

    @property
    def case_list_filter(self):
        try:
            return self.case_details.short.filter
        except AttributeError:
            return None

    def validate_for_build(self):
        errors = super(Module, self).validate_for_build()
        if not self.forms and not self.case_list.show:
            errors.append({
                'type': 'no forms or case list',
                'module': self.get_module_info(),
            })
        for sort_element in self.detail_sort_elements:
            try:
                validate_detail_screen_field(sort_element.field)
            except ValueError:
                errors.append({
                    'type': 'invalid sort field',
                    'field': sort_element.field,
                    'module': self.get_module_info(),
                })
        if self.case_list_filter:
            try:
                etree.XPath(self.case_list_filter)
            except etree.XPathSyntaxError:
                errors.append({
                    'type': 'invalid filter xpath',
                    'module': self.get_module_info(),
                    'filter': self.case_list_filter,
                })
        if self.parent_select.active and not self.parent_select.module_id:
            errors.append({
                'type': 'no parent select id',
                'module': self.get_module_info()
            })
        for detail in [self.case_details.short, self.case_details.long]:
            if detail.use_case_tiles:
                if not detail.display == "short":
                    errors.append({
                        'type': "invalid tile configuration",
                        'module': self.get_module_info(),
                        'reason': _('Case tiles may only be used for the case list (not the case details).')
                    })
                col_by_tile_field = {c.case_tile_field: c for c in detail.columns}
                for field in ["header", "top_left", "sex", "bottom_left", "date"]:
                    if field not in col_by_tile_field:
                        errors.append({
                            'type': "invalid tile configuration",
                            'module': self.get_module_info(),
                            'reason': _('A case property must be assigned to the "{}" tile field.'.format(field))
                        })
        return errors

    def export_json(self, dump_json=True, keep_unique_id=False):
        source = self.to_json()
        if not keep_unique_id:
            for form in source['forms']:
                del form['unique_id']
        return json.dumps(source) if dump_json else source

    def export_jvalue(self):
        return self.export_json(dump_json=False, keep_unique_id=True)
    
    def requires(self):
        r = set(["none"])
        for form in self.get_forms():
            r.add(form.requires)
        if self.case_list.show:
            r.add('case')
        if self.referral_list.show:
            r.add('referral')
        for val in ("referral", "case", "none"):
            if val in r:
                return val

    def detail_types(self):
        return {
            "referral": ["case_short", "case_long", "ref_short", "ref_long"],
            "case": ["case_short", "case_long"],
            "none": []
        }[self.requires()]

    def requires_case_details(self):
        ret = False
        if self.case_list.show:
            return True
        for form in self.get_forms():
            if form.requires_case():
                ret = True
                break
        return ret

    @memoized
    def all_forms_require_a_case(self):
        return all([form.requires == 'case' for form in self.get_forms()])

    def get_case_errors(self, needs_case_type, needs_case_detail, needs_referral_detail=False):

        module_info = self.get_module_info()

        if needs_case_type and not self.case_type:
            yield {
                'type': 'no case type',
                'module': module_info,
            }

        if needs_case_detail:
            if not self.case_details.short.columns:
                yield {
                    'type': 'no case detail',
                    'module': module_info,
                }
            columns = self.case_details.short.columns + self.case_details.long.columns
            errors = self.validate_detail_columns(columns)
            for error in errors:
                yield error

        if needs_referral_detail and not self.ref_details.short.columns:
            yield {
                'type': 'no ref detail',
                'module': module_info,
            }


class AdvancedForm(IndexedFormBase, NavMenuItemMediaMixin):
    form_type = 'advanced_form'
    form_filter = StringProperty()
    actions = SchemaProperty(AdvancedFormActions)
    schedule = SchemaProperty(FormSchedule, default=None)

    @classmethod
    def wrap(cls, data):
        # lazy migration to swap keys with values in action preload dict.
        # http://manage.dimagi.com/default.asp?162213
        load_actions = data.get('actions', {}).get('load_update_cases', [])
        for action in load_actions:
            preload = action['preload']
            if preload and preload.values()[0].startswith('/'):
                action['preload'] = {v: k for k, v in preload.items()}

        return super(AdvancedForm, cls).wrap(data)

    def add_stuff_to_xform(self, xform):
        super(AdvancedForm, self).add_stuff_to_xform(xform)
        xform.add_case_and_meta_advanced(self)

    def requires_case(self):
        return bool(self.actions.load_update_cases)

    @property
    def requires(self):
        return 'case' if self.requires_case() else 'none'

    def is_registration_form(self, case_type=None):
        """
        Defined as form that opens a single case. Excludes forms that register
        sub-cases and forms that require a case.
        """
        reg_actions = self.get_registration_actions(case_type)
        return not self.requires_case() and reg_actions and \
            len(reg_actions) == 1

    def get_registration_actions(self, case_type=None):
        return [
            action for action in self.actions.get_open_actions()
            if not action.is_subcase and (not case_type or action.case_type == case_type)
        ]

    def all_other_forms_require_a_case(self):
        m = self.get_module()
        return all([form.requires == 'case' for form in m.get_forms() if form.id != self.id])

    def get_module(self):
        if isinstance(self._parent, ModuleBase):
            return self._parent
        else: # Forms can be nested within SchedulePhases
            return self._parent._parent

    def get_phase(self):
        module = self.get_module()

        if not module.has_schedule:
            raise TypeError("The module this form is in has no schedule")

        return next((phase for phase in module.get_schedule_phases()
                     for form in phase.get_forms()
                     if form.unique_id == self.unique_id),
                    None)

    def check_actions(self):
        errors = []

        for action in self.actions.get_subcase_actions():
            if action.parent_tag not in self.actions.get_case_tags():
                errors.append({'type': 'missing parent tag', 'case_tag': action.parent_tag})

            if isinstance(action, AdvancedOpenCaseAction):
                if not action.name_path:
                    errors.append({'type': 'case_name required', 'case_tag': action.case_tag})

                meta = self.actions.actions_meta_by_tag.get(action.parent_tag)
                if meta and meta['type'] == 'open' and meta['action'].repeat_context:
                    if not action.repeat_context or not action.repeat_context.startswith(meta['action'].repeat_context):
                        errors.append({'type': 'subcase repeat context', 'case_tag': action.case_tag})

            try:
                self.actions.get_action_hierarchy(action)
            except ValueError:
                errors.append({'type': 'circular ref', 'case_tag': action.case_tag})

            errors.extend(self.check_case_properties(
                subcase_names=action.get_property_names(),
                case_tag=action.case_tag
            ))

        for action in self.actions.get_all_actions():
            if not action.case_type and (not isinstance(action, LoadUpdateAction) or not action.auto_select):
                errors.append({'type': "no case type in action", 'case_tag': action.case_tag})

            if isinstance(action, LoadUpdateAction) and action.auto_select:
                mode = action.auto_select.mode
                if not action.auto_select.value_key:
                    key_names = {
                        AUTO_SELECT_CASE: _('Case property'),
                        AUTO_SELECT_FIXTURE: _('Lookup Table field'),
                        AUTO_SELECT_USER: _('custom user property'),
                        AUTO_SELECT_RAW: _('custom XPath expression'),
                    }
                    if mode in key_names:
                        errors.append({'type': 'auto select key', 'key_name': key_names[mode]})

                if not action.auto_select.value_source:
                    source_names = {
                        AUTO_SELECT_CASE: _('Case tag'),
                        AUTO_SELECT_FIXTURE: _('Lookup Table tag'),
                    }
                    if mode in source_names:
                        errors.append({'type': 'auto select source', 'source_name': source_names[mode]})
                elif mode == AUTO_SELECT_CASE:
                    case_tag = action.auto_select.value_source
                    if not self.actions.get_action_from_tag(case_tag):
                        errors.append({'type': 'auto select case ref', 'case_tag': action.case_tag})

            errors.extend(self.check_case_properties(
                all_names=action.get_property_names(),
                case_tag=action.case_tag
            ))

        if self.form_filter:
            if not any(action for action in self.actions.load_update_cases if not action.auto_select):
                errors.append({'type': "filtering without case"})

        def generate_paths():
            for action in self.actions.get_all_actions():
                for path in action.get_paths():
                    yield path

        errors.extend(self.check_paths(generate_paths()))

        return errors

    def extended_build_validation(self, error_meta, xml_valid, validate_module=True):
        errors = []
        if xml_valid:
            for error in self.check_actions():
                error.update(error_meta)
                errors.append(error)

        module = self.get_module()
        if module.has_schedule and not self.schedule and getattr(self.schedule, 'anchor', False):
            error = {
                'type': 'validation error',
                'validation_message': _("All forms in this module require a visit schedule.")
            }
            error.update(error_meta)
            errors.append(error)

        if validate_module:
            errors.extend(module.get_case_errors(
                needs_case_type=False,
                needs_case_detail=module.requires_case_details(),
                needs_referral_detail=False,
            ))

        return errors

    def get_case_updates(self, case_type):
        updates = set()
        format_key = self.get_case_property_name_formatter()
        for action in self.actions.get_all_actions():
            if action.case_type == case_type:
                updates.update(format_key(*item)
                               for item in action.case_properties.iteritems())
        return updates

    @memoized
    def get_parent_types_and_contributed_properties(self, module_case_type, case_type):
        parent_types = set()
        case_properties = set()
        for subcase in self.actions.get_subcase_actions():
            if subcase.case_type == case_type:
                case_properties.update(
                    subcase.case_properties.keys()
                )
                parent = self.actions.get_action_from_tag(subcase.parent_tag)
                if parent:
                    parent_types.add((parent.case_type, subcase.parent_reference_id or 'parent'))

        return parent_types, case_properties

    def update_app_case_meta(self, app_case_meta):
        from corehq.apps.reports.formdetails.readable import FormQuestionResponse
        questions = {
            q['value']: FormQuestionResponse(q)
            for q in self.get_questions(self.get_app().langs, include_translations=True)
        }
        for action in self.actions.load_update_cases:
            for name, question_path in action.case_properties.items():
                self.add_property_save(
                    app_case_meta,
                    action.case_type,
                    name,
                    questions,
                    question_path
                )
            for question_path, name in action.preload.items():
                self.add_property_load(
                    app_case_meta,
                    action.case_type,
                    name,
                    questions,
                    question_path
                )
            if action.close_condition.is_active():
                meta = app_case_meta.get_type(action.case_type)
                meta.add_closer(self.unique_id, action.close_condition)

        for action in self.actions.open_cases:
            self.add_property_save(
                app_case_meta,
                action.case_type,
                'name',
                questions,
                action.name_path,
                action.open_condition
            )
            for name, question_path in action.case_properties.items():
                self.add_property_save(
                    app_case_meta,
                    action.case_type,
                    name,
                    questions,
                    question_path,
                    action.open_condition
                )
            meta = app_case_meta.get_type(action.case_type)
            meta.add_opener(self.unique_id, action.open_condition)
            if action.close_condition.is_active():
                meta.add_closer(self.unique_id, action.close_condition)


class SchedulePhaseForm(IndexedSchema):
    """
    A reference to a form in a schedule phase.
    """
    form_id = FormIdProperty("modules[*].schedule_phases[*].form_id")


class SchedulePhase(IndexedSchema):
    """
    SchedulePhases are attached to a module.
    A Schedule Phase is a grouping of forms that occur within a period and share an anchor
    A module should not have more than one SchedulePhase with the same anchor

    anchor:                     Case property containing a date after which this phase becomes active
    forms: 			The forms that are to be filled out within this phase
    transition_condition:       Condition under which we transition to the next phase
    termination_condition:      Condition under which we terminate the whole schedule
    """
    anchor = StringProperty()
    forms = SchemaListProperty(SchedulePhaseForm)

    # TODO: this
    transition_condition = SchemaProperty(FormActionCondition)
    termination_condition = SchemaProperty(FormActionCondition)

    @property
    def id(self):
        """ A Schedule Phase is 1-indexed """
        _id = super(SchedulePhase, self).id
        return _id + 1

    @property
    def phase_id(self):
        return "{}_{}".format(self.anchor, self.id)

    def get_module(self):
        return self._parent

    _get_forms = IndexedSchema.Getter('forms')
    def get_forms(self):
        """Returns the actual form objects related to this phase"""
        module = self.get_module()
        return (module.get_form_by_unique_id(form.form_id) for form in self._get_forms())

    def get_form(self, desired_form):
        return next((form for form in self.get_forms() if form.unique_id == desired_form.unique_id), None)

    def get_phase_form_index(self, form):
        """
        Returns the index of the form with respect to the phase

        schedule_phase.forms = [a,b,c]
        schedule_phase.get_phase_form_index(b)
        => 1
        schedule_phase.get_phase_form_index(c)
        => 2
        """
        return next((phase_form.id for phase_form in self._get_forms() if phase_form.form_id == form.unique_id),
                    None)

    def remove_form(self, form):
        """
        Remove a form from the phase

        If this results in an empty phase, delete the phase
        """
        idx = self.get_phase_form_index(form)
        if idx is None:
            raise ScheduleError("That form doesn't exist in the phase")

        self.forms.remove(self.forms[idx])

        if len(self.forms) == 0:
            # I'm useless now
            self.get_module().schedule_phases.remove(self)

    def add_form(self, form):
        """
        Adds a form to this phase, removing it from other phases
        """
        old_phase = form.get_phase()
        if old_phase is not None and old_phase.anchor != self.anchor:
            old_phase.remove_form(form)

        if self.get_form(form) is None:
            self.forms.append(SchedulePhaseForm(form_id=form.unique_id))


class AdvancedModule(ModuleBase):
    module_type = 'advanced'
    case_label = DictProperty()
    forms = SchemaListProperty(AdvancedForm)
    case_details = SchemaProperty(DetailPair)
    product_details = SchemaProperty(DetailPair)
    put_in_root = BooleanProperty(default=False)
    case_list = SchemaProperty(CaseList)
    has_schedule = BooleanProperty()
<<<<<<< HEAD
    schedule_phases = SchemaListProperty(SchedulePhase)
    get_schedule_phases = IndexedSchema.Getter('schedule_phases')
    root_module_id = StringProperty()
=======
>>>>>>> 8b9f6987

    @classmethod
    def new_module(cls, name, lang):
        detail = Detail(
            columns=[DetailColumn(
                format='plain',
                header={(lang or 'en'): ugettext("Name")},
                field='name',
                model='case',
            )]
        )

        module = AdvancedModule(
            name={(lang or 'en'): name or ugettext("Untitled Module")},
            forms=[],
            case_type='',
            case_details=DetailPair(
                short=Detail(detail.to_json()),
                long=Detail(detail.to_json()),
            ),
            product_details=DetailPair(
                short=Detail(
                    columns=[
                        DetailColumn(
                            format='plain',
                            header={(lang or 'en'): ugettext("Product")},
                            field='name',
                            model='product',
                        ),
                    ],
                ),
                long=Detail(),
            ),
        )
        module.get_or_create_unique_id()
        return module

    def new_form(self, name, lang, attachment=''):
        form = AdvancedForm(
            name={lang if lang else "en": name if name else _("Untitled Form")},
        )
        if self.has_schedule:
            # TODO: verify that this is what we want to have happen here
            form.schedule = FormSchedule()

        self.forms.append(form)
        form = self.get_form(-1)
        form.source = attachment
        return form

    def add_insert_form(self, from_module, form, index=None, with_source=False):
        if isinstance(form, AdvancedForm):
            new_form = form
        elif isinstance(form, Form):
            new_form = AdvancedForm(
                name=form.name,
                form_filter=form.form_filter,
                media_image=form.media_image,
                media_audio=form.media_audio
            )
            new_form._parent = self
            form._parent = self
            if with_source:
                new_form.source = form.source
            actions = form.active_actions()
            open = actions.get('open_case', None)
            update = actions.get('update_case', None)
            close = actions.get('close_case', None)
            preload = actions.get('case_preload', None)
            subcases = actions.get('subcases', None)
            case_type = from_module.case_type

            base_action = None
            if open:
                base_action = AdvancedOpenCaseAction(
                    case_type=case_type,
                    case_tag='open_{0}_0'.format(case_type),
                    name_path=open.name_path,
                    open_condition=open.condition,
                    case_properties=update.update if update else {},
                    )
                new_form.actions.open_cases.append(base_action)
            elif update or preload or close:
                base_action = LoadUpdateAction(
                    case_type=case_type,
                    case_tag='load_{0}_0'.format(case_type),
                    case_properties=update.update if update else {},
                    preload=preload.preload if preload else {}
                )

                if from_module.parent_select.active:
                    app = self.get_app()
                    gen = suite_xml.SuiteGenerator(app, is_usercase_in_use(app.domain))
                    select_chain = gen.get_select_chain(from_module, include_self=False)
                    for n, link in enumerate(reversed(list(enumerate(select_chain)))):
                        i, module = link
                        new_form.actions.load_update_cases.append(LoadUpdateAction(
                            case_type=module.case_type,
                            case_tag='_'.join(['parent'] * (i + 1)),
                            details_module=module.unique_id,
                            parent_tag='_'.join(['parent'] * (i + 2)) if n > 0 else ''
                        ))

                    base_action.parent_tag = 'parent'

                if close:
                    base_action.close_condition = close.condition
                new_form.actions.load_update_cases.append(base_action)

            if subcases:
                for i, subcase in enumerate(subcases):
                    open_subcase_action = AdvancedOpenCaseAction(
                        case_type=subcase.case_type,
                        case_tag='open_{0}_{1}'.format(subcase.case_type, i+1),
                        name_path=subcase.case_name,
                        open_condition=subcase.condition,
                        case_properties=subcase.case_properties,
                        repeat_context=subcase.repeat_context,
                        parent_reference_id=subcase.reference_id,
                        parent_tag=base_action.case_tag if base_action else ''
                    )
                    new_form.actions.open_cases.append(open_subcase_action)
        else:
            raise IncompatibleFormTypeException()

        if index:
            self.forms.insert(index, new_form)
        else:
            self.forms.append(new_form)
        return self.get_form(index or -1)

    def rename_lang(self, old_lang, new_lang):
        super(AdvancedModule, self).rename_lang(old_lang, new_lang)
        self.case_list.rename_lang(old_lang, new_lang)

    def requires_case_details(self):
        if self.case_list.show:
            return True

        for form in self.forms:
            if any(action.case_type == self.case_type for action in form.actions.load_update_cases):
                return True

    def all_forms_require_a_case(self):
        return all(form.requires_case() for form in self.forms)

    def get_details(self):
        return (
            ('case_short', self.case_details.short, True),
            ('case_long', self.case_details.long, True),
            ('product_short', self.product_details.short, self.get_app().commtrack_enabled),
            ('product_long', self.product_details.long, False),
        )

    def get_case_errors(self, needs_case_type, needs_case_detail, needs_referral_detail=False):

        module_info = self.get_module_info()

        if needs_case_type and not self.case_type:
            yield {
                'type': 'no case type',
                'module': module_info,
            }

        if needs_case_detail:
            if not self.case_details.short.columns:
                yield {
                    'type': 'no case detail',
                    'module': module_info,
                }
            if self.get_app().commtrack_enabled and not self.product_details.short.columns:
                for form in self.forms:
                    if self.case_list.show or \
                            any(action.show_product_stock for action in form.actions.load_update_cases):
                        yield {
                            'type': 'no product detail',
                            'module': module_info,
                        }
                        break
            columns = self.case_details.short.columns + self.case_details.long.columns
            if self.get_app().commtrack_enabled:
                columns += self.product_details.short.columns
            errors = self.validate_detail_columns(columns)
            for error in errors:
                yield error

    def validate_for_build(self):
        errors = super(AdvancedModule, self).validate_for_build()
        if not self.forms and not self.case_list.show:
            errors.append({
                'type': 'no forms or case list',
                'module': self.get_module_info(),
            })
        if self.case_list_form.form_id:
            forms = self.forms

            case_tag = None
            for form in forms:
                info = self.get_module_info()
                form_info = {"id": form.id if hasattr(form, 'id') else None, "name": form.name}

                if not form.requires_case():
                    errors.append({
                        'type': 'case list module form must require case',
                        'module': info,
                        'form': form_info,
                    })
                elif len(form.actions.load_update_cases) != 1:
                    errors.append({
                        'type': 'case list module form must require only one case',
                        'module': info,
                        'form': form_info,
                    })

                case_action = form.actions.load_update_cases[0] if form.requires_case() else None
                if case_action and case_action.case_type != self.case_type:
                    errors.append({
                        'type': 'case list module form must match module case type',
                        'module': info,
                        'form': form_info,
                    })

                # set case_tag if not already set
                case_tag = case_action.case_tag if not case_tag and case_action else case_tag
                if case_action and case_action.case_tag != case_tag:
                    errors.append({
                        'type': 'all forms in case list module must have same case management',
                        'module': info,
                        'form': form_info,
                        'expected_tag': case_tag
                    })

                if case_action and case_action.details_module and case_action.details_module != self.unique_id:
                    errors.append({
                        'type': 'forms in case list module must use modules details',
                        'module': info,
                        'form': form_info,
                    })

        return errors

    def get_or_create_schedule_phase(self, anchor):
        """Returns a tuple of (phase, new?)"""
        if anchor is None or anchor.strip() == '':
            raise ScheduleError(_("You can't create a phase without an anchor property"))

        phase = next((phase for phase in self.get_schedule_phases() if phase.anchor == anchor), None)
        is_new_phase = False

        if phase is None:
            self.schedule_phases.append(SchedulePhase(anchor=anchor))
            # TODO: is there a better way of doing this?
            phase = list(self.get_schedule_phases())[-1] # get the phase from the module so we know the _parent
            is_new_phase = True

        return (phase, is_new_phase)


class CareplanForm(IndexedFormBase, NavMenuItemMediaMixin):
    form_type = 'careplan_form'
    mode = StringProperty(required=True, choices=['create', 'update'])
    custom_case_updates = DictProperty()
    case_preload = DictProperty()

    @classmethod
    def wrap(cls, data):
        if cls is CareplanForm:
            doc_type = data['doc_type']
            if doc_type == 'CareplanGoalForm':
                return CareplanGoalForm.wrap(data)
            elif doc_type == 'CareplanTaskForm':
                return CareplanTaskForm.wrap(data)
            else:
                raise ValueError('Unexpected doc_type for CareplanForm', doc_type)
        else:
            return super(CareplanForm, cls).wrap(data)

    def add_stuff_to_xform(self, xform):
        super(CareplanForm, self).add_stuff_to_xform(xform)
        xform.add_care_plan(self)

    def get_case_updates(self, case_type):
        if case_type == self.case_type:
            format_key = self.get_case_property_name_formatter()
            return [format_key(*item) for item in self.case_updates().iteritems()]
        else:
            return []

    def get_case_type(self):
        return self.case_type

    def get_parent_case_type(self):
        return self._parent.case_type

    def get_parent_types_and_contributed_properties(self, module_case_type, case_type):
        parent_types = set()
        case_properties = set()
        if case_type == self.case_type:
            if case_type == CAREPLAN_GOAL:
                parent_types.add((module_case_type, 'parent'))
            elif case_type == CAREPLAN_TASK:
                parent_types.add((CAREPLAN_GOAL, 'goal'))
            case_properties.update(self.case_updates().keys())

        return parent_types, case_properties

    def is_registration_form(self, case_type=None):
        return self.mode == 'create' and (not case_type or self.case_type == case_type)

    def update_app_case_meta(self, app_case_meta):
        from corehq.apps.reports.formdetails.readable import FormQuestionResponse
        questions = {
            q['value']: FormQuestionResponse(q)
            for q in self.get_questions(self.get_app().langs, include_translations=True)
        }
        meta = app_case_meta.get_type(self.case_type)
        for name, question_path in self.case_updates().items():
            self.add_property_save(
                app_case_meta,
                self.case_type,
                name,
                questions,
                question_path
            )
        for name, question_path in self.case_preload.items():
            self.add_property_load(
                app_case_meta,
                self.case_type,
                name,
                questions,
                question_path
            )
        meta.add_opener(self.unique_id, FormActionCondition(
            type='always',
        ))
        meta.add_closer(self.unique_id, FormActionCondition(
            type='if',
            question=self.close_path,
            answer='yes',
        ))


class CareplanGoalForm(CareplanForm):
    case_type = CAREPLAN_GOAL
    name_path = StringProperty(required=True, default='/data/name')
    date_followup_path = StringProperty(required=True, default='/data/date_followup')
    description_path = StringProperty(required=True, default='/data/description')
    close_path = StringProperty(required=True, default='/data/close_goal')

    @classmethod
    def new_form(cls, lang, name, mode):
        action = 'Update' if mode == 'update' else 'New'
        form = CareplanGoalForm(mode=mode)
        name = name or '%s Careplan %s' % (action, CAREPLAN_CASE_NAMES[form.case_type])
        form.name = {lang: name}
        if mode == 'update':
            form.description_path = '/data/description_group/description'
        source = load_form_template('%s_%s.xml' % (form.case_type, mode))
        return form, source

    def case_updates(self):
        changes = self.custom_case_updates.copy()
        changes.update({
            'date_followup': self.date_followup_path,
            'description': self.description_path,
        })
        return changes

    def get_fixed_questions(self):
        def q(name, case_key, label):
            return {
                'name': name,
                'key': case_key,
                'label': label,
                'path': self[name]
            }
        questions = [
            q('description_path', 'description', _('Description')),
            q('date_followup_path', 'date_followup', _('Followup date')),
        ]
        if self.mode == 'create':
            return [q('name_path', 'name', _('Name'))] + questions
        else:
            return questions + [q('close_path', 'close', _('Close if'))]


class CareplanTaskForm(CareplanForm):
    case_type = CAREPLAN_TASK
    name_path = StringProperty(required=True, default='/data/task_repeat/name')
    date_followup_path = StringProperty(required=True, default='/data/date_followup')
    description_path = StringProperty(required=True, default='/data/description')
    latest_report_path = StringProperty(required=True, default='/data/progress_group/progress_update')
    close_path = StringProperty(required=True, default='/data/task_complete')

    @classmethod
    def new_form(cls, lang, name, mode):
        action = 'Update' if mode == 'update' else 'New'
        form = CareplanTaskForm(mode=mode)
        name = name or '%s Careplan %s' % (action, CAREPLAN_CASE_NAMES[form.case_type])
        form.name = {lang: name}
        if mode == 'create':
            form.date_followup_path = '/data/task_repeat/date_followup'
            form.description_path = '/data/task_repeat/description'
        source = load_form_template('%s_%s.xml' % (form.case_type, mode))
        return form, source

    def case_updates(self):
        changes = self.custom_case_updates.copy()
        changes.update({
            'date_followup': self.date_followup_path,
        })
        if self.mode == 'create':
            changes['description'] = self.description_path
        else:
            changes['latest_report'] = self.latest_report_path
        return changes

    def get_fixed_questions(self):
        def q(name, case_key, label):
            return {
                'name': name,
                'key': case_key,
                'label': label,
                'path': self[name]
            }
        questions = [
            q('date_followup_path', 'date_followup', _('Followup date')),
        ]
        if self.mode == 'create':
            return [
                q('name_path', 'name', _('Name')),
                q('description_path', 'description', _('Description')),
            ] + questions
        else:
            return questions + [
                q('latest_report_path', 'latest_report', _('Latest report')),
                q('close_path', 'close', _('Close if')),
            ]


class CareplanModule(ModuleBase):
    """
    A set of forms and configuration for managing the Care Plan workflow.
    """
    module_type = 'careplan'
    parent_select = SchemaProperty(ParentSelect)

    display_separately = BooleanProperty(default=False)
    forms = SchemaListProperty(CareplanForm)
    goal_details = SchemaProperty(DetailPair)
    task_details = SchemaProperty(DetailPair)

    @classmethod
    def new_module(cls, name, lang, target_module_id, target_case_type):
        lang = lang or 'en'
        module = CareplanModule(
            name={lang: name or ugettext("Care Plan")},
            parent_select=ParentSelect(
                active=True,
                relationship='parent',
                module_id=target_module_id
            ),
            case_type=target_case_type,
            goal_details=DetailPair(
                short=cls._get_detail(lang, 'goal_short'),
                long=cls._get_detail(lang, 'goal_long'),
            ),
            task_details=DetailPair(
                short=cls._get_detail(lang, 'task_short'),
                long=cls._get_detail(lang, 'task_long'),
            )
        )
        module.get_or_create_unique_id()
        return module

    @classmethod
    def _get_detail(cls, lang, detail_type):
        header = ugettext('Goal') if detail_type.startswith('goal') else ugettext('Task')
        columns = [
            DetailColumn(
                format='plain',
                header={lang: header},
                field='name',
                model='case'),
            DetailColumn(
                format='date',
                header={lang: ugettext("Followup")},
                field='date_followup',
                model='case')]

        if detail_type.endswith('long'):
            columns.append(DetailColumn(
                format='plain',
                header={lang: ugettext("Description")},
                field='description',
                model='case'))

        if detail_type == 'tasks_long':
            columns.append(DetailColumn(
                format='plain',
                header={lang: ugettext("Last update")},
                field='latest_report',
                model='case'))

        return Detail(type=detail_type, columns=columns)

    def add_insert_form(self, from_module, form, index=None, with_source=False):
        if isinstance(form, CareplanForm):
            if index:
                self.forms.insert(index, form)
            else:
                self.forms.append(form)
            return self.get_form(index or -1)
        else:
            raise IncompatibleFormTypeException()

    def requires_case_details(self):
        return True

    def get_case_types(self):
        return set([self.case_type]) | set(f.case_type for f in self.forms)

    def get_form_by_type(self, case_type, mode):
        for form in self.get_forms():
            if form.case_type == case_type and form.mode == mode:
                return form

    def get_details(self):
        return (
            ('%s_short' % CAREPLAN_GOAL, self.goal_details.short, True),
            ('%s_long' % CAREPLAN_GOAL, self.goal_details.long, True),
            ('%s_short' % CAREPLAN_TASK, self.task_details.short, True),
            ('%s_long' % CAREPLAN_TASK, self.task_details.long, True),
        )

    def get_case_errors(self, needs_case_type, needs_case_detail, needs_referral_detail=False):

        module_info = self.get_module_info()

        if needs_case_type and not self.case_type:
            yield {
                'type': 'no case type',
                'module': module_info,
            }

        if needs_case_detail:
            if not self.goal_details.short.columns:
                yield {
                    'type': 'no case detail for goals',
                    'module': module_info,
                }
            if not self.task_details.short.columns:
                yield {
                    'type': 'no case detail for tasks',
                    'module': module_info,
                }
            columns = self.goal_details.short.columns + self.goal_details.long.columns
            columns += self.task_details.short.columns + self.task_details.long.columns
            errors = self.validate_detail_columns(columns)
            for error in errors:
                yield error

    def validate_for_build(self):
        errors = super(CareplanModule, self).validate_for_build()
        if not self.forms:
            errors.append({
                'type': 'no forms',
                'module': self.get_module_info(),
            })
        return errors


class ReportAppConfig(DocumentSchema):
    """
    Class for configuring how a user configurable report shows up in an app
    """
    report_id = StringProperty(required=True)
    header = DictProperty()

    _report = None

    @property
    def report(self):
        from corehq.apps.userreports.models import ReportConfiguration
        if self._report is None:
            self._report = ReportConfiguration.get(self.report_id)
        return self._report

    @property
    def select_detail_id(self):
        return 'reports.{}.select'.format(self.report_id)

    @property
    def summary_detail_id(self):
        return 'reports.{}.summary'.format(self.report_id)

    @property
    def data_detail_id(self):
        return 'reports.{}.data'.format(self.report_id)

    def get_details(self):
        yield (self.select_detail_id, self.select_details(), True)
        yield (self.summary_detail_id, self.summary_details(), True)
        yield (self.data_detail_id, self.data_details(), True)

    def select_details(self):
        return Detail(custom_xml=suite_xml.Detail(
            id='reports.{}.select'.format(self.report_id),
            title=suite_xml.Text(
                locale=suite_xml.Locale(id=id_strings.report_menu()),
            ),
            fields=[
                suite_xml.Field(
                    header=suite_xml.Header(
                        text=suite_xml.Text(
                            locale=suite_xml.Locale(id=id_strings.report_name_header()),
                        )
                    ),
                    template=suite_xml.Template(
                        text=suite_xml.Text(
                            xpath=suite_xml.Xpath(function='name'))
                    ),
                )
            ]
        ).serialize())

    def summary_details(self):
        def _get_graph_fields():
            from corehq.apps.userreports.reports.specs import MultibarChartSpec
            # todo: make this less hard-coded
            for chart_config in self.report.charts:
                if isinstance(chart_config, MultibarChartSpec):
                    def _column_to_series(column):
                        return suite_xml.Series(
                            nodeset="instance('reports')/reports/report[@id='{}']/rows/row".format(self.report_id),
                            x_function="column[@id='{}']".format(chart_config.x_axis_column),
                            y_function="column[@id='{}']".format(column),
                        )
                    yield suite_xml.Field(
                        header=suite_xml.Header(text=suite_xml.Text()),
                        template=suite_xml.GraphTemplate(
                            form='graph',
                            graph=suite_xml.Graph(
                                type='bar',
                                series=[_column_to_series(c) for c in chart_config.y_axis_columns],
                            )
                        )
                    )

        return Detail(custom_xml=suite_xml.Detail(
            id='reports.{}.summary'.format(self.report_id),
            title=suite_xml.Text(
                locale=suite_xml.Locale(id=id_strings.report_menu()),
            ),
            fields=[
                suite_xml.Field(
                    header=suite_xml.Header(
                        text=suite_xml.Text(
                            locale=suite_xml.Locale(id=id_strings.report_name_header()),
                        )
                    ),
                    template=suite_xml.Template(
                        text=suite_xml.Text(
                            xpath=suite_xml.Xpath(function='name'))
                    ),
                ),
                suite_xml.Field(
                    header=suite_xml.Header(
                        text=suite_xml.Text(
                            locale=suite_xml.Locale(id=id_strings.report_description_header()),
                        )
                    ),
                    template=suite_xml.Template(
                        text=suite_xml.Text(
                            xpath=suite_xml.Xpath(function='description'))
                    ),
                ),
            ] + list(_get_graph_fields())
        ).serialize())

    def data_details(self):
        def _column_to_field(column):
            return suite_xml.Field(
                header=suite_xml.Header(
                    text=suite_xml.Text(
                        locale=suite_xml.Locale(
                            id=id_strings.report_column_header(self.report_id, column.column_id)
                        ),
                    )
                ),
                template=suite_xml.Template(
                    text=suite_xml.Text(
                        xpath=suite_xml.Xpath(function="column[@id='{}']".format(column.column_id)))
                ),
            )

        return Detail(custom_xml=suite_xml.Detail(
            id='reports.{}.data'.format(self.report_id),
            title=suite_xml.Text(
                locale=suite_xml.Locale(id=id_strings.report_name(self.report_id)),
            ),
            fields=[_column_to_field(c) for c in self.report.report_columns]
        ).serialize())

    def get_entry(self):
        return suite_xml.Entry(
            form='fixmeclayton',
            command=suite_xml.Command(
                id='reports.{}'.format(self.report_id),
                text=suite_xml.Text(
                    locale=suite_xml.Locale(id=id_strings.report_name(self.report_id)),
                ),
            ),
            datums=[
                suite_xml.SessionDatum(
                    detail_confirm=self.summary_detail_id,
                    detail_select=self.select_detail_id,
                    id='report_id_{}'.format(self.report_id),
                    nodeset="instance('reports')/reports/report[@id='{}']".format(self.report_id),
                    value='./@id',
                ),
                # you are required to select something - even if you don't use it
                suite_xml.SessionDatum(
                    detail_select=self.data_detail_id,
                    id='throwaway_{}'.format(self.report_id),
                    nodeset="instance('reports')/reports/report[@id='{}']/rows/row".format(self.report_id),
                    value="''",
                )

            ]
        )


class ReportModule(ModuleBase):
    """
    Module for user configurable reports
    """

    module_type = 'report'

    report_configs = SchemaListProperty(ReportAppConfig)
    forms = []
    _loaded = False

    @property
    @memoized
    def reports(self):
        from corehq.apps.userreports.models import ReportConfiguration
        return [
            ReportConfiguration.wrap(doc) for doc in
            get_docs(ReportConfiguration.get_db(), [r.report_id for r in self.report_configs])
        ]

    @classmethod
    def new_module(cls, name, lang):
        module = ReportModule(
            name={(lang or 'en'): name or ugettext("Reports")},
            case_type='',
        )
        module.get_or_create_unique_id()
        return module

    def _load_reports(self):
        if not self._loaded:
            # load reports in bulk to avoid hitting the database for each one
            for i, report in enumerate(self.reports):
                self.report_configs[i]._report = report
        self._loaded = True

    def get_details(self):
        self._load_reports()
        for config in self.report_configs:
            for details in config.get_details():
                yield details

    def get_custom_entries(self):
        self._load_reports()
        for config in self.report_configs:
            yield config.get_entry()

    def get_menus(self):
        yield suite_xml.Menu(
            id=id_strings.menu_id(self),
            text=suite_xml.Text(
                locale=suite_xml.Locale(id=id_strings.module_locale(self))
            ),
            commands=[
                suite_xml.Command(id=id_strings.report_command(config.report_id))
                for config in self.report_configs
            ]
        )

    def uses_media(self):
        # for now no media support for ReportModules
        return False


class VersionedDoc(LazyAttachmentDoc):
    """
    A document that keeps an auto-incrementing version number, knows how to make copies of itself,
    delete a copy of itself, and revert back to an earlier copy of itself.

    """
    domain = StringProperty()
    copy_of = StringProperty()
    version = IntegerProperty()
    short_url = StringProperty()
    short_odk_url = StringProperty()
    short_odk_media_url = StringProperty()

    _meta_fields = ['_id', '_rev', 'domain', 'copy_of', 'version', 'short_url', 'short_odk_url', 'short_odk_media_url']

    @property
    def id(self):
        return self._id

    def save(self, response_json=None, increment_version=None, **params):
        if increment_version is None:
            increment_version = not self.copy_of
        if increment_version:
            self.version = self.version + 1 if self.version else 1
        super(VersionedDoc, self).save(**params)
        if response_json is not None:
            if 'update' not in response_json:
                response_json['update'] = {}
            response_json['update']['app-version'] = self.version

    def make_build(self):
        assert self.get_id
        assert self.copy_of is None
        cls = self.__class__
        copies = cls.view('app_manager/applications', key=[self.domain, self._id, self.version], include_docs=True, limit=1).all()
        if copies:
            copy = copies[0]
        else:
            copy = deepcopy(self.to_json())
            bad_keys = ('_id', '_rev', '_attachments',
                        'short_url', 'short_odk_url', 'short_odk_media_url', 'recipients')

            for bad_key in bad_keys:
                if bad_key in copy:
                    del copy[bad_key]

            copy = cls.wrap(copy)
            copy['copy_of'] = self._id

            copy.copy_attachments(self)
        return copy

    def copy_attachments(self, other, regexp=ATTACHMENT_REGEX):
        for name in other.lazy_list_attachments() or {}:
            if regexp is None or re.match(regexp, name):
                self.lazy_put_attachment(other.lazy_fetch_attachment(name), name)

    def make_reversion_to_copy(self, copy):
        """
        Replaces couch doc with a copy of the backup ("copy").
        Returns the another Application/RemoteApp referring to this
        updated couch doc. The returned doc should be used in place of
        the original doc, i.e. should be called as follows:
            app = app.make_reversion_to_copy(copy)
            app.save()
        """
        if copy.copy_of != self._id:
            raise VersioningError("%s is not a copy of %s" % (copy, self))
        app = deepcopy(copy.to_json())
        app['_rev'] = self._rev
        app['_id'] = self._id
        app['version'] = self.version
        app['copy_of'] = None
        if '_attachments' in app:
            del app['_attachments']
        cls = self.__class__
        app = cls.wrap(app)
        app.copy_attachments(copy)
        return app

    def delete_copy(self, copy):
        if copy.copy_of != self._id:
            raise VersioningError("%s is not a copy of %s" % (copy, self))
        copy.delete_app()
        copy.save(increment_version=False)

    def scrub_source(self, source):
        """
        To be overridden.

        Use this to scrub out anything
        that should be shown in the
        application source, such as ids, etc.

        """
        raise NotImplemented()

    def export_json(self, dump_json=True):
        source = deepcopy(self.to_json())
        for field in self._meta_fields:
            if field in source:
                del source[field]
        _attachments = {}
        for name in source.get('_attachments', {}):
            if re.match(ATTACHMENT_REGEX, name):
                _attachments[name] = self.fetch_attachment(name)
        source['_attachments'] = _attachments
        self.scrub_source(source)

        return json.dumps(source) if dump_json else source

    @classmethod
    def from_source(cls, source, domain):
        for field in cls._meta_fields:
            if field in source:
                del source[field]
        source['domain'] = domain
        app = cls.wrap(source)
        return app

    def is_deleted(self):
        return self.doc_type.endswith(DELETED_SUFFIX)

    def unretire(self):
        self.doc_type = self.get_doc_type()
        self.save()

    def get_doc_type(self):
        if self.doc_type.endswith(DELETED_SUFFIX):
            return self.doc_type[:-len(DELETED_SUFFIX)]
        else:
            return self.doc_type


def absolute_url_property(method):
    """
    Helper for the various fully qualified application URLs
    Turns a method returning an unqualified URL
    into a property returning a fully qualified URL
    (e.g., '/my_url/' => 'https://www.commcarehq.org/my_url/')
    Expects `self.url_base` to be fully qualified url base

    """
    @wraps(method)
    def _inner(self):
        return "%s%s" % (self.url_base, method(self))
    return property(_inner)


class ApplicationBase(VersionedDoc, SnapshotMixin,
                      CommCareFeatureSupportMixin):
    """
    Abstract base class for Application and RemoteApp.
    Contains methods for generating the various files and zipping them into CommCare.jar

    """

    recipients = StringProperty(default="")

    # this is the supported way of specifying which commcare build to use
    build_spec = SchemaProperty(BuildSpec)
    platform = StringProperty(
        choices=["nokia/s40", "nokia/s60", "winmo", "generic"],
        default="nokia/s40"
    )
    text_input = StringProperty(
        choices=['roman', 'native', 'custom-keys', 'qwerty'],
        default="roman"
    )
    success_message = DictProperty()

    # The following properties should only appear on saved builds
    # built_with stores a record of CommCare build used in a saved app
    built_with = SchemaProperty(BuildRecord)
    build_signed = BooleanProperty(default=True)
    built_on = DateTimeProperty(required=False)
    build_comment = StringProperty()
    comment_from = StringProperty()
    build_broken = BooleanProperty(default=False)
    # not used yet, but nice for tagging/debugging
    # currently only canonical value is 'incomplete-build',
    # for when build resources aren't found where they should be
    build_broken_reason = StringProperty()

    # watch out for a past bug:
    # when reverting to a build that happens to be released
    # that got copied into into the new app doc, and when new releases were made,
    # they were automatically starred
    # AFAIK this is fixed in code, but my rear its ugly head in an as-yet-not-understood
    # way for apps that already had this problem. Just keep an eye out
    is_released = BooleanProperty(default=False)

    # django-style salted hash of the admin password
    admin_password = StringProperty()
    # a=Alphanumeric, n=Numeric, x=Neither (not allowed)
    admin_password_charset = StringProperty(choices=['a', 'n', 'x'], default='n')

    # This is here instead of in Application because it needs to be available in stub representation
    application_version = StringProperty(default=APP_V2, choices=[APP_V1, APP_V2], required=False)

    langs = StringListProperty()
    # only the languages that go in the build
    build_langs = StringListProperty()
    secure_submissions = BooleanProperty(default=False)

    # metadata for data platform
    amplifies_workers = StringProperty(
        choices=['yes', 'no', 'not_set'],
        default='not_set'
    )
    amplifies_project = StringProperty(
        choices=['yes', 'no', 'not_set'],
        default='not_set'
    )

    # exchange properties
    cached_properties = DictProperty()
    description = StringProperty()
    deployment_date = DateTimeProperty()
    phone_model = StringProperty()
    user_type = StringProperty()
    attribution_notes = StringProperty()

    # always false for RemoteApp
    case_sharing = BooleanProperty(default=False)

    @classmethod
    def wrap(cls, data):
        # scrape for old conventions and get rid of them
        if 'commcare_build' in data:
            version, build_number = data['commcare_build'].split('/')
            data['build_spec'] = BuildSpec.from_string("%s/latest" % version).to_json()
            del data['commcare_build']
        if 'commcare_tag' in data:
            version, build_number = current_builds.TAG_MAP[data['commcare_tag']]
            data['build_spec'] = BuildSpec.from_string("%s/latest" % version).to_json()
            del data['commcare_tag']
        if data.has_key("built_with") and isinstance(data['built_with'], basestring):
            data['built_with'] = BuildSpec.from_string(data['built_with']).to_json()

        if 'native_input' in data:
            if 'text_input' not in data:
                data['text_input'] = 'native' if data['native_input'] else 'roman'
            del data['native_input']

        should_save = False
        if data.has_key('original_doc'):
            data['copy_history'] = [data.pop('original_doc')]
            should_save = True

        data["description"] = data.get('description') or data.get('short_description')

        self = super(ApplicationBase, cls).wrap(data)
        if not self.build_spec or self.build_spec.is_null():
            self.build_spec = get_default_build_spec(self.application_version)

        if should_save:
            self.save()

        return self

    @classmethod
    def get_latest_build(cls, domain, app_id):
        build = cls.view('app_manager/saved_app',
                                     startkey=[domain, app_id, {}],
                                     endkey=[domain, app_id],
                                     descending=True,
                                     limit=1).one()
        return build if build else None

    def rename_lang(self, old_lang, new_lang):
        validate_lang(new_lang)

    def is_remote_app(self):
        return False

    def get_latest_app(self, released_only=True):
        if released_only:
            return get_app(self.domain, self.get_id, latest=True)
        else:
            return self.view('app_manager/applications',
                startkey=[self.domain, self.get_id, {}],
                endkey=[self.domain, self.get_id],
                include_docs=True,
                limit=1,
                descending=True,
            ).first()

    def get_latest_saved(self):
        """
        This looks really similar to get_latest_app, not sure why tim added
        """
        if not hasattr(self, '_latest_saved'):
            released = self.__class__.view('app_manager/applications',
                startkey=['^ReleasedApplications', self.domain, self._id, {}],
                endkey=['^ReleasedApplications', self.domain, self._id],
                limit=1,
                descending=True,
                include_docs=True
            )
            if len(released) > 0:
                self._latest_saved = released.all()[0]
            else:
                saved = self.__class__.view('app_manager/saved_app',
                    startkey=[self.domain, self._id, {}],
                    endkey=[self.domain, self._id],
                    descending=True,
                    limit=1,
                    include_docs=True
                )
                if len(saved) > 0:
                    self._latest_saved = saved.all()[0]
                else:
                    self._latest_saved = None  # do not return this app!
        return self._latest_saved

    def set_admin_password(self, raw_password):
        salt = os.urandom(5).encode('hex')
        self.admin_password = make_password(raw_password, salt=salt)

        if raw_password.isnumeric():
            self.admin_password_charset = 'n'
        elif raw_password.isalnum():
            self.admin_password_charset = 'a'
        else:
            self.admin_password_charset = 'x'

    def check_password_charset(self):
        errors = []
        if hasattr(self, 'profile'):
            password_format = self.profile.get('properties', {}).get('password_format', 'n')
            message = ('Your app requires {0} passwords '
                       'but the admin password is not {0}')

            if password_format == 'n' and self.admin_password_charset in 'ax':
                errors.append({'type': 'password_format',
                               'message': message.format('numeric')})
            if password_format == 'a' and self.admin_password_charset in 'x':
                errors.append({'type': 'password_format',
                               'message': message.format('alphanumeric')})
        return errors

    def get_build(self):
        return self.build_spec.get_build()

    @property
    def build_version(self):
        # `LooseVersion`s are smart!
        # LooseVersion('2.12.0') > '2.2'
        # (even though '2.12.0' < '2.2')
        if self.build_spec.version:
            return LooseVersion(self.build_spec.version)

    def get_preview_build(self):
        preview = self.get_build()

        for path in getattr(preview, '_attachments', {}):
            if path.startswith('Generic/WebDemo'):
                return preview
        return CommCareBuildConfig.fetch().preview.get_build()

    @property
    def commcare_minor_release(self):
        """This is mostly just for views"""
        return '%d.%d' % self.build_spec.minor_release()

    def get_build_label(self):
        for item in CommCareBuildConfig.fetch().menu:
            if item['build'].to_string() == self.build_spec.to_string():
                return item['label']
        return self.build_spec.get_label()

    @property
    def short_name(self):
        return self.name if len(self.name) <= 12 else '%s..' % self.name[:10]

    @property
    def has_careplan_module(self):
        return False

    @property
    def url_base(self):
        return get_url_base()

    @absolute_url_property
    def post_url(self):
        if self.secure_submissions:
            url_name = 'receiver_secure_post_with_app_id'
        else:
            url_name = 'receiver_post_with_app_id'
        return reverse(url_name, args=[self.domain, self.get_id])

    @absolute_url_property
    def key_server_url(self):
        return reverse('key_server_url', args=[self.domain])

    @absolute_url_property
    def ota_restore_url(self):
        return reverse('corehq.apps.ota.views.restore', args=[self.domain])

    @absolute_url_property
    def form_record_url(self):
        return '/a/%s/api/custom/pact_formdata/v1/' % self.domain

    @absolute_url_property
    def hq_profile_url(self):
        return "%s?latest=true" % (
            reverse('download_profile', args=[self.domain, self._id])
        )

    @absolute_url_property
    def hq_media_profile_url(self):
        return "%s?latest=true" % (
            reverse('download_media_profile', args=[self.domain, self._id])
        )

    @property
    def profile_loc(self):
        return "jr://resource/profile.xml"

    @absolute_url_property
    def jar_url(self):
        return reverse('corehq.apps.app_manager.views.download_jar', args=[self.domain, self._id])

    def get_jar_path(self):
        spec = {
            'nokia/s40': 'Nokia/S40',
            'nokia/s60': 'Nokia/S60',
            'generic': 'Generic/Default',
            'winmo': 'Native/WinMo'
        }[self.platform]

        if self.platform in ('nokia/s40', 'nokia/s60'):
            spec += {
                ('native',): '-native-input',
                ('roman',): '-generic',
                ('custom-keys',):  '-custom-keys',
                ('qwerty',): '-qwerty'
            }[(self.text_input,)]

        return spec

    def get_jadjar(self):
        return self.get_build().get_jadjar(self.get_jar_path())

    def validate_fixtures(self):
        if not domain_has_privilege(self.domain, privileges.LOOKUP_TABLES):
            # remote apps don't support get_forms yet.
            # for now they can circumvent the fixture limitation. sneaky bastards.
            if hasattr(self, 'get_forms'):
                for form in self.get_forms():
                    if form.has_fixtures:
                        raise PermissionDenied(_(
                            "Usage of lookup tables is not supported by your "
                            "current subscription. Please upgrade your "
                            "subscription before using this feature."
                        ))

    def validate_jar_path(self):
        build = self.get_build()
        setting = commcare_settings.SETTINGS_LOOKUP['hq']['text_input']
        value = self.text_input
        setting_version = setting['since'].get(value)

        if setting_version:
            setting_version = tuple(map(int, setting_version.split('.')))
            my_version = build.minor_release()

            if my_version < setting_version:
                i = setting['values'].index(value)
                assert i != -1
                name = _(setting['value_names'][i])
                raise AppEditingError((
                    '%s Text Input is not supported '
                    'in CommCare versions before %s.%s. '
                    '(You are using %s.%s)'
                ) % ((name,) + setting_version + my_version))

    @property
    def jad_settings(self):
        settings = {
            'JavaRosa-Admin-Password': self.admin_password,
            'Profile': self.profile_loc,
            'MIDlet-Jar-URL': self.jar_url,
            #'MIDlet-Name': self.name,
            # e.g. 2011-Apr-11 20:45
            'CommCare-Release': "true",
        }
        if self.build_version < '2.8':
            settings['Build-Number'] = self.version
        return settings

    def create_jadjar(self, save=False):
        try:
            return (
                self.lazy_fetch_attachment('CommCare.jad'),
                self.lazy_fetch_attachment('CommCare.jar'),
            )
        except (ResourceError, KeyError):
            built_on = datetime.utcnow()
            all_files = self.create_all_files()
            jad_settings = {
                'Released-on': built_on.strftime("%Y-%b-%d %H:%M"),
            }
            jad_settings.update(self.jad_settings)
            jadjar = self.get_jadjar().pack(all_files, jad_settings)
            if save:
                self.built_on = built_on
                self.built_with = BuildRecord(
                    version=jadjar.version,
                    build_number=jadjar.build_number,
                    signed=jadjar.signed,
                    datetime=built_on,
                )

                self.lazy_put_attachment(jadjar.jad, 'CommCare.jad')
                self.lazy_put_attachment(jadjar.jar, 'CommCare.jar')

                for filepath in all_files:
                    self.lazy_put_attachment(all_files[filepath],
                                             'files/%s' % filepath)

            return jadjar.jad, jadjar.jar

    def validate_app(self):
        errors = []

        errors.extend(self.check_password_charset())

        try:
            self.validate_fixtures()
            self.validate_jar_path()
            self.create_all_files()
        except (AppEditingError, XFormValidationError, XFormException,
                PermissionDenied) as e:
            errors.append({'type': 'error', 'message': unicode(e)})
        except Exception as e:
            if settings.DEBUG:
                raise

            # this is much less useful/actionable without a URL
            # so make sure to include the request
            logging.error('Unexpected error building app', exc_info=True,
                          extra={'request': view_utils.get_request()})
            errors.append({'type': 'error', 'message': 'unexpected error: %s' % e})
        return errors

    @absolute_url_property
    def odk_profile_url(self):
        return reverse('corehq.apps.app_manager.views.download_odk_profile', args=[self.domain, self._id])

    @absolute_url_property
    def odk_media_profile_url(self):
        return reverse('corehq.apps.app_manager.views.download_odk_media_profile', args=[self.domain, self._id])

    @property
    def odk_profile_display_url(self):
        return self.short_odk_url or self.odk_profile_url

    @property
    def odk_media_profile_display_url(self):
        return self.short_odk_media_url or self.odk_media_profile_url

    def get_odk_qr_code(self, with_media=False):
        """Returns a QR code, as a PNG to install on CC-ODK"""
        try:
            return self.lazy_fetch_attachment("qrcode.png")
        except ResourceNotFound:
            try:
                from pygooglechart import QRChart
            except ImportError:
                raise Exception(
                    "Aw shucks, someone forgot to install "
                    "the google chart library on this machine "
                    "and this feature needs it. "
                    "To get it, run easy_install pygooglechart. "
                    "Until you do that this won't work."
                )
            HEIGHT = WIDTH = 250
            code = QRChart(HEIGHT, WIDTH)
            code.add_data(self.odk_profile_url if not with_media else self.odk_media_profile_url)

            # "Level L" error correction with a 0 pixel margin
            code.set_ec('L', 0)
            f, fname = tempfile.mkstemp()
            code.download(fname)
            os.close(f)
            with open(fname, "rb") as f:
                png_data = f.read()
                self.lazy_put_attachment(png_data, "qrcode.png",
                                         content_type="image/png")
            return png_data

    def generate_shortened_url(self, url_type):
        try:
            if settings.BITLY_LOGIN:
                view_name = 'corehq.apps.app_manager.views.{}'.format(url_type)
                long_url = "{}{}".format(get_url_base(), reverse(view_name, args=[self.domain, self._id]))
                shortened_url = bitly.shorten(long_url)
            else:
                shortened_url = None
        except Exception:
            logging.exception("Problem creating bitly url for app %s. Do you have network?" % self.get_id)
        else:
            return shortened_url

    def get_short_url(self):
        if not self.short_url:
            self.short_url = self.generate_shortened_url('download_jad')
            self.save()
        return self.short_url

    def get_short_odk_url(self, with_media=False):
        if with_media:
            if not self.short_odk_media_url:
                self.short_odk_media_url = self.generate_shortened_url('download_odk_media_profile')
                self.save()
            return self.short_odk_media_url
        else:
            if not self.short_odk_url:
                self.short_odk_url = self.generate_shortened_url('download_odk_profile')
                self.save()
            return self.short_odk_url

    def fetch_jar(self):
        return self.get_jadjar().fetch_jar()

    def make_build(self, comment=None, user_id=None, previous_version=None):
        copy = super(ApplicationBase, self).make_build()
        if not copy._id:
            # I expect this always to be the case
            # but check explicitly so as not to change the _id if it exists
            copy._id = copy.get_db().server.next_uuid()

        copy.set_form_versions(previous_version)
        copy.set_media_versions(previous_version)
        copy.create_jadjar(save=True)

        try:
            # since this hard to put in a test
            # I'm putting this assert here if copy._id is ever None
            # which makes tests error
            assert copy._id
        except AssertionError:
            raise

        copy.build_comment = comment
        copy.comment_from = user_id
        if user_id:
            user = CouchUser.get(user_id)
            if not user.has_built_app:
                user.has_built_app = True
                user.save()
        copy.is_released = False

        return copy

    def delete_app(self):
        self.doc_type += '-Deleted'
        record = DeleteApplicationRecord(
            domain=self.domain,
            app_id=self.id,
            datetime=datetime.utcnow()
        )
        record.save()
        return record

    def set_form_versions(self, previous_version):
        # by default doing nothing here is fine.
        pass

    def set_media_versions(self, previous_version):
        pass


def validate_lang(lang):
    if not re.match(r'^[a-z]{2,3}(-[a-z]*)?$', lang):
        raise ValueError("Invalid Language")


def validate_property(property):
    """
    Validate a case property name

    >>> validate_property('parent/maternal-grandmother_fullName')
    >>> validate_property('foo+bar')
    Traceback (most recent call last):
      ...
    ValueError: Invalid Property

    """
    # this regex is also copied in propertyList.ejs
    if not re.match(r'^[a-zA-Z][\w_-]*(/[a-zA-Z][\w_-]*)*$', property):
        raise ValueError("Invalid Property")


def validate_detail_screen_field(field):
    # If you change here, also change here:
    # corehq/apps/app_manager/static/app_manager/js/detail-screen-config.js
    field_re = r'^([a-zA-Z][\w_-]*:)*([a-zA-Z][\w_-]*/)*#?[a-zA-Z][\w_-]*$'
    if not re.match(field_re, field):
        raise ValueError("Invalid Sort Field")


class SavedAppBuild(ApplicationBase):

    def to_saved_build_json(self, timezone):
        data = super(SavedAppBuild, self).to_json().copy()
        for key in ('modules', 'user_registration',
                    '_attachments', 'profile', 'translations'
                    'description', 'short_description'):
            data.pop(key, None)
        built_on_user_time = ServerTime(self.built_on).user_time(timezone)
        data.update({
            'id': self.id,
            'built_on_date': built_on_user_time.ui_string(USER_DATE_FORMAT),
            'built_on_time': built_on_user_time.ui_string(USER_TIME_FORMAT),
            'build_label': self.built_with.get_label(),
            'jar_path': self.get_jar_path(),
            'short_name': self.short_name,
            'enable_offline_install': self.enable_offline_install,
        })
        comment_from = data['comment_from']
        if comment_from:
            try:
                comment_user = CouchUser.get(comment_from)
            except ResourceNotFound:
                data['comment_user_name'] = comment_from
            else:
                data['comment_user_name'] = comment_user.full_name

        return data


class Application(ApplicationBase, TranslationMixin, HQMediaMixin):
    """
    An Application that can be created entirely through the online interface

    """
    user_registration = SchemaProperty(UserRegistrationForm)
    show_user_registration = BooleanProperty(default=False, required=True)
    modules = SchemaListProperty(ModuleBase)
    name = StringProperty()
    # profile's schema is {'features': {}, 'properties': {}, 'custom_properties': {}}
    # ended up not using a schema because properties is a reserved word
    profile = DictProperty()
    use_custom_suite = BooleanProperty(default=False)
    cloudcare_enabled = BooleanProperty(default=False)
    translation_strategy = StringProperty(default='select-known',
                                          choices=app_strings.CHOICES.keys())
    commtrack_requisition_mode = StringProperty(choices=CT_REQUISITION_MODES)
    auto_gps_capture = BooleanProperty(default=False)

    @property
    @memoized
    def commtrack_enabled(self):
        if settings.UNIT_TESTING:
            return False  # override with .tests.util.commtrack_enabled
        domain_obj = Domain.get_by_name(self.domain) if self.domain else None
        return domain_obj.commtrack_enabled if domain_obj else False

    @classmethod
    def wrap(cls, data):
        for module in data.get('modules', []):
            for attr in ('case_label', 'referral_label'):
                if not module.has_key(attr):
                    module[attr] = {}
            for lang in data['langs']:
                if not module['case_label'].get(lang):
                    module['case_label'][lang] = commcare_translations.load_translations(lang).get('cchq.case', 'Cases')
                if not module['referral_label'].get(lang):
                    module['referral_label'][lang] = commcare_translations.load_translations(lang).get('cchq.referral', 'Referrals')
        if not data.get('build_langs'):
            data['build_langs'] = data['langs']
        data.pop('commtrack_enabled', None)  # Remove me after migrating apps
        self = super(Application, cls).wrap(data)

        # make sure all form versions are None on working copies
        if not self.copy_of:
            for form in self.get_forms():
                form.version = None

        # weird edge case where multimedia_map gets set to null and causes issues
        if self.multimedia_map is None:
            self.multimedia_map = {}

        return self

    def save(self, *args, **kwargs):
        super(Application, self).save(*args, **kwargs)
        # Import loop if this is imported at the top
        # TODO: revamp so signal_connections <- models <- signals
        from corehq.apps.app_manager import signals
        signals.app_post_save.send(Application, application=self)

    def make_reversion_to_copy(self, copy):
        app = super(Application, self).make_reversion_to_copy(copy)

        for form in app.get_forms():
            # reset the form's validation cache, since the form content is
            # likely to have changed in the revert!
            form.validation_cache = None
            form.version = None

        app.build_broken = False

        return app

    @property
    def profile_url(self):
        return self.hq_profile_url

    @property
    def media_profile_url(self):
        return self.hq_media_profile_url

    @property
    def url_base(self):
        return get_url_base()

    @absolute_url_property
    def suite_url(self):
        return reverse('download_suite', args=[self.domain, self.get_id])

    @property
    def suite_loc(self):
        if self.enable_relative_suite_path:
            return './suite.xml'
        else:
            return "jr://resource/suite.xml"

    @absolute_url_property
    def media_suite_url(self):
        return reverse('download_media_suite', args=[self.domain, self.get_id])

    @property
    def media_suite_loc(self):
        if self.enable_relative_suite_path:
            return "./media_suite.xml"
        else:
            return "jr://resource/media_suite.xml"

    @property
    def default_language(self):
        return self.build_langs[0] if len(self.build_langs) > 0 else "en"

    def fetch_xform(self, module_id=None, form_id=None, form=None):
        if not form:
            form = self.get_module(module_id).get_form(form_id)
        return form.validate_form().render_xform().encode('utf-8')

    def set_form_versions(self, previous_version):
        # this will make builds slower, but they're async now so hopefully
        # that's fine.

        def _hash(val):
            return hashlib.md5(val).hexdigest()

        if previous_version:
            for form_stuff in self.get_forms(bare=False):
                filename = 'files/%s' % self.get_form_filename(**form_stuff)
                form = form_stuff["form"]
                form_version = None
                try:
                    previous_form = previous_version.get_form(form.unique_id)
                    # take the previous version's compiled form as-is
                    # (generation code may have changed since last build)
                    previous_source = previous_version.fetch_attachment(filename)
                except (ResourceNotFound, FormNotFoundException):
                    pass
                else:
                    previous_hash = _hash(previous_source)

                    # hack - temporarily set my version to the previous version
                    # so that that's not treated as the diff
                    previous_form_version = previous_form.get_version()
                    form.version = previous_form_version
                    my_hash = _hash(self.fetch_xform(form=form))
                    if previous_hash == my_hash:
                        form_version = previous_form_version
                if form_version is None:
                    form.version = None
                else:
                    form.version = form_version

    def set_media_versions(self, previous_version):
        # access to .multimedia_map is slow
        prev_multimedia_map = previous_version.multimedia_map if previous_version else {}

        for path, map_item in self.multimedia_map.iteritems():
            prev_map_item = prev_multimedia_map.get(path, None)
            if prev_map_item and prev_map_item.unique_id:
                # Re-use the id so CommCare knows it's the same resource
                map_item.unique_id = prev_map_item.unique_id
            if (prev_map_item and prev_map_item.version
                    and prev_map_item.multimedia_id == map_item.multimedia_id):
                map_item.version = prev_map_item.version
            else:
                map_item.version = self.version

    def ensure_module_unique_ids(self, should_save=False):
        """
            Creates unique_ids for modules that don't have unique_id attributes
            should_save: the doc will be saved only if should_save is set to True

            WARNING: If called on the same doc in different requests without saving,
            this function will set different uuid each time,
            likely causing unexpected behavior
        """
        if any(not mod.unique_id for mod in self.modules):
            for mod in self.modules:
                mod.get_or_create_unique_id()
            if should_save:
                self.save()

    def create_app_strings(self, lang):
        gen = app_strings.CHOICES[self.translation_strategy]
        if lang == 'default':
            return gen.create_default_app_strings(self)
        else:
            return gen.create_app_strings(self, lang)

    @property
    def skip_validation(self):
        properties = (self.profile or {}).get('properties', {})
        return properties.get('cc-content-valid', 'yes')

    @property
    def jad_settings(self):
        s = super(Application, self).jad_settings
        s.update({
            'Skip-Validation': self.skip_validation,
        })
        return s

    def create_profile(self, is_odk=False, with_media=False, template='app_manager/profile.xml'):
        self__profile = self.profile
        app_profile = defaultdict(dict)

        for setting in commcare_settings.SETTINGS:
            setting_type = setting['type']
            setting_id = setting['id']

            if setting_type not in ('properties', 'features'):
                setting_value = None
            elif setting_id not in self__profile.get(setting_type, {}):
                if 'commcare_default' in setting and setting['commcare_default'] != setting['default']:
                    setting_value = setting['default']
                else:
                    setting_value = None
            else:
                setting_value = self__profile[setting_type][setting_id]
            if setting_value:
                app_profile[setting_type][setting_id] = {
                    'value': setting_value,
                    'force': setting.get('force', False)
                }
            # assert that it gets explicitly set once per loop
            del setting_value

        if self.case_sharing:
            app_profile['properties']['server-tether'] = {
                'force': True,
                'value': 'sync',
            }

        logo_refs = [logo_name for logo_name in self.logo_refs if logo_name in ANDROID_LOGO_PROPERTY_MAPPING]
        if logo_refs and domain_has_privilege(self.domain, privileges.COMMCARE_LOGO_UPLOADER):
            for logo_name in logo_refs:
                app_profile['properties'][ANDROID_LOGO_PROPERTY_MAPPING[logo_name]] = {
                    'value': self.logo_refs[logo_name]['path'],
                }

        if with_media:
            profile_url = self.media_profile_url if not is_odk else (self.odk_media_profile_url + '?latest=true')
        else:
            profile_url = self.profile_url if not is_odk else (self.odk_profile_url + '?latest=true')

        if toggles.CUSTOM_PROPERTIES.enabled(self.domain) and "custom_properties" in self__profile:
            app_profile['custom_properties'].update(self__profile['custom_properties'])

        return render_to_string(template, {
            'is_odk': is_odk,
            'app': self,
            'profile_url': profile_url,
            'app_profile': app_profile,
            'cc_user_domain': cc_user_domain(self.domain),
            'include_media_suite': with_media,
            'uniqueid': self.copy_of or self.id,
            'name': self.name,
            'descriptor': u"Profile File"
        }).encode('utf-8')

    @property
    def custom_suite(self):
        try:
            return self.lazy_fetch_attachment('custom_suite.xml')
        except ResourceNotFound:
            return ""

    def set_custom_suite(self, value):
        self.put_attachment(value, 'custom_suite.xml')

    def create_suite(self):
        if self.application_version == APP_V1:
            template='app_manager/suite-%s.xml' % self.application_version
            return render_to_string(template, {
                'app': self,
                'langs': ["default"] + self.build_langs
            })
        else:
            return suite_xml.SuiteGenerator(self, is_usercase_in_use(self.domain)).generate_suite()

    def create_media_suite(self):
        return suite_xml.MediaSuiteGenerator(self).generate_suite()

    @classmethod
    def get_form_filename(cls, type=None, form=None, module=None):
        if type == 'user_registration':
            return 'user_registration.xml'
        else:
            return 'modules-%s/forms-%s.xml' % (module.id, form.id)

    def create_all_files(self):
        files = {
            'profile.xml': self.create_profile(is_odk=False),
            'profile.ccpr': self.create_profile(is_odk=True),
            'media_profile.xml': self.create_profile(is_odk=False, with_media=True),
            'media_profile.ccpr': self.create_profile(is_odk=True, with_media=True),
            'suite.xml': self.create_suite(),
            'media_suite.xml': self.create_media_suite(),
        }

        for lang in ['default'] + self.build_langs:
            files["%s/app_strings.txt" % lang] = self.create_app_strings(lang)
        for form_stuff in self.get_forms(bare=False):
            filename = self.get_form_filename(**form_stuff)
            form = form_stuff['form']
            files[filename] = self.fetch_xform(form=form)
        return files

    get_modules = IndexedSchema.Getter('modules')

    @parse_int([1])
    def get_module(self, i):
        try:
            return self.modules[i].with_id(i % len(self.modules), self)
        except IndexError:
            raise ModuleNotFoundException()

    def get_user_registration(self):
        form = self.user_registration
        form._app = self
        if not (self._id and self._attachments and form.source):
            form.source = load_form_template('register_user.xhtml')
        return form

    def get_module_by_unique_id(self, unique_id):
        def matches(module):
            return module.get_or_create_unique_id() == unique_id
        for obj in self.get_modules():
            if matches(obj):
                return obj
        raise ModuleNotFoundException(
            ("Module in app '%s' with unique id '%s' not found"
             % (self.id, unique_id)))

    def get_forms(self, bare=True):
        if self.show_user_registration:
            yield self.get_user_registration() if bare else {
                'type': 'user_registration',
                'form': self.get_user_registration()
            }
        for module in self.get_modules():
            for form in module.get_forms():
                yield form if bare else {
                    'type': 'module_form',
                    'module': module,
                    'form': form
                }

    def get_form(self, unique_form_id, bare=True):
        def matches(form):
            return form.get_unique_id() == unique_form_id
        for obj in self.get_forms(bare):
            if matches(obj if bare else obj['form']):
                return obj
        raise FormNotFoundException(
            ("Form in app '%s' with unique id '%s' not found"
             % (self.id, unique_form_id)))

    def get_form_location(self, unique_form_id):
        for m_index, module in enumerate(self.get_modules()):
            for f_index, form in enumerate(module.get_forms()):
                if unique_form_id == form.unique_id:
                    return m_index, f_index
        raise KeyError("Form in app '%s' with unique id '%s' not found" % (self.id, unique_form_id))

    @classmethod
    def new_app(cls, domain, name, application_version, lang="en"):
        app = cls(domain=domain, modules=[], name=name, langs=[lang], build_langs=[lang], application_version=application_version)
        return app

    def add_module(self, module):
        self.modules.append(module)
        return self.get_module(-1)

    def delete_module(self, module_unique_id):
        try:
            module = self.get_module_by_unique_id(module_unique_id)
        except ModuleNotFoundException:
            return None
        record = DeleteModuleRecord(
            domain=self.domain,
            app_id=self.id,
            module_id=module.id,
            module=module,
            datetime=datetime.utcnow()
        )
        del self.modules[module.id]
        record.save()
        return record

    def new_form(self, module_id, name, lang, attachment=""):
        module = self.get_module(module_id)
        return module.new_form(name, lang, attachment)

    def delete_form(self, module_unique_id, form_unique_id):
        try:
            module = self.get_module_by_unique_id(module_unique_id)
            form = self.get_form(form_unique_id)
        except (ModuleNotFoundException, FormNotFoundException):
            return None

        record = DeleteFormRecord(
            domain=self.domain,
            app_id=self.id,
            module_unique_id=module_unique_id,
            form_id=form.id,
            form=form,
            datetime=datetime.utcnow(),
        )
        record.save()
        del module['forms'][form.id]
        return record

    def rename_lang(self, old_lang, new_lang):
        validate_lang(new_lang)
        if old_lang == new_lang:
            return
        if new_lang in self.langs:
            raise AppEditingError("Language %s already exists!" % new_lang)
        for i,lang in enumerate(self.langs):
            if lang == old_lang:
                self.langs[i] = new_lang
        for module in self.get_modules():
            module.rename_lang(old_lang, new_lang)
        _rename_key(self.translations, old_lang, new_lang)

    def rearrange_modules(self, i, j):
        modules = self.modules
        try:
            modules.insert(i, modules.pop(j))
        except IndexError:
            raise RearrangeError()
        self.modules = modules

    def rearrange_forms(self, to_module_id, from_module_id, i, j):
        """
        The case type of the two modules conflict,
        ConflictingCaseTypeError is raised,
        but the rearrangement (confusingly) goes through anyway.
        This is intentional.

        """
        to_module = self.get_module(to_module_id)
        from_module = self.get_module(from_module_id)
        try:
            form = from_module.forms.pop(j)
            to_module.add_insert_form(from_module, form, index=i, with_source=True)
        except IndexError:
            raise RearrangeError()
        if to_module.case_type != from_module.case_type:
            raise ConflictingCaseTypeError()

    def scrub_source(self, source):
        def change_unique_id(form):
            unique_id = form['unique_id']
            new_unique_id = FormBase.generate_id()
            form['unique_id'] = new_unique_id
            if ("%s.xml" % unique_id) in source['_attachments']:
                source['_attachments']["%s.xml" % new_unique_id] = source['_attachments'].pop("%s.xml" % unique_id)
            return new_unique_id

        change_unique_id(source['user_registration'])
        id_changes = {}
        for m, module in enumerate(source['modules']):
            for f, form in enumerate(module['forms']):
                old_id = form['unique_id']
                new_id = change_unique_id(source['modules'][m]['forms'][f])
                id_changes[old_id] = new_id

        for reference_path in form_id_references:
            for reference in reference_path.find(source):
                if reference.value in id_changes:
                    jsonpath_update(reference, id_changes[reference.value])

    def copy_form(self, module_id, form_id, to_module_id):
        """
        The case type of the two modules conflict,
        ConflictingCaseTypeError is raised,
        but the copying (confusingly) goes through anyway.
        This is intentional.

        """
        from_module = self.get_module(module_id)
        form = from_module.get_form(form_id)
        to_module = self.get_module(to_module_id)
        self._copy_form(from_module, form, to_module, rename=True)

    def _copy_form(self, from_module, form, to_module, *args, **kwargs):
        if not form.source:
            raise BlankXFormError()
        copy_source = deepcopy(form.to_json())
        if 'unique_id' in copy_source:
            del copy_source['unique_id']

        if 'rename' in kwargs and kwargs['rename']:
            for lang, name in copy_source['name'].iteritems():
                with override(lang):
                    copy_source['name'][lang] = _('Copy of {name}').format(name=name)

        copy_form = to_module.add_insert_form(from_module, FormBase.wrap(copy_source))
        save_xform(self, copy_form, form.source)

        if from_module['case_type'] != to_module['case_type']:
            raise ConflictingCaseTypeError()

    def convert_module_to_advanced(self, module_id):
        from_module = self.get_module(module_id)

        name = {lang: u'{} (advanced)'.format(name) for lang, name in from_module.name.items()}

        case_details = deepcopy(from_module.case_details.to_json())
        to_module = AdvancedModule(
            name=name,
            forms=[],
            case_type=from_module.case_type,
            case_label=from_module.case_label,
            put_in_root=from_module.put_in_root,
            case_list=from_module.case_list,
            case_details=DetailPair.wrap(case_details),
            product_details=DetailPair(
                short=Detail(
                    columns=[
                        DetailColumn(
                            format='plain',
                            header={'en': ugettext("Product")},
                            field='name',
                            model='product',
                        ),
                    ],
                ),
                long=Detail(),
            ),
        )
        to_module.get_or_create_unique_id()
        to_module = self.add_module(to_module)

        for form in from_module.get_forms():
            self._copy_form(from_module, form, to_module)

        return to_module

    @cached_property
    def has_case_management(self):
        for module in self.get_modules():
            for form in module.get_forms():
                if len(form.active_actions()) > 0:
                    return True
        return False

    @memoized
    def case_type_exists(self, case_type):
        return case_type in self.get_case_types()

    @memoized
    def get_case_types(self):
        extra_types = set()
        if is_usercase_in_use(self.domain):
            extra_types.add(USERCASE_TYPE)
        return set(chain(*[m.get_case_types() for m in self.get_modules()])) | extra_types

    def has_media(self):
        return len(self.multimedia_map) > 0

    @memoized
    def get_xmlns_map(self):
        xmlns_map = defaultdict(list)
        for form in self.get_forms():
            xmlns_map[form.xmlns].append(form)
        return xmlns_map

    def get_form_by_xmlns(self, xmlns, log_missing=True):
        if xmlns == "http://code.javarosa.org/devicereport":
            return None
        forms = self.get_xmlns_map()[xmlns]
        if len(forms) != 1:
            if log_missing or len(forms) > 1:
                logging.error('App %s in domain %s has %s forms with xmlns %s' % (
                    self.get_id,
                    self.domain,
                    len(forms),
                    xmlns,
                ))
            return None
        else:
            form, = forms
        return form

    def get_questions(self, xmlns):
        form = self.get_form_by_xmlns(xmlns)
        if not form:
            return []
        return form.get_questions(self.langs)

    def validate_app(self):
        xmlns_count = defaultdict(int)
        errors = []

        for lang in self.langs:
            if not lang:
                errors.append({'type': 'empty lang'})

        if not self.modules:
            errors.append({'type': "no modules"})
        for module in self.get_modules():
            errors.extend(module.validate_for_build())

        for form in self.get_forms():
            errors.extend(form.validate_for_build(validate_module=False))

            # make sure that there aren't duplicate xmlns's
            xmlns_count[form.xmlns] += 1
            for xmlns in xmlns_count:
                if xmlns_count[xmlns] > 1:
                    errors.append({'type': "duplicate xmlns", "xmlns": xmlns})

        if any(not module.unique_id for module in self.get_modules()):
            raise ModuleIdMissingException
        modules_dict = {m.unique_id: m for m in self.get_modules()}

        def _parent_select_fn(module):
            if hasattr(module, 'parent_select') and module.parent_select.active:
                return module.parent_select.module_id

        if self._has_dependency_cycle(modules_dict, _parent_select_fn):
            errors.append({'type': 'parent cycle'})

        errors.extend(self._child_module_errors(modules_dict))

        if not errors:
            errors = super(Application, self).validate_app()
        return errors

    def _has_dependency_cycle(self, modules, neighbour_id_fn):
        """
        Detect dependency cycles given modules and the neighbour_id_fn

        :param modules: A mapping of module unique_ids to Module objects
        :neighbour_id_fn: function to get the neibour module unique_id
        :return: True if there is a cycle in the module relationship graph
        """
        visited = set()
        completed = set()

        def cycle_helper(m):
            if m.id in visited:
                if m.id in completed:
                    return False
                return True
            visited.add(m.id)
            parent = modules.get(neighbour_id_fn(m), None)
            if parent is not None and cycle_helper(parent):
                return True
            completed.add(m.id)
            return False
        for module in modules.values():
            if cycle_helper(module):
                return True
        return False

    def _child_module_errors(self, modules_dict):
        module_errors = []

        def _root_module_fn(module):
            if hasattr(module, 'root_module_id'):
                return module.root_module_id

        if self._has_dependency_cycle(modules_dict, _root_module_fn):
            module_errors.append({'type': 'root cycle'})

        module_ids = set([m.unique_id for m in self.get_modules()])
        root_ids = set([_root_module_fn(m) for m in self.get_modules() if _root_module_fn(m) is not None])
        if not root_ids.issubset(module_ids):
            module_errors.append({'type': 'unknown root'})
        return module_errors

    @classmethod
    def get_by_xmlns(cls, domain, xmlns):
        r = cls.get_db().view('exports_forms/by_xmlns',
            key=[domain, {}, xmlns],
            group=True,
            stale=settings.COUCH_STALE_QUERY,
        ).one()
        return cls.get(r['value']['app']['id']) if r and 'app' in r['value'] else None

    def get_profile_setting(self, s_type, s_id):
        setting = self.profile.get(s_type, {}).get(s_id)
        if setting is not None:
            return setting
        yaml_setting = commcare_settings.SETTINGS_LOOKUP[s_type][s_id]
        for contingent in yaml_setting.get("contingent_default", []):
            if check_condition(self, contingent["condition"]):
                setting = contingent["value"]
        if setting is not None:
            return setting
        if self.build_version < yaml_setting.get("since", "0"):
            setting = yaml_setting.get("disabled_default", None)
            if setting is not None:
                return setting
        return yaml_setting.get("default")

    @property
    def has_careplan_module(self):
        return any((module for module in self.modules if isinstance(module, CareplanModule)))

    @quickcache(['self.version'])
    def get_case_metadata(self):
        from corehq.apps.reports.formdetails.readable import AppCaseMetadata
        builder = ParentCasePropertyBuilder(self)
        case_relationships = builder.get_parent_type_map(self.get_case_types())
        meta = AppCaseMetadata()

        for case_type, relationships in case_relationships.items():
            type_meta = meta.get_type(case_type)
            type_meta.relationships = relationships

        for module in self.get_modules():
            for form in module.get_forms():
                form.update_app_case_meta(meta)

        seen_types = []
        def get_children(case_type):
            seen_types.append(case_type)
            return [type_.name for type_ in meta.case_types if type_.relationships.get('parent') == case_type]

        def get_hierarchy(case_type):
            return {child: get_hierarchy(child) for child in get_children(case_type)}

        roots = [type_ for type_ in meta.case_types if not type_.relationships]
        for type_ in roots:
            meta.type_hierarchy[type_.name] = get_hierarchy(type_.name)

        for type_ in meta.case_types:
            if type_.name not in seen_types:
                meta.type_hierarchy[type_.name] = {}
                type_.error = _("Error in case type hierarchy")

        return meta


class RemoteApp(ApplicationBase):
    """
    A wrapper for a url pointing to a suite or profile file. This allows you to
    write all the files for an app by hand, and then give the url to app_manager
    and let it package everything together for you.

    """
    profile_url = StringProperty(default="http://")
    name = StringProperty()
    manage_urls = BooleanProperty(default=False)

    questions_map = DictProperty(required=False)

    def is_remote_app(self):
        return True

    @classmethod
    def new_app(cls, domain, name, lang='en'):
        app = cls(domain=domain, name=name, langs=[lang])
        return app

    def create_profile(self, is_odk=False):
        # we don't do odk for now anyway
        return remote_app.make_remote_profile(self)

    def strip_location(self, location):
        return remote_app.strip_location(self.profile_url, location)

    def fetch_file(self, location):
        location = self.strip_location(location)
        url = urljoin(self.profile_url, location)

        try:
            content = urlopen(url).read()
        except Exception:
            raise AppEditingError('Unable to access resource url: "%s"' % url)

        return location, content

    @classmethod
    def get_locations(cls, suite):
        for resource in suite.findall('*/resource'):
            try:
                loc = resource.findtext('location[@authority="local"]')
            except Exception:
                loc = resource.findtext('location[@authority="remote"]')
            yield resource.getparent().tag, loc

    @property
    def SUITE_XPATH(self):
        return 'suite/resource/location[@authority="local"]'

    def create_all_files(self):
        files = {
            'profile.xml': self.create_profile(),
        }
        tree = _parse_xml(files['profile.xml'])

        def add_file_from_path(path, strict=False, transform=None):
            added_files = []
            # must find at least one
            try:
                tree.find(path).text
            except (TypeError, AttributeError):
                if strict:
                    raise AppEditingError("problem with file path reference!")
                else:
                    return
            for loc_node in tree.findall(path):
                loc, file = self.fetch_file(loc_node.text)
                if transform:
                    file = transform(file)
                files[loc] = file
                added_files.append(file)
            return added_files

        add_file_from_path('features/users/logo')
        try:
            suites = add_file_from_path(
                self.SUITE_XPATH,
                strict=True,
                transform=(lambda suite:
                           remote_app.make_remote_suite(self, suite))
            )
        except AppEditingError:
            raise AppEditingError(ugettext('Problem loading suite file from profile file. Is your profile file correct?'))

        for suite in suites:
            suite_xml = _parse_xml(suite)

            for tag, location in self.get_locations(suite_xml):
                location, data = self.fetch_file(location)
                if tag == 'xform' and self.build_langs:
                    try:
                        xform = XForm(data)
                    except XFormException as e:
                        raise XFormException('In file %s: %s' % (location, e))
                    xform.exclude_languages(whitelist=self.build_langs)
                    data = xform.render()
                files.update({location: data})
        return files

    def scrub_source(self, source):
        pass

    def make_questions_map(self):
        if self.copy_of:
            xmlns_map = {}

            def fetch(location):
                filepath = self.strip_location(location)
                return self.fetch_attachment('files/%s' % filepath)

            profile_xml = _parse_xml(fetch('profile.xml'))
            suite_location = profile_xml.find(self.SUITE_XPATH).text
            suite_xml = _parse_xml(fetch(suite_location))

            for tag, location in self.get_locations(suite_xml):
                if tag == 'xform':
                    xform = XForm(fetch(location))
                    xmlns = xform.data_node.tag_xmlns
                    questions = xform.get_questions(self.build_langs)
                    xmlns_map[xmlns] = questions
            return xmlns_map
        else:
            return None

    def get_questions(self, xmlns):
        if not self.questions_map:
            self.questions_map = self.make_questions_map()
            if not self.questions_map:
                return []
            self.save()
        questions = self.questions_map.get(xmlns, [])
        return questions


def get_apps_in_domain(domain, full=False, include_remote=True):
    """
    Returns all apps(not builds) in a domain

    full use applications when true, otherwise applications_brief
    """
    if full:
        view_name = 'app_manager/applications'
        startkey = [domain, None]
        endkey = [domain, None, {}]
    else:
        view_name = 'app_manager/applications_brief'
        startkey = [domain]
        endkey = [domain, {}]

    view_results = Application.get_db().view(view_name,
        startkey=startkey,
        endkey=endkey,
        include_docs=True,
    )

    remote_app_filter = None if include_remote else lambda app: not app.is_remote_app()
    wrapped_apps = [get_correct_app_class(row['doc']).wrap(row['doc']) for row in view_results]
    return filter(remote_app_filter, wrapped_apps)


def get_app(domain, app_id, wrap_cls=None, latest=False, target=None):
    """
    Utility for getting an app, making sure it's in the domain specified, and wrapping it in the right class
    (Application or RemoteApp).

    """

    if latest:
        try:
            original_app = get_db().get(app_id)
        except ResourceNotFound:
            raise Http404()
        if not domain:
            try:
                domain = original_app['domain']
            except Exception:
                raise Http404()

        if original_app.get('copy_of'):
            parent_app_id = original_app.get('copy_of')
            min_version = original_app['version'] if original_app.get('is_released') else -1
        else:
            parent_app_id = original_app['_id']
            min_version = -1

        if target == 'build':
            # get latest-build regardless of star
            couch_view = 'app_manager/saved_app'
            startkey = [domain, parent_app_id, {}]
            endkey = [domain, parent_app_id]
        else:
            # get latest starred-build
            couch_view = 'app_manager/applications'
            startkey = ['^ReleasedApplications', domain, parent_app_id, {}]
            endkey = ['^ReleasedApplications', domain, parent_app_id, min_version]

        latest_app = get_db().view(
            couch_view,
            startkey=startkey,
            endkey=endkey,
            limit=1,
            descending=True,
            include_docs=True
        ).one()

        try:
            app = latest_app['doc']
        except TypeError:
            # If no builds/starred-builds, return act as if latest=False
            app = original_app
    else:
        try:
            app = get_db().get(app_id)
        except Exception:
            raise Http404()
    if domain and app['domain'] != domain:
        raise Http404()
    try:
        cls = wrap_cls or get_correct_app_class(app)
    except DocTypeError:
        raise Http404()
    app = cls.wrap(app)
    return app

str_to_cls = {
    "Application": Application,
    "Application-Deleted": Application,
    "RemoteApp": RemoteApp,
    "RemoteApp-Deleted": RemoteApp,
}


def import_app(app_id_or_source, domain, name=None, validate_source_domain=None):
    if isinstance(app_id_or_source, basestring):
        app_id = app_id_or_source
        source = get_app(None, app_id)
        src_dom = source['domain']
        if validate_source_domain:
            validate_source_domain(src_dom)
        source = source.export_json()
        source = json.loads(source)
    else:
        source = app_id_or_source
    try:
        attachments = source['_attachments']
    except KeyError:
        attachments = {}
    finally:
        source['_attachments'] = {}
    if name:
        source['name'] = name
    cls = str_to_cls[source['doc_type']]
    # Allow the wrapper to update to the current default build_spec
    if 'build_spec' in source:
        del source['build_spec']
    app = cls.from_source(source, domain)
    app.save()

    if not app.is_remote_app():
        for _, m in app.get_media_objects():
            if domain not in m.valid_domains:
                m.valid_domains.append(domain)
                m.save()

    for name, attachment in attachments.items():
        if re.match(ATTACHMENT_REGEX, name):
            app.put_attachment(attachment, name)
    return app


class DeleteApplicationRecord(DeleteRecord):

    app_id = StringProperty()

    def undo(self):
        app = ApplicationBase.get(self.app_id)
        app.doc_type = app.get_doc_type()
        app.save(increment_version=False)


class DeleteModuleRecord(DeleteRecord):

    app_id = StringProperty()
    module_id = IntegerProperty()
    module = SchemaProperty(ModuleBase)

    def undo(self):
        app = Application.get(self.app_id)
        modules = app.modules
        modules.insert(self.module_id, self.module)
        app.modules = modules
        app.save()


class DeleteFormRecord(DeleteRecord):

    app_id = StringProperty()
    module_id = IntegerProperty()
    module_unique_id = StringProperty()
    form_id = IntegerProperty()
    form = SchemaProperty(FormBase)

    def undo(self):
        app = Application.get(self.app_id)
        if self.module_unique_id is not None:
            module = app.get_module_by_unique_id(self.module_unique_id)
        else:
            module = app.modules[self.module_id]
        forms = module.forms
        forms.insert(self.form_id, self.form)
        module.forms = forms
        app.save()


class CareplanAppProperties(DocumentSchema):
    name = StringProperty()
    latest_release = StringProperty()
    case_type = StringProperty()
    goal_conf = DictProperty()
    task_conf = DictProperty()


class CareplanConfig(Document):
    domain = StringProperty()
    app_configs = SchemaDictProperty(CareplanAppProperties)

    @classmethod
    def for_domain(cls, domain):
        res = cache_core.cached_view(
            cls.get_db(),
            "domain/docs",
            key=[domain, 'CareplanConfig', None],
            reduce=False,
            include_docs=True,
            wrapper=cls.wrap)

        if len(res) > 0:
            result = res[0]
        else:
            result = None

        return result


# backwards compatibility with suite-1.0.xml
FormBase.get_command_id = lambda self: id_strings.form_command(self)
FormBase.get_locale_id = lambda self: id_strings.form_locale(self)

ModuleBase.get_locale_id = lambda self: id_strings.module_locale(self)

ModuleBase.get_case_list_command_id = lambda self: id_strings.case_list_command(self)
ModuleBase.get_case_list_locale_id = lambda self: id_strings.case_list_locale(self)

Module.get_referral_list_command_id = lambda self: id_strings.referral_list_command(self)
Module.get_referral_list_locale_id = lambda self: id_strings.referral_list_locale(self)<|MERGE_RESOLUTION|>--- conflicted
+++ resolved
@@ -2259,12 +2259,8 @@
     put_in_root = BooleanProperty(default=False)
     case_list = SchemaProperty(CaseList)
     has_schedule = BooleanProperty()
-<<<<<<< HEAD
     schedule_phases = SchemaListProperty(SchedulePhase)
     get_schedule_phases = IndexedSchema.Getter('schedule_phases')
-    root_module_id = StringProperty()
-=======
->>>>>>> 8b9f6987
 
     @classmethod
     def new_module(cls, name, lang):
