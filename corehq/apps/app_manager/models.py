--- conflicted
+++ resolved
@@ -38,13 +38,8 @@
 from jsonpath_rw import jsonpath, parse
 from lxml import etree
 from memoized import memoized
-<<<<<<< HEAD
-from six.moves.urllib.parse import urljoin
-from six.moves.urllib.request import urlopen
-=======
 from urllib.parse import urljoin
 from urllib.request import urlopen
->>>>>>> 9043175c
 
 from dimagi.ext.couchdbkit import (
     BooleanProperty,
@@ -1209,12 +1204,7 @@
                 include_translations=include_translations,
             )
         except XFormException as e:
-<<<<<<< HEAD
-            raise XFormException(_('Error in form "{}": {}')
-                                 .format(trans(self.name), str(e)))
-=======
             raise XFormException(_('Error in form "{}": {}').format(trans(self.name), e))
->>>>>>> 9043175c
 
     @memoized
     def get_case_property_name_formatter(self):
@@ -1418,10 +1408,6 @@
                 # Convert this to a dict, using a dummy key because we
                 # don't know the app's supported or default lang yet.
                 if isinstance(old_media, str):
-<<<<<<< HEAD
-                    soft_assert_type_text(old_media)
-=======
->>>>>>> 9043175c
                     new_media = {'default': old_media}
                     data[media_attr] = new_media
                 elif isinstance(old_media, dict):
@@ -3510,10 +3496,6 @@
         old_description = doc.get('description')
         if old_description:
             if isinstance(old_description, str) and not doc.get('xpath_description'):
-<<<<<<< HEAD
-                soft_assert_type_text(old_description)
-=======
->>>>>>> 9043175c
                 doc['xpath_description'] = old_description
             elif isinstance(old_description, dict) and not doc.get('localized_description'):
                 doc['localized_description'] = old_description
@@ -4056,10 +4038,6 @@
             data['build_spec'] = BuildSpec.from_string("%s/latest" % version).to_json()
             del data['commcare_tag']
         if "built_with" in data and isinstance(data['built_with'], str):
-<<<<<<< HEAD
-            soft_assert_type_text(data['built_with'])
-=======
->>>>>>> 9043175c
             data['built_with'] = BuildSpec.from_string(data['built_with']).to_json()
 
         if 'native_input' in data:
@@ -5018,11 +4996,7 @@
                     raise XFormException(_('Unable to validate the forms due to a server error. '
                                            'Please try again later.'))
                 except XFormException as e:
-<<<<<<< HEAD
-                    raise XFormException(_('Error in form "{}": {}').format(trans(form.name), str(e)))
-=======
                     raise XFormException(_('Error in form "{}": {}').format(trans(form.name), e))
->>>>>>> 9043175c
         return files
 
     @time_method()
@@ -5625,10 +5599,6 @@
 
 def import_app(app_id_or_source, domain, source_properties=None, request=None):
     if isinstance(app_id_or_source, str):
-<<<<<<< HEAD
-        soft_assert_type_text(app_id_or_source)
-=======
->>>>>>> 9043175c
         source_app = get_app(None, app_id_or_source)
     else:
         source_app = wrap_app(app_id_or_source)
