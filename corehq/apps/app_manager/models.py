--- conflicted
+++ resolved
@@ -343,28 +343,20 @@
             try:
                 XForm(self.source).validate(version=self.get_app().application_version)
             except XFormValidationError as e:
-<<<<<<< HEAD
                 validation_dict = {
                     "fatal_error": e.fatal_error,
                     "validation_problems": e.validation_problems,
                     "version": e.version,
                 }
-                self.validation_cache = json.dumps(validation_dict)
+                vc = self.validation_cache = json.dumps(validation_dict)
             else:
-                self.validation_cache = ""
-        if self.validation_cache:
+                vc = self.validation_cache = ""
+        if vc:
             try:
-                raise XFormValidationError(**json.loads(self.validation_cache))
+                raise XFormValidationError(**json.loads(vc))
             except ValueError:
                 self.validation_cache = None
                 return self.validate_form()
-=======
-                vc = self.validation_cache = unicode(e)
-            else:
-                vc = self.validation_cache = ""
-        if vc:
-            raise XFormValidationError(vc)
->>>>>>> 6060968b
         return self
 
     def validate_for_build(self):
