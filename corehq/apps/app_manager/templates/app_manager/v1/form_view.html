--- conflicted
+++ resolved
@@ -292,15 +292,12 @@
 {% block form-view %}
     {% initial_page_data 'case_config_options' case_config_options %}
     {% initial_page_data 'form_requires' form.requires %}
-<<<<<<< HEAD
+    {% initial_page_data 'has_form_source' form.source|yesno:"1," %}
     {% initial_page_data 'multimedia_object_map' multimedia.object_map %}
     {% initial_page_data 'multimedia_upload_managers' multimedia.upload_managers_js %}
     {% initial_page_data 'nav_menu_media_specifics' nav_menu_media_specifics %}
     {% initial_page_data 'sessionid' request.COOKIES.sessionid %}
     {% initial_page_data 'swfURL' 'hqmedia/MediaUploader/flashuploader.swf'|static %}
-=======
-    {% initial_page_data 'has_form_source' form.source|yesno:"1," %}
->>>>>>> 969f3560
     <div id="build_errors"></div>
     {% inline_edit_trans form.name langs edit_name_url saveValueName='name' readOnlyClass='h3' postSave="function(data) { document.title = data.update['.variable-form_name'] + ' - CommCare HQ'; return hqImport('app_manager/js/app_manager.js').updateDOM(data.update);}" %}
     <br />
