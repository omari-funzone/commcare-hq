{% extends "app_manager/managed_app.html" %}
{% load xforms_extras %}
{% load hq_shared_tags %}
{% load i18n %}
{% block js %}{{ block.super }}
    <script src="{% static 'hqwebapp/js/knockout-bindings.js' %}"></script>
    <script src="{% static 'hqwebapp/js/lib/underscore-1.4.4.js' %}"></script>
    <script src="{% static 'hqwebapp/js/guidGenerator.js' %}"></script>
    <script src="{% static 'app_manager/js/lcs-merge.js' %}"></script>
    <script src="{% static 'hqwebapp/js/key-value-mapping.js' %}"></script>
    <script src="{% static 'app_manager/js/graph-config.js' %}"></script>
    <script>
    window.FEATURE_enable_enum_image = {{ enable_enum_image|BOOL }};
    window.FEATURE_enable_calc_xpaths = {{ enable_calc_xpaths|BOOL }};
    window.FEATURE_mm_case_properties = {{ request|toggle_enabled:"MM_CASE_PROPERTIES"|BOOL }};
    </script>
    <script src="{% static 'app_manager/js/detail-screen-config.js' %}"></script>
{% endblock %}
{% block head %}{{ block.super }}
    <link rel="stylesheet" href="{% static 'app_manager/css/detail-screen-config.css' %}"/>
    <link rel="stylesheet" href="{% static 'app_manager/css/graph-configuration.css' %}"/>
{% endblock %}
{% block js-inline %}{{ block.super }}
    {% include "hqwebapp/ko/value-or-none-ui.html" %}
    {% include "app_manager/partials/nav_menu_media_js.html" with item=module image_default="jr://file/commcare/image/module_name.png" audio_default="jr://file/commcare/audio/module_name.mp3" %}
    {% include 'hqwebapp/key_value_mapping.html' %}
    {% include 'app_manager/partials/graph_configuration_modal.html' %}

    <script>
        {% if app.enable_multi_sort %}
            window.enableNewSort = true;
        {% else %}
            window.enableNewSort = false;
        {% endif %}

        $(function () {
            var details = {{ details|JSON }};
            for (var i = 0; i < details.length; i++) {
                var detail = details[i];
                var $list_home = $("#" + detail.type + "-detail-screen-config");
                var $detail_home = $("#" + detail.type + "-detail-screen-detail-config");
                var detailScreenConfig = DetailScreenConfig.init($list_home, $detail_home, {
                    state: {
                        type: detail.type,
                        short: detail.short,
                        long: detail.long
                    },
                    model: detail.model,
                    properties: detail.properties,
                    lang: {{ lang|JSON }},
                    langs: {{ app.langs|JSON }},
                    edit: {{ edit|JSON }},
                    saveUrl: "{% url "edit_module_detail_screens" domain app.id module.id %}",
                    parentModules: {{ parent_modules|JSON }},
                    childCaseTypes: detail.child_case_types,
                    parentSelect: detail.parent_select,
<<<<<<< HEAD
                    calculationEnabled: {{ enable_calc_xpaths|BOOL }},
                    customXMLEnabled: {{ request|toggle_enabled:"CASE_LIST_CUSTOM_XML"|BOOL }}
=======
                    graphEnabled: {{ request|toggle_enabled:"GRAPH_CREATION"|BOOL }},
                    calculationEnabled: {{ enable_calc_xpaths|BOOL }}
>>>>>>> e3279d68
                });

                if (detail.sort_elements) {
                    var parsedSortRows = JSON.parse(detail.sort_elements);
                    for (var j = 0; j < parsedSortRows.length; j++) {
                        detailScreenConfig.sortRows.addSortRow(
                            parsedSortRows[j].field,
                            parsedSortRows[j].type,
                            parsedSortRows[j].direction
                        );
                    }
                }
            }
        });
        $(function () {
            $('#case_type').on('textchange', function () {
                var value = $(this).val();
                var valueNoSpaces = value.replace(/ /g, '_');
                if (value !== valueNoSpaces) {
                    $(this).val(valueNoSpaces);
                }
                if (!valueNoSpaces.match(/^[\w-]+$/g)) {
                    $(this).closest('.control-group').addClass('error')
                    $('#case_type_error').css('display', 'inline');
                } else {
                    $(this).closest('.control-group').removeClass('error')
                    $('#case_type_error').css('display', 'none');
                }
            });
        });
        $(function () {
            COMMCAREHQ.app_manager.module_view = {
                requires_case_details: ko.observable({{ module.requires_case_details|BOOL }})
            };
            if ($('#detail-screen-config-warning').length) {
                ko.applyBindings(COMMCAREHQ.app_manager.module_view, $('#detail-screen-config-warning').get(0));
            }
        });
        $(function () {
            COMMCAREHQ.app_manager.setupValidation(
                '{% url "validate_module_for_build" domain app.id module.id %}');
        });
    </script>
{% endblock %}

{% block form-view %}
    <div id="build_errors"></div>
    {% if edit %}
    <div class="delete-me">
        <form action="{% url "delete_module" domain app.id module.unique_id %}" method="post">
            <button type="submit" class="disable-on-submit btn btn-danger">
                <i class="icon-trash"></i>
                {% trans "Delete Module" %}
            </button>
        </form>
    </div>
    {% endif %}

    <h3>
        <i class="icon-folder-open"></i>
        <span class="app-manager-title variable-module_name">{{ module.name|html_trans:langs|safe }}</span>
    </h3>

<div class="tabbable">
<ul class="nav nav-tabs" id="module-view-tabs">
    <li class="active"><a href="#module-settings" data-toggle="tab">{% trans "Settings" %}</a></li>
    <li><a href="#case-settings" data-toggle="tab">{% trans "Case Management" %}</a></li>
    {% for detail in details %}
    <li>
        <a href="#{{ detail.type }}-detail-screen-config-tab" data-toggle="tab">
            {{ detail.label }}
        </a>
    </li>
    {% if detail.long %}
    <li>
        <a href="#{{ detail.type }}-detail-screen-detail-config-tab" data-toggle="tab">
            {{ detail.detail_label }}
        </a>
    </li>
    {% endif %}
    {% endfor %}
</ul>
<div class="tab-content">
    <div class="tab-pane active" id="module-settings">
        <form class="form-horizontal save-button-form" action="{% url "corehq.apps.app_manager.views.edit_module_attr" domain app.id module.id 'all' %}">
            <div class="save-button-holder clearfix"></div>
            <fieldset>
                <div class="control-group">
                    <label class="control-label">{% trans "Module Name" %}</label>
                    <div class="controls">
                        {% if edit %}
                            {{ module.name|input_trans:langs|safe }}
                        {% else %}
                            {{ module.name|html_trans:langs|safe }}
                        {% endif %}
                    </div>
                </div>
                {% block settings_fields %}
                 <div class="control-group">
                    <label class="control-label">
                        {% trans "Menu Mode" %}
                    </label>
                    <div class="controls">
                        {% if edit %}
                            <select type="text" name="put_in_root" data-value="{% if module.put_in_root %}true{% else %}false{% endif %}">
                                <option value="false">{% trans "Display module and then forms" %}</option>
                                <option value="true">{% trans "Display only forms" %}</option>
                            </select>
                        {% else %}
                            {% if not module.put_in_root %}
                                {% trans "Display module and then forms" %}
                            {% else %}
                                {% trans "Display only forms" %}
                            {% endif %}
                        {% endif %}
                    </div>
                </div>
                {% include "app_manager/partials/nav_menu_media.html" with item=module %}
                {% endblock %}
            </fieldset>
        </form>
    </div>
    <div class="tab-pane" id="case-settings">
        <form class="form-horizontal save-button-form" action="{% url "corehq.apps.app_manager.views.edit_module_attr" domain app.id module.id 'all' %}">
            <div class="save-button-holder clearfix"></div>
            <fieldset>
                <legend>{% trans "Basic" %}</legend>
                <div class="control-group">
                    <label class="control-label">
                        {% trans "Case Type" %}
                        <span class="hq-help-template"
                              data-title="{% trans "Case Type" %}"
                              data-content="{% trans "e.g. &quot;pregnancy&quot;. The name for the type of case you are tracking. All cases you register in this module will have this case type, and only cases of this type will show in the case list. Modules with the same case type will have the same cases in their case lists." %}"
                                ></span>
                    </label>
                    <div class="controls">
                        {% if edit %}
                            <input class="code" type="text" id="case_type" name="case_type" value="{{ module.case_type }}" />
                            <span class="help-inline" id="case_type_error" style="display: none;">
                                {% trans "Case types can only include the characters a-z, 0-9, and _" %}
                            </span>
                        {% else %}
                            <code>{{ module.case_type }}</code>
                        {% endif %}
                    </div>
                </div>
                <div class="control-group">
                    <label class="control-label">
                        {% trans "Label for Cases" %}
                        <span class="hq-help-template"
                              data-title="{% trans "Label for Cases" %}"
                              data-content="{% trans "This label will appear on Java Phones and newer versions of Android at the top of the case select screen." %}"
                        ></span>
                    </label>
                    <div class="controls">
                        {% if edit %}
                            <input type="text" name="case_label" value="{{ module.case_label|trans:langs }}" />
                        {% else %}
                            {{ module.case_label|trans:langs }}
                        {% endif %}
                    </div>
                </div>
                {% if app.application_version == '1.0' %}
                <div class="control-group">
                    <label class="control-label">
                        {% trans "Label for Referrals" %}
                    </label>
                    <div class="controls">
                        {% if edit %}
                            <input type="text" name="referral_label" value="{{ module.referral_label|trans:langs }}" />
                        {% else %}
                            {{ module.referral_label|trans:langs }}
                        {% endif %}
                    </div>
                </div>
                {% endif %}
            </fieldset>
            <fieldset>
                <legend>{% trans "Advanced" %}</legend>
                {% include 'app_manager/partials/case_list_setting.html' with LABEL="Case List Menu Item" DESC="Whether to have an item in the module's menu that lets you browse the case list without moving on to fill out a form." SLUG="case_list" case_list=module.case_list %}
                {% if app.application_version == '2.0' and module.module_type == 'basic' and request.project.survey_management_enabled %}
                    {% include 'app_manager/partials/case_list_setting.html' with LABEL="Task List" DESC="Whether to have an item in the module's menu that lets you see all of your delegated tasks. Only makes sense if you're using a delegation workflow." SLUG="task_list" case_list=module.task_list %}
                {% endif %}
            </fieldset>
        </form>
    </div>

    {% for detail in details %}
    {# rename this <detail.type>-list-screen-config-tab or something like that #}
    <div class="tab-pane" id="{{ detail.type }}-detail-screen-config-tab">
        {% if detail.type == 'case' %}
        <div class="alert alert-warning" id="detail-screen-config-warning"
             data-bind="visible: !requires_case_details()">
            {% blocktrans %}
                This module doesn't currently use a case list.
                Changes made here will have no effect until you use:
                <ol>
                    <li>forms that require a case or</li>
                    <li>select the <strong>Case List Menu Item</strong> setting.</li>
                </ol>
            {% endblocktrans %}
        </div>
        {% endif %}
        <div id="{{ detail.type }}-detail-screen-config-body">
            <div id="{{ detail.type }}-detail-screen-custom-xml" data-bind="visible: enabled">
                <legend>{% trans "Custom Case List XML" %}</legend>
                <textarea class="span6" data-bind="value: xml"></textarea>
            </div>
            <div id="{{ detail.type }}-detail-screen-config">
                <legend>
                    {% trans "Display Properties" %}
                </legend>
            </div>
            <div id="{{ detail.type }}-list-filtering-and-sorting">
                <legend>
                    {% trans "Filtering and Sorting" %}
                </legend>
                <div id="{{ detail.type }}-filter">
                    <a href="#" data-bind="visible: !showing(), click: function(data){data.showing(true);}">
                        <i class="icon-plus"></i>
                        Add a filter...
                    </a>
                    <div data-bind="visible: showing">
                    <form class="form-inline filter-form">
                        <label>
                            Filter
                        </label>
                        <span class="hq-help-template"
                            data-title="{% trans "Filter" %}"
                            data-content=
                            "{% blocktrans %}
                                This XPath expression specifies which cases
                                should appear in the case list. It can refer to
                                any case properties and should return true if a
                                record should be shown and false otherwise. The
                                same functions are available as when writing
                                Display or Validation conditions. Refer to case
                                properties using their name (there's no need to
                                include a &quot;/data/&quot; in front of the
                                case property).
                            {% endblocktrans %}"
                        >

                        </span>
                        <input type="text" placeholder="Filter expression" class="ui-autocomplete-input"
                               data-bind="value: filterText"
                        >
                        <a data-bind="click: function(data){showing(false);}">
                            <i class="icon-remove icon-blue"></i>
                        </a>
                    </form>
                    </div>

                </div>
                <div id="{{ detail.type }}-detail-screen-sort">
                {% if app.enable_multi_sort %}
                    <a href="#" data-bind="visible: !showing(), click: function(data){data.addButtonClicked(true);}">
                        <i class="icon-plus"></i>
                        Add a sort property...
                    </a>
                    <div class="ui-sortable">
                        <table class="table table-condensed detail-screen-table" data-bind="visible: showing">
                            <thead>
                                <tr>
                                    <th></th>
                                    <th>
                                        {% trans "Sort Property" %}
                                        <span style="font-size: 13px">
                                            <span class="hq-help-template"
                                                  data-title="{% trans "Sort Properties" %}"
                                                  data-content=
                                                      "{% blocktrans %}
                                                          Properties in this list determine how
                                                          cases are ordered in your case list. This
                                                          is useful if for example you want higher
                                                          priority cases to appear closer to the
                                                          top of the list. The case list will sort
                                                          by the first property, then the second,
                                                          etc.
                                                      {% endblocktrans %}" >
                                            </span>
                                        </span>
                                    </th>
                                    <th>{% trans "Direction" %}</th>
                                    <th>{% trans "Format" %}</th>
                                    <th></th>
                                </tr>
                            </thead>
                            <tbody data-bind="foreach: sortRows().concat(templateRow), sortableList: sortRows">
                                <tr>
                                    <td class="detail-screen-icon">
                                        <span data-bind="ifnot: $data instanceof SortRowTemplate">
                                        <i class="grip
                                                icon-resize-vertical
                                                icon-blue"
                                           style="cursor: move"></i>
                                        </span>
                                    </td>

                                    <!-- ko ifnot: $data instanceof SortRowTemplate -->
                                    <td data-bind="html: fieldHtml"></td>
                                    <!-- /ko -->
                                    <!-- ko if: $data instanceof SortRowTemplate -->
                                    <td class="detail-screen-field control-group" data-bind="css: {error: showWarning}">
                                        <div data-bind="jqueryElement: textField.ui"></div>
                                        <div data-bind="jqueryElement: warningElement, if: showWarning"></div>
                                    </td>
                                    <!-- /ko -->


                                    <td>
                                        <select data-bind="value: direction">
                                            <option value="ascending"
                                                    data-bind="text: ascendText">
                                            </option>
                                            <option value="descending"
                                                    data-bind="text: descendText">
                                            </option>
                                        </select>
                                    </td>

                                    <td>
                                        <select data-bind="value: type">
                                            <option value="plain">
                                                {% trans "Plain" %}
                                            </option>
                                            <option value="date">
                                                {% trans "Date" %}
                                            </option>
                                            <option value="int">
                                                {% trans "Integer" %}
                                            </option>
                                            <option value="double">
                                                {% trans "Decimal" %}
                                            </option>
                                        </select>
                                    </td>

                                    <td>
                                        <span data-bind="ifnot: $data instanceof SortRowTemplate">
                                            <a data-bind="click: $root.removeSortRow">
                                                <i class="icon-remove icon-blue"></i>
                                            </a>
                                        </span>
                                        <span data-bind="if: $data instanceof SortRowTemplate">
                                            <a data-bind="click: $root.addSortRowFromTemplateRow">
                                                <i data-bind="css: COMMCAREHQ.icons.ADD"></i>
                                            </a>
                                        </span>
                                    </td>
                                </tr>
                            </tbody>
                        </table>
                    </div>
                {% endif %}
                </div>
            </div>
            {% if detail.parent_select %}
            <div id="{{ detail.type }}-detail-screen-parent" data-bind="visible: moduleOptions().length">
                <legend>{% trans "Parent Child Selection" %}</legend>
                <label class="checkbox">
                    <input type="checkbox" data-bind="checked: active"/>
                    {% trans "Select Parent First" %}
                </label>
                <div data-bind="visible: active">
                    {% trans "Use Case List from module" %}
                    <select data-bind="optstr: moduleOptions, value: moduleId"></select>
                </div>
             </div>
            {% endif %}
        </div>
    </div>
    <div class="tab-pane" id="{{ detail.type }}-detail-screen-detail-config-tab">
        <div id="{{ detail.type }}-detail-screen-detail-config-body">
            <div id="{{ detail.type }}-detail-screen-detail-config">
                <legend>
                    {% trans "Display Properties" %}
                </legend>
            </div>
        </div>
    </div>
    {% endfor %}
</div>
</div>
{% endblock %}<|MERGE_RESOLUTION|>--- conflicted
+++ resolved
@@ -54,13 +54,9 @@
                     parentModules: {{ parent_modules|JSON }},
                     childCaseTypes: detail.child_case_types,
                     parentSelect: detail.parent_select,
-<<<<<<< HEAD
                     calculationEnabled: {{ enable_calc_xpaths|BOOL }},
-                    customXMLEnabled: {{ request|toggle_enabled:"CASE_LIST_CUSTOM_XML"|BOOL }}
-=======
-                    graphEnabled: {{ request|toggle_enabled:"GRAPH_CREATION"|BOOL }},
-                    calculationEnabled: {{ enable_calc_xpaths|BOOL }}
->>>>>>> e3279d68
+                    customXMLEnabled: {{ request|toggle_enabled:"CASE_LIST_CUSTOM_XML"|BOOL }},
+                    graphEnabled: {{ request|toggle_enabled:"GRAPH_CREATION"|BOOL }}
                 });
 
                 if (detail.sort_elements) {
