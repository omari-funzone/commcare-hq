--- conflicted
+++ resolved
@@ -350,37 +350,6 @@
                     </div>
                 </div>
                 {% endif %}
-<<<<<<< HEAD
-                <div class="form-group">
-                    <label class="col-sm-2 control-label">
-                        {% trans "Menu Mode" %}
-                    </label>
-                    <div class="col-sm-4">
-                        <select type="text" name="put_in_root" class="form-control" id="put_in_root">
-                            <option value="false">{% trans "Display module and then forms" %}</option>
-                            <option value="true"{% if module.put_in_root %} selected{% endif %}>{% trans "Display only forms" %}</option>
-                        </select>
-                    </div>
-                </div>
-
-                {% if app.grid_display_for_some_modules %}
-                <div class="form-group" id="display_style_container">
-                    <label class="col-sm-2 control-label">
-                        {% trans "Display Style" %}
-                    </label>
-                    <div class="col-sm-4">
-                        <select type="text" name="display_style" class="form-control">
-                            <option value="list">{% trans "List" %}</option>
-                            <option value="grid"{% if module.grid_display_style %} selected{% endif %}>
-                                {% trans "Grid" %}
-                            </option>
-                        </select>
-                    </div>
-                </div>
-                {% endif %}
-                {% include "app_manager/partials/module_filter.html" with value=module.module_filter %}
-                {% include "app_manager/partials/nav_menu_media.html" with ICON_LABEL="Icon" AUDIO_LABEL="Audio" %}
-=======
                 {% if request|toggle_enabled:"ONBOARDING_PROTOTYPE" %}
                     <legend>{% trans "Multimedia" %}</legend>
                     {% include "app_manager/partials/nav_menu_media.html" with ICON_LABEL="Icon" AUDIO_LABEL="Audio" %}
@@ -391,15 +360,31 @@
                             {% trans "Menu Mode" %}
                         </label>
                         <div class="col-sm-4">
-                            <select type="text" name="put_in_root" class="form-control">
+                            <select type="text" name="put_in_root" class="form-control" id="put_in_root">
                                 <option value="false">{% trans "Display module and then forms" %}</option>
                                 <option value="true"{% if module.put_in_root %} selected{% endif %}>{% trans "Display only forms" %}</option>
                             </select>
                         </div>
                     </div>
+    
+                    {% if app.grid_display_for_some_modules %}
+                    <div class="form-group" id="display_style_container">
+                        <label class="col-sm-2 control-label">
+                            {% trans "Display Style" %}
+                        </label>
+                        <div class="col-sm-4">
+                            <select type="text" name="display_style" class="form-control">
+                                <option value="list">{% trans "List" %}</option>
+                                <option value="grid"{% if module.grid_display_style %} selected{% endif %}>
+                                    {% trans "Grid" %}
+                                </option>
+                            </select>
+                        </div>
+                    </div>
+                    {% endif %}
+                    {% include "app_manager/partials/module_filter.html" with value=module.module_filter %}
                     {% include "app_manager/partials/nav_menu_media.html" with ICON_LABEL="Icon" AUDIO_LABEL="Audio" %}
                 {% endif %}
->>>>>>> a021c92d
                 {% if child_module_enabled %}
                 <div class="form-group">
                     <label class="col-sm-2 control-label">
