--- conflicted
+++ resolved
@@ -24,10 +24,6 @@
     <script src="{% static 'formdesigner/js/model.js' %}"></script>
     <script src="{% static 'formdesigner/js/controller.js' %}"></script>
     <script src="{% static 'formdesigner/js/widgets.js' %}"></script>
-<<<<<<< HEAD
-<script type="text/javascript" src="{% static 'hqwebapp/js/lib/underscore-1.4.4.js' %}"></script>
-=======
->>>>>>> 2d653599
 {% endblock %}
 
 {% block js-inline %}{{ block.super }}
