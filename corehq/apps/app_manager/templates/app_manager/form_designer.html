--- conflicted
+++ resolved
@@ -10,123 +10,14 @@
 {% block js-inline %}{{ block.super }}
     {% include 'app_manager/partials/form_designer_js_inline_js.html' %}
     <script>
-<<<<<<< HEAD
-=======
-
-        var VELLUM_OPTIONS = {
-            plugins: {{ plugins|JSON }},
-            features: {{ features|JSON }},
-            core: {
-                dataSourcesEndpoint: '{% url "get_form_data_schema" domain=domain form_unique_id=form.get_unique_id %}',
-                dataSources: [
-                    {% comment %} DEPRECATED. Use dataSourcesEndpoint {% endcomment %}
-                    {
-                        key: 'fixture',
-                        name: 'Fixtures',
-                        endpoint: '{% url 'fixture_metadata' domain=domain %}'
-                    }
-                ],
-                form: {{ form.source|to_javascript_string }},
-                formId: '{{ form.get_unique_id }}',
-                formName: "{{ form.name|trans:app.langs|escapejs }}",
-                saveType: 'patch',
-                saveUrl: '{% url "edit_form_attr" domain app.id form.get_unique_id "xform" %}',
-                patchUrl: '{% url "patch_xform" domain app.id form.get_unique_id %}',
-                allowedDataNodeReferences: [
-                    "meta/deviceID",
-                    "meta/instanceID",
-                    "meta/username",
-                    "meta/userID",
-                    "meta/timeStart",
-                    "meta/timeEnd"
-                ],
-                onFormSave: function (data) {
-                    COMMCAREHQ.app_manager.updateDOM(data.update);
-                },
-                {% if vellum_debug == "dev" %}
-                onReady: function () {
-                    var less_error_id = "#less-error-message\\:static-style-less-hqstyle-core",
-                        less_error = $(less_error_id);
-                    if (less_error) {
-                        console.log("hiding less error:", less_error_id);
-                        console.log(less_error.text());
-                        less_error.hide();
-                    }
-                },
-                {% endif %}
-                sessionid: {{ sessionid|JSON }}
-            },
-            itemset: {
-                dataSourcesFilter: function (sources) {
-                    return _.filter(sources, function (source) {
-                        return !source.uri || /^jr:\/\/fixture\//.test(source.uri);
-                    });
-                }
-            },
-            javaRosa: {
-                langs: {{ app.langs|JSON }},
-                displayLanguage: {{ lang|JSON }},
-            },
-            uploader: {
-                uploadUrls: {
-                    image: '{% url "hqmedia_uploader_image" domain app.id %}',
-                    audio: '{% url "hqmedia_uploader_audio" domain app.id %}',
-                    video: '{% url "hqmedia_uploader_video" domain app.id %}'
-                },
-                objectMap: {{ multimedia_object_map|JSON }},
-                sessionid: {{ sessionid|JSON }}
-            },
-            windowManager: {
-                bottomOffset: $('footer').outerHeight(),
-                leftOffset: function () {
-                    return $('.sidebar').outerWidth() + 2;
-                },
-                topOffset: function () {
-                    return $('header').outerHeight() + 
-                        $('.hq-page-header-container').outerHeight();
-                }
-            }
-        };
-
-        define("jquery", [], function () { return window.jQuery; });
-        define("jquery-ui", ["jquery"], function () {});
-        define("jquery.bootstrap", ["jquery"], function () {});
-
-        require.config({
-            {% comment %} 
-            to use non-built files in HQ:
-                * clone Vellum into submodules/formdesigner
-                * Run make in that directory (requires node.js)
-                * set settings.VELLUM_DEBUG to "dev" or "dev-min"
-            {% endcomment %}
-            {% if not vellum_debug %}
-            baseUrl: "{% static 'app_manager/js/vellum/src' %}",
-            {% elif vellum_debug == "dev-min" %}
-            baseUrl: "{% static 'formdesigner/_build/src' %}",
-            {% else %}
-            baseUrl: "{% static 'formdesigner/src' %}",
-            {% endif %}
-            // handle very bad connections
-            waitSeconds: 60,
-            urlArgs: 'version={% cachebuster "app_manager/js/vellum/src/main-components.js" %}{% cachebuster "app_manager/js/vellum/src/local-deps.js" %}',
-            paths: {
-                'jquery.vellum': 'main'
-            }
-        });
-
->>>>>>> aba76e5f
         require(["jquery", "jquery.vellum"], function ($) {
             $(function () {
                 $('footer').addClass('fixed-footer');
                 $('#formdesigner').vellum(VELLUM_OPTIONS);
             });
         });
-<<<<<<< HEAD
-        analytics.track('Entered the Form Builder');
-=======
         analytics.workflow('Entered the Form Builder');
 
->>>>>>> aba76e5f
     </script>
 {% endblock %}
 
@@ -144,9 +35,6 @@
 
 {% block breadcrumbs %}
     {{ block.super }}
-<<<<<<< HEAD
-    {% include 'app_manager/partials/form_designer_breadcrumbs.html' %}
-=======
     {% include 'app_manager/partials/module_view_breadcrumbs.html' %}
     {% if form.id != None %}
     <li>
@@ -157,5 +45,4 @@
     </li>
     {% endif %}
     <li><span class="divider">&gt;</span> <i class="icon-pencil"></i> Edit</li>
->>>>>>> aba76e5f
 {% endblock %}