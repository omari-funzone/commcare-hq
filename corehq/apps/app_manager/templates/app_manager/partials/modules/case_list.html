{% load i18n %}
{% load hq_shared_tags %}
{% load app_manager_extras %}
{% load xforms_extras %}

{% include 'app_manager/partials/modules/case_list_missing_warning.html' %}

<div data-bind="saveButton: shortScreen.saveButton"></div>

<div data-bind="with: customXMLViewModel">
  <div class="panel panel-appmanager" data-bind="visible: enabled">
    <div class="panel-heading">
      <h4 class="panel-title panel-title-nolink">
        {% trans "Custom Case List XML" %}
      </h4>
    </div>
    <div class="panel-body">
      <div class="row">
          <div class="col-sm-6">
              <textarea class="form-control" data-bind="value: xml"></textarea>
          </div>
      </div>
    </div>
  </div>
</div>

{% include 'app_manager/partials/modules/custom_detail_variables.html' with screen='shortScreen'%}


<div class="panel panel-appmanager">
  <div class="panel-heading">
    <h4 class="panel-title panel-title-nolink">
      {% trans "Display Properties" %}
    </h4>
  </div>
  <div class="panel-body">
    <div data-bind="with: shortScreen">
        {{ request|toggle_tag_info:"CASE_LIST_TILE" }}
        {% if request|toggle_enabled:'CASE_LIST_TILE' %}
        <div class="row">
            <div class="col-sm-6">
                <select data-bind="value: useCaseTiles" class="form-control">
                    <option value="no">{% trans "Don't Use Case Tiles" %}</option>
                    <option value="yes">{% trans "Use Case Tiles" %}</option>
                </select>
            </div>
        </div>
        {% endif %}
        {{ request|toggle_tag_info:"SHOW_PERSIST_CASE_CONTEXT_SETTING" }}
        {% if request|toggle_enabled:'SHOW_PERSIST_CASE_CONTEXT_SETTING' %}
        <div data-bind="visible: useCaseTiles() == 'no'">
            <div class="checkbox">
                <label>
                    <input type="checkbox" data-bind="checked: persistCaseContext">
                    {% trans "Show some information about the case at the top of the screen when filling out forms" %}
                </label>
            </div>
            <div class="form-inline" data-bind="visible: persistCaseContext">
                <label>
                    {% trans "Case property to show" %}
                </label>
                <input class="form-control" type="text" data-bind="value: persistentCaseContextXML" placeholder="e.g. case_name" />
            </div>
        </div>
        {% endif %}
        <div data-bind="visible: useCaseTiles() == 'yes' || hqImport('hqwebapp/js/toggles').toggleEnabled('CASE_LIST_CUSTOM_XML')">
            <div class="checkbox">
                <label>
                    <input type="checkbox" data-bind="checked: persistTileOnForms">
                    {% trans "Use this case list tile persistently in forms" %}
                </label>
            </div>
        </div>

        {{ request|toggle_tag_info:"CASE_LIST_TILE" }}
        {% if request|toggle_enabled:'CASE_LIST_TILE' %}
            {% with app|get_available_modules_for_case_tile_configuration:module as available_modules %}
            {% if available_modules %}
            <div class="row">
                <div class="col-sm-6">
                    <label>
                        {% trans "Use persistent case tile from menu" %}
                    </label>
                    <div>
                        <select name='persistent_case_tile_from_module' class='form-control' data-bind="value: persistentCaseTileFromModule">
                            <option value>
                                {% trans "Select Menu" %}
                            </option>
                            {% for other_mod in available_modules %}
                                <option value={{ other_mod.unique_id }}>{{ other_mod.name|html_trans:langs }}</option>
                            {% endfor %}
                        </select>
                    </div>
                </div>
            </div>
            {% endif %}
            {% endwith %}
        {% endif %}

        <div data-bind="visible: useCaseTiles() == 'yes' || persistentCaseTileFromModule() || hqImport('hqwebapp/js/toggles').toggleEnabled('CASE_LIST_CUSTOM_XML')">
            <div class="checkbox" data-bind="visible: persistTileOnForms() || persistentCaseTileFromModule">
                <label>
                    <input type="checkbox" data-bind="checked: enableTilePullDown">
                    <span data-bind="visible: persistTileOnForms() && !persistentCaseTileFromModule()">
                        {% trans "Embed case details in case tile pull-down" %}
                    </span>
                    <span data-bind="visible: persistentCaseTileFromModule()">
                        {% trans "Embed case details in case tile pull-down from the menu" %}
                    </span>
                </label>
            </div>
        </div>
        {% include 'app_manager/partials/modules/case_list_properties.html' %}
    </div>
  </div>
</div>


{% if detail.type == 'case' %}
<div class="panel panel-appmanager">
  <div class="panel-heading">
    <h4 class="panel-title panel-title-nolink">
      {% trans "Filtering and Sorting" %}
    </h4>
  </div>
  <div class="panel-body">
    {% include 'app_manager/partials/modules/case_list_filtering.html' %}
    <div data-bind="with: sortRows">
        {% if app.enable_multi_sort %}
            <div class="ui-sortable">
                <table class="table table-condensed" data-bind="visible: showing">
                    <thead>
                        <tr>
                            <th></th>
                            <th>
                                {% trans "Sort Property" %}
                                <span class="hq-help-template"
                                      data-title="{% trans "Sort Properties" %}"
                                      data-content=
                                          "{% blocktrans %}
                                              Properties in this list determine how
                                              cases are ordered in your case list. This
                                              is useful if for example you want higher
                                              priority cases to appear closer to the
                                              top of the list. The case list will sort
                                              by the first property, then the second,
                                              etc.
                                          {% endblocktrans %}" >
                                </span>
                            </th>
                            <th>{% trans "Direction" %}</th>
                            {% if app.enable_case_list_sort_blanks %}
                                <th>
                                    {% trans "Display Blanks" %}
                                    <span class="hq-help-template"
                                          data-title="{% trans "Display Blanks" %}"
                                          data-content=
                                              "{% blocktrans %}
                                                  Should cases that don't have a value for the sort property
                                                  appear at the top or the bottom of the case list?
                                              {% endblocktrans %}" >
                                    </span>
                                </th>
                            {% endif %}
                            {% if request|toggle_enabled:'SORT_CALCULATION_IN_CASE_LIST' %}
                            <th>{% trans "Sort Calculation" %}</th>
                            {% elif request|toggle_enabled:'SHOW_DEV_TOGGLE_INFO' %}
                              <th>{{ request|toggle_tag_info:"SORT_CALCULATION_IN_CASE_LIST" }}</th>
                            {% endif %}
                            <th>{% trans "Format" %}</th>
                            <th>
                                {% trans "Display Text" %}
                                <span class="hq-help-template"
                                      data-title="{% trans "Display Text" %}"
                                      data-content=
                                          "{% blocktrans %}
                                              The 'Display Text' is used for properties that are only listed as
                                              Sort Properties and not as Display Properties above. The text appears
                                              in the 'Sort By' menu on the mobile to allow the user to change the
                                              sort ordering. If the display text is left blank then the option
                                              for that sort property will not appear in the 'Sort By' menu.
                                          {% endblocktrans %}" >
                                </span>
                            </th>
                            <th></th>
                        </tr>
                    </thead>
                    <tbody data-bind="foreach: sortRows(), sortableList: sortRows">
                        <tr>
                            <td>
                                <i class="grip fa fa-arrows-v icon-blue"></i>
                            </td>
                            <td class="form-group" data-bind="css: {'has-error': showWarning}">
                                <div data-bind="jqueryElement: textField.ui"></div>
                                <div data-bind="visible: showWarning">
                                    <span class="help-block" data-bind="
                                        text: hqImport('app_manager/js/details/screen_config').DetailScreenConfig.field_format_warning_message
                                    "></span>
                                </div>
                            </td>
                            <td>
                                <select class="form-control" data-bind="value: direction">
                                    <option value="ascending"
                                            data-bind="text: ascendText">
                                    </option>
                                    <option value="descending"
                                            data-bind="text: descendText">
                                    </option>
                                </select>
                            </td>

                            {% if app.enable_case_list_sort_blanks %}
                                <td>
                                    <select class="form-control" data-bind="value: blanks">
                                        <option value="last">
                                            {% trans "Bottom of list" %}
                                        </option>
                                        <option value="first">
                                            {% trans "Top of list" %}
                                        </option>
                                    </select>
                                </td>
                            {% endif %}

                            {% if request|toggle_enabled:'SORT_CALCULATION_IN_CASE_LIST' %}
                            <td>
                                <input class="form-control" type='text' data-bind='value: sortCalculation'/>
                            </td>
                            {% elif request|toggle_enabled:'SHOW_DEV_TOGGLE_INFO' %}
                              <td></td>
                            {% endif %}


                            <td>
                                <select class="form-control" data-bind="value: type">
                                    <option value="plain">
                                        {% trans "Plain" %}
                                    </option>
                                    <option value="date">
                                        {% trans "Date" %}
                                    </option>
                                    <option value="int">
                                        {% trans "Integer" %}
                                    </option>
                                    <option value="double">
                                        {% trans "Decimal" %}
                                    </option>
                                    <option value="distance">
                                        {% trans "Distance from current location" %}
                                    </option>
                                    {{ request|toggle_tag_info:"CACHE_AND_INDEX" }}
                                    {% if request|toggle_enabled:'CACHE_AND_INDEX' %}
                                        <option value="index">
                                            {% trans "Cache and Index" %}
                                        </option>
                                    {% endif %}
                                </select>
                            </td>
                            <td>
                                <input class="form-control" type='text' data-bind='value: display'/>
                            </td>
                            <td>
                                <a data-bind="click: $root.sortRows.removeSortRow">
                                    <i class="fa fa-remove icon-blue"></i>
                                </a>
                            </td>
                        </tr>
                    </tbody>
                </table>
            </div>
            <div class="form-group">
                <button class="btn btn-default btn-sm" data-bind="
                    click: function(data){data.addSortRow('', '', '', '', '', true, '');}"
                >
                    <i class="fa fa-plus"></i>
                    {% trans "Add sort property" %}
                </button>
            </div>
        {% endif %}
    </div>
  </div>
</div>
{% endif %}

{% if detail.parent_select %}
<div data-bind="with: parentSelect, DetailScreenConfig_notifyShortScreenOnChange: $root">
    <div class="panel panel-appmanager" data-bind="visible: moduleOptions().length">
        <div class="panel-heading">
            <h4 class="panel-title panel-title-nolink">
                {% trans "Parent Child Selection" %}
            </h4>
        </div>
        <div class="form-horizontal panel-body">
            <div class="form-group">
                <label class="control-label {% css_label_class %}">
                    {% trans "Select Parent First" %}
                </label>
                <div class="{% css_field_class %} checkbox">
                    <label>
                        <input type="checkbox" data-bind="checked: active"/>
                    </label>
                </div>
            </div>
<<<<<<< HEAD
            <div class="form-group" data-bind="visible: active">
                <label class="control-label {% css_label_class %}">
=======
            <div class="form-group" data-bind="visible: active, css: {'has-error': hasError}">
                <label class="control-label col-sm-2">
>>>>>>> 2354705b
                    {% trans "Use Case List from" %}
                </label>
                <div class="{% css_field_class %}">
                    <select class="form-control" data-bind="optstr: moduleOptions, value: moduleId"></select>
                    <div class="help-block" data-bind="visible: hasError">
                        {% blocktrans %}
                            This menu coiuld not be found. It may have been deleted. Please select a different menu.
                        {% endblocktrans %}
                    </div>
                </div>
            </div>
            <div class="spacer"></div>
        </div>
    </div>
</div>
{% endif %}

{{ request|toggle_tag_info:"CASE_LIST_LOOKUP" }}
{% if request|toggle_enabled:"CASE_LIST_LOOKUP" %}
    {% include "app_manager/partials/modules/case_list_lookup.html" %}
{% endif %}

{{ request|toggle_tag_info:"FIXTURE_CASE_SELECTION" }}
{% if detail.fixture_select and request|toggle_enabled:"FIXTURE_CASE_SELECTION" %}
    {% include "app_manager/partials/modules/fixture_case_selection.html" %}
{% endif %}

{% if detail.type == 'case' and js_options.is_search_enabled %}
{% include 'app_manager/partials/modules/case_search_properties.html' %}
{% endif %}<|MERGE_RESOLUTION|>--- conflicted
+++ resolved
@@ -301,13 +301,8 @@
                     </label>
                 </div>
             </div>
-<<<<<<< HEAD
-            <div class="form-group" data-bind="visible: active">
+            <div class="form-group" data-bind="visible: active, css: {'has-error': hasError}">
                 <label class="control-label {% css_label_class %}">
-=======
-            <div class="form-group" data-bind="visible: active, css: {'has-error': hasError}">
-                <label class="control-label col-sm-2">
->>>>>>> 2354705b
                     {% trans "Use Case List from" %}
                 </label>
                 <div class="{% css_field_class %}">
