{% load hq_shared_tags %}
{% load i18n %}
{% load xforms_extras %}

<legend>
  {% trans "Case Search and Claim" %}
</legend>

<div data-bind="with: search">

  <script type="text/html" id="property_template" class="hide">
    <tr>
      <td class="col-sm-4">
        <input class="form-control" type="text" data-bind="value: property.name"/>
      </td>
      <td class="col-sm-6">
        <input class="form-control" type="text" data-bind="value: property.label"/>
      </td>
<<<<<<< HEAD
      {% if js_options.search_prompt_appearance_enabled or js_options.default_value_expression_enabled%}
      <td class="col-sm-2">
        <button type="button"
                class="btn btn-default"
                data-bind="
                    attr: {'data-target': '#lookup-table-prompt-' +   property.uniqueId}"
                data-toggle="modal">
          <i class="fa fa-pencil"></i>
          {% trans "Configure" %}
        </button>
      </td>
=======
      {% if js_options.default_value_expression_enabled %}
        <td class="col-sm-3">
          <textarea
            class="form-control vertical-resize"
            rows="1"
            data-bind="value: property.defaultValue"
            spellcheck="false"
          ></textarea>
          <p class="help-block" data-bind="visible: property.appearance() == 'daterange'">
          {% trans 'In "YYYY-MM-DD to YYYY-MM-DD" format' %}
        </p>
        </td>
>>>>>>> 4b12665d
      {% endif %}
      <td class="col-sm-2">
        <div class="modal fade" data-bind="attr: {'id': 'lookup-table-prompt-' + property.uniqueId}">
          <div class="modal-dialog modal-md">
            <div class="modal-content">
              <div class="modal-header">
                <button type="button" class="close" data-dismiss="modal" aria-hidden="true">&times;</button>
                <h4 class="modal-title">
                  {% trans "Options for:" %}
                  <!-- ko text: property.label --><!-- /ko -->
                </h4>
              </div>
              <div class="modal-body">
                <div class="form-horizontal">
                  <fieldset>
                    <legend>{% trans "Basic" %}</legend>
                    <div class="form-group">
                      <label class="control-label col-xs-12 col-sm-3">
                        {% trans "Help Text" %}
                      </label>
                      <div class="col-xs-12 col-sm-9">
                        <textarea class="form-control vertical-resize" type="text" data-bind="value: property.hint">
                        </textarea>
                      </div>
                    </div>
                    {% if js_options.default_value_expression_enabled %}
                    <div class="form-group">
                      <label class="control-label col-xs-12 col-sm-3">
                        {% trans "Default Value Expression" %}
                      </label>
                      <div class="col-xs-12 col-sm-9">
                        <input class="form-control" type="text" data-bind="value: property.defaultValue"/>
                      </div>
                    </div>
                    {% endif %}
                    {% if js_options.search_prompt_appearance_enabled %}
                      <div class="form-group">
                        <label class="control-label col-xs-12 col-sm-3">
                          {% trans "Format" %}
                        </label>
                        <div class="col-xs-12 col-sm-9">
                          <select class="form-control" data-bind="value: property.appearance">
                            <option value="">{% trans "Text" %}</option>
                            <option value="daterange">{% trans "Date Range" %}</option>
                            <option value="barcode_scan">{% trans "Barcode" %}</option>
                            <option value="fixture">{% trans "Lookup Table Selection" %}</option>
                          </select>
                        </div>
                      </div>
                    {% endif %}
                  </fieldset>
                  {% if js_options.search_prompt_appearance_enabled %}
                  <fieldset data-bind="visible: property.appearance() == 'fixture'">
                    <legend>{% trans "Lookup Table Options" %}</legend>
                    <div class="form-group">
                      <label class="control-label col-xs-12 col-sm-3">
                        {% trans "Lookup Table" %}
                      </label>
                      <div class="col-xs-12 col-sm-9">
                        <select class="form-control" data-bind="value: property.itemset.lookupTableNodeset">
                          <option value="">{% trans "Select a lookup table..." %}</option>
                          {% for item in  js_options.item_lists %}
                            <option value="instance('{{ item.id }}'){{ item.path }}">{{ item.name }}</option>
                          {% endfor %}
                        </select>
                      </div>
                    </div>
                    <div class="form-group">
                      <label class="control-label col-xs-12 col-sm-3">{% trans "Label Field" %}</label>
                      <div class="col-xs-12 col-sm-9">
                        <input class="form-control" type="text" data-bind="value: property.itemset.label" placeholder="name"/>
                      </div>
                    </div>
                    <div class="form-group">
                      <label class="control-label col-xs-12 col-sm-3">{% trans "Value Field" %}</label>
                      <div class="col-xs-12 col-sm-9">
                        <input class="form-control" type="text" data-bind="value: property.itemset.value" placeholder="id"/>
                      </div>
                    </div>
                    <div class="form-group">
                      <label class="control-label col-xs-12 col-sm-3">{% trans "Sort Field" %}</label>
                      <div class="col-xs-12 col-sm-9">
                        <input class="form-control" type="text" data-bind="value: property.itemset.sort" placeholder="name"/>
                      </div>
                    </div>
                    </fieldset>
                    <fieldset data-bind="visible: property.appearance() == 'fixture'">
                      <legend>{% trans "Advanced Lookup Table Options" %}</legend>
                      <div class="form-group">
                        <label class="control-label col-xs-12 col-sm-3">
                          {% trans "Instance URI" %}
                        </label>
                        <div class="col-xs-12 col-sm-9">
                          <input class="form-control" type="text" data-bind="value: property.itemset.instance_uri"/>
                        </div>
                      </div>
                      <div class="form-group">
                        <label class="control-label col-xs-12 col-sm-3">
                          {% trans "Instance ID" %}
                        </label>
                        <div class="col-xs-12 col-sm-9">
                          <input class="form-control" type="text" data-bind="value: property.itemset.instance_id"/>
                        </div>
                      </div>
                      <div class="form-group">
                        <label class="control-label col-xs-12 col-sm-3">
                          {% trans "Instance Nodeset" %}
                        </label>
                        <div class="col-xs-12 col-sm-9">
                          <input class="form-control" type="text" data-bind="value: property.itemset.nodeset"/>
                        </div>
                      </div>
                  </fieldset>
                  {% endif %}
                </div>
              </div>
              <div class="modal-footer">
                <button class="btn btn-primary" type="button" data-dismiss="modal">
                  {% trans "Done" %}
                </button>
              </div>
                </form>
            </div>
          </div>
        </div>
      </td>
      <td class="col-sm-1">
        <i style="cursor: pointer;" class="fa fa-remove"
           data-bind="click: $parent.removeProperty"></i>
      </td>
    </tr>
  </script>

  <form>
    <div class="panel panel-appmanager">
      <div class="panel-heading">
        <h4 class="panel-title panel-title-nolink">{% trans "Search Properties" %}</h4>
      </div>
      <div class="panel-body">
        <p>{% trans "Search against the following case properties." %}</p>
        <table class="table table-condensed">
          <thead data-bind="visible: searchProperties().length > 0">
          <tr>
            <th class="col-sm-4">{% trans "Case Property" %}</th>
            <th class="col-sm-6">{% trans "Display Text" %}</th>
            {% if js_options.search_prompt_appearance_enabled or js_options.default_value_expression_enabled%}
              <th class="col-sm-2">{% trans "Other Options" %}</th>
            {% endif %}
          </tr>
          </thead>
          <tbody data-bind="template: { name: 'property_template', foreach: searchProperties, as: 'property' }">
          </tbody>
        </table>
        <p>
          <button type="button"
                  class="btn btn-default"
                  data-bind="click: addProperty">
            <i class="fa fa-plus"></i> {% trans "Add search property" %}
          </button>
        </p>
      </div>
    </div>
    <div class="panel panel-appmanager">
      <div class="panel-heading">
        <h4 class="panel-title panel-title-nolink">{% trans "Default Search Properties" %}</h4>
      </div>
      <div class="panel-body">
        <p>{% trans "Filter based on a specific value of any case property. These are applied to every search and are hidden from the user." %}</p>
        <table class="table table-condensed">
          <thead data-bind="visible: defaultProperties().length > 0">
          <tr>
            <th class="col-sm-5">{% trans "Case Property" %}</th>
            <th class="col-sm-6">{% trans "Value (XPath expression)" %}</th>
            <th class="col-sm-1">&nbsp;</th>
          </tr>
          </thead>
          <tbody data-bind="foreach: defaultProperties">
          <tr>
            <td class="col-sm-4">
              <input class="form-control" type="text" data-bind="value: property"/>
            </td>
            <td class="col-sm-6">
              <textarea
                class="form-control vertical-resize"
                rows="1"
                data-bind="value: defaultValue"
                spellcheck="false"
              ></textarea>
            </td>
            <td class="col-sm-2">
              <i style="cursor: pointer;" class="fa fa-remove"
                 data-bind="click: $parent.removeDefaultProperty"></i>
            </td>
          </tr>
          </tbody>
        </table>
        <p>
          <button type="button"
                  class="btn btn-default"
                  data-bind="click: addDefaultProperty">
            <i class="fa fa-plus"></i> {% trans "Add default search property" %}
          </button>
        </p>
      </div>
    </div>
    <div class="panel panel-appmanager">
      <div class="panel-heading">
        <h4 class="panel-title panel-title-nolink">{% trans "Search and Claim Options" %}</h4>
      </div>
      <div class="panel-body" data-bind="with: searchConfig">
        <div class="form-horizontal">
          <div class="form-group">
            {% if show_search_workflow %}
              <div class="form-group">
                <label class="control-label {% css_label_class %}" for="search-workflow">
                  {% trans "Web Apps Search Workflow" %}
                  <span class="hq-help-template" data-title="{% trans "Web Apps Search Workflow" %}"
                        data-content="{% trans_html_attr "<strong>Normal Case List</strong> is the \"classic\" case search workflow.  <br><br><strong>Search First</strong> skips the Normal Case List view and lands the user on the Search screen. This is typically used for a \"Search Cases\" module.  <br><br><strong>See More</strong> is the same functionality as Normal Case List, except clicking the search button runs the default searches and returns the results. The user doesn't get to change the search criteria. This enables a workflow where the user sees what's in the local casedb then clicks \"See More\" to view all cases that fit the criteria.  <br><br><strong>Skip to Default Case Search Results</strong> always displays the results from the default case search. User never sees the results of the casedb." %}">
                  </span>
                </label>
                <div class="{% css_field_class %}">
                  <select class="form-control" data-bind="value: workflow" id="search-workflow">
                    <option value="classic">{% trans "Normal Case List" %}</option>
                    <option value="auto_launch">{% trans "Search First" %}</option>
                    <option value="see_more">{% trans "See More" %}</option>
                    <option value="es_only">{% trans "Skip to Default Case Search Results" %}</option>
                  </select>
                </div>
              </div>
            {% endif %}
          </div>
          <div class="form-group" data-bind="slideVisible: !autoLaunch()">
            <label for="search_command_label" class="{% css_label_class %} control-label">
              {% trans "Button Label on Case List" %}
              <span class="hq-help-template" data-title="{% trans "Button Label on Case List" %}"
                    data-content="{% trans_html_attr "This text will be used for the first search button users see, on the case list." %}">
            </label>
            <div class="{% css_field_class %}">
              {% input_trans module.search_config.command_label langs input_name='search_command_label' input_id='search_command_label' data_bind="value: searchCommandLabel" %}
            </div>
          </div>
          <div class="form-group">
            <label for="search_again_label" class="{% css_label_class %} control-label">
              {% trans "Button Label on Search Results" %}
              <span class="hq-help-template" data-title="{% trans "Button Label for on Search Results" %}"
                    data-content="{% trans_html_attr "This text will be used for the search button displayed at the bottom of search results, so users can search again." %}">
            </label>
            <div class="{% css_field_class %}">
              {% input_trans module.search_config.again_label langs input_name='search_again_label' input_id='search_again_label' data_bind="value: searchAgainLabel" %}
            </div>
          </div>
          <div class="form-group" data-bind="slideVisible: !autoLaunch()">
            <label for="search-display-condition" class="control-label {% css_label_class %}">
              {% trans "Display Condition" %}
              <span class="hq-help-template" data-title="{% trans "Display Condition" %}"
                    data-content="{% trans_html_attr "If this XPath expression evaluates to false, the case search button will not be displayed on the case list. If no expression is given, the button will always be displayed on the case list." %}">
              </span>
            </label>
            <div class="{% css_field_class %}">
              <textarea class="form-control vertical-resize"
                       id="search-display-condition"
                       spellcheck="false"
                       data-bind="value: searchButtonDisplayCondition"
              ></textarea>
            </div>
          </div>
          <div class="form-group">
            <label for="search-filter" class="control-label {% css_label_class %}">
              {% trans "Search Filter" %}
              <span class="hq-help-template" data-title="{% trans "Search Filter" %}"
                    data-content="{% trans_html_attr "An XPath expression to filter the search results." %}">
            </label>
            <div class="{% css_field_class %}">
              <textarea data-bind="value: searchFilter"
                        class="form-control vertical-resize"
                        id="search-filter"
                        spellcheck="false"
              ></textarea>
              <p class="help-block">
                <button class="pull-right btn-xs btn btn-default" data-bind="visible: setSearchFilterVisible, enable: setSearchFilterEnabled, click: setSearchFilter">
                  <i class="fa fa-mail-reply"></i>
                  {% trans "Copy case list filter" %}
                </button>
                {% trans "Example: age > 5" %}
              </p>
            </div>
          </div>
          <div class="form-group">
            <label for="claim-relevant-condition" class="control-label {% css_label_class %}">
              {% trans "Claim Condition" %}
              <span class="hq-help-template" data-title="{% trans "Claim Condition" %}"
                    data-content="{% trans_html_attr "If this expression evaluates to false, no case will be claimed." %}">
              </span>
            </label>
            <div class="{% css_field_class %}">
              <textarea data-bind="value: searchAdditionalRelevant"
                        class="form-control vertical-resize"
                        id="claim-relevant-condition"
                        spellcheck="false"
              ></textarea>
            </div>
          </div>
          <div class="form-group">
            <label class="control-label {% css_label_class %}" for="search-default-relevant">
              {% trans "Don't claim cases already owned by the user" %}
            </label>
            <div class="checkbox {% css_field_class %}">
              <label>
                <input type="checkbox" id="search-default-relevant" data-bind="checked: searchDefaultRelevant">
              </label>
            </div>
          </div>
          <div class="form-group">
            <label for="blacklisted-user-ids" class="control-label {% css_label_class %}">
              {% trans "Don't search cases owned by the following ids" %}
              <span class="hq-help-template" data-title="{% trans "Ignore Owners" %}"
                    data-content="{% trans_html_attr "An XPath expression that will evaluate to a space separated list of ids." %}">
              </span>
            </label>
            <div class="{% css_field_class %}">
              <textarea data-bind="value: blacklistedOwnerIdsExpression"
                        class="form-control vertical-resize"
                        id="blacklisted-user-ids"
                        spellcheck="false"
              ></textarea>
              <p class="help-block">
                {% blocktrans %}
                  Example: instance('commcaresession')/session/context/userid or 'a1c0148dc2120c6b1762f5ac5aba2a15'
                {% endblocktrans %}
              </p>
            </div>
          </div>
          <div class="form-group">
            <label class="control-label {% css_label_class %}" for="search-include-closed">
              {% trans "Include closed cases in search results" %}
            </label>
            <div class="checkbox {% css_field_class %}">
              <label>
                <input type="checkbox" id="search-include-closed" data-bind="checked: includeClosed" />
              </label>
            </div>
          </div>
          <div class="form-group">
            <label for="search-session-var" class="control-label {% css_label_class %}">
              {% trans "Session variable" %}
              <span class="hq-help-template" data-title="{% trans "Session Variable" %}"
                    data-content="{% trans_html_attr "Name of session variable that claimed case id should populate." %}">
              </span>
            </label>
            <div class="{% css_field_class %}">
              <input class="form-control" type="text" data-bind="value: sessionVar" id="search-session-var"/>
            </div>
          </div>
        </div>
      </div>
    </div>
  </form>
</div><|MERGE_RESOLUTION|>--- conflicted
+++ resolved
@@ -16,7 +16,6 @@
       <td class="col-sm-6">
         <input class="form-control" type="text" data-bind="value: property.label"/>
       </td>
-<<<<<<< HEAD
       {% if js_options.search_prompt_appearance_enabled or js_options.default_value_expression_enabled%}
       <td class="col-sm-2">
         <button type="button"
@@ -28,20 +27,6 @@
           {% trans "Configure" %}
         </button>
       </td>
-=======
-      {% if js_options.default_value_expression_enabled %}
-        <td class="col-sm-3">
-          <textarea
-            class="form-control vertical-resize"
-            rows="1"
-            data-bind="value: property.defaultValue"
-            spellcheck="false"
-          ></textarea>
-          <p class="help-block" data-bind="visible: property.appearance() == 'daterange'">
-          {% trans 'In "YYYY-MM-DD to YYYY-MM-DD" format' %}
-        </p>
-        </td>
->>>>>>> 4b12665d
       {% endif %}
       <td class="col-sm-2">
         <div class="modal fade" data-bind="attr: {'id': 'lookup-table-prompt-' + property.uniqueId}">
@@ -74,6 +59,9 @@
                       </label>
                       <div class="col-xs-12 col-sm-9">
                         <input class="form-control" type="text" data-bind="value: property.defaultValue"/>
+                        <p class="help-block" data-bind="visible: property.appearance() == 'daterange'">
+                          {% trans 'In "YYYY-MM-DD to YYYY-MM-DD" format' %}
+                        </p>
                       </div>
                     </div>
                     {% endif %}
