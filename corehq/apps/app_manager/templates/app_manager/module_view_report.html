{% extends "app_manager/managed_app.html" %}
{% load xforms_extras %}
{% load hq_shared_tags %}
{% load reports_core_tags %}
{% load i18n %}

{% block js %}{{ block.super }}
<<<<<<< HEAD
    <script src="{% new_static 'app_manager/js/report-module.js' %}"></script>
    <script type="text/javascript" src="{% new_static 'reports_core/js/choice-list-api.js' %}"></script>
=======
    <script src="{% static 'style/ko/knockout_bindings.ko.js' %}"></script>
    <script src="{% static 'app_manager/js/report-module.js' %}"></script>
    <script src="{% static 'select2-3.4.5-legacy/select2.min.js' %}"></script>
    <script type="text/javascript" src="{% static 'reports_core/js/choice-list-api.js' %}"></script>
    {% include "app_manager/partials/xpathValidator.html" %}
>>>>>>> 384e9bc9
{% endblock %}
{% block js-inline %}{{ block.super }}
    {% include "app_manager/partials/report_configs_js.html" %}
{% endblock %}
{% block form-view %}
    {% if warnings %}
        <div class="alert alert-danger" data-bind="visible: !contextVariables.requires_case_details()">
        {% for warning in warnings %}
            {{ warning }}
        {% endfor %}
        </div>
    {% endif %}
    {% include 'app_manager/partials/module_view_heading.html' %}
    {% include 'app_manager/partials/mobile_report_configs.html' %}
{% endblock %}

{% block modals %}{{ block.super }}
{% include "app_manager/partials/nav_menu_media_modals.html" %}
{% endblock modals %}

{% block breadcrumbs %}
    {{ block.super }}
    {% include 'app_manager/partials/module_view_breadcrumbs.html' %}
{% endblock %}<|MERGE_RESOLUTION|>--- conflicted
+++ resolved
@@ -5,16 +5,9 @@
 {% load i18n %}
 
 {% block js %}{{ block.super }}
-<<<<<<< HEAD
     <script src="{% new_static 'app_manager/js/report-module.js' %}"></script>
     <script type="text/javascript" src="{% new_static 'reports_core/js/choice-list-api.js' %}"></script>
-=======
-    <script src="{% static 'style/ko/knockout_bindings.ko.js' %}"></script>
-    <script src="{% static 'app_manager/js/report-module.js' %}"></script>
-    <script src="{% static 'select2-3.4.5-legacy/select2.min.js' %}"></script>
-    <script type="text/javascript" src="{% static 'reports_core/js/choice-list-api.js' %}"></script>
     {% include "app_manager/partials/xpathValidator.html" %}
->>>>>>> 384e9bc9
 {% endblock %}
 {% block js-inline %}{{ block.super }}
     {% include "app_manager/partials/report_configs_js.html" %}
