--- conflicted
+++ resolved
@@ -347,11 +347,7 @@
                     <a class="dialog_opener" href="#"><span class="ui-icon ui-icon-arrowthick-1-n"></span>Upload</a>
                     <div class="dialog" title="Upload XForm">
                         <form action="{% url corehq.apps.app_manager.views.edit_form_attr domain app.id form.get_unique_id 'xform' %}" method="POST" enctype="multipart/form-data">
-<<<<<<< HEAD
-                            <input id="xform_file_input" type="file" name="xform" />
-=======
                             <input type="file" id="xform_file_input" name="xform" />
->>>>>>> 97399711
                             <input type="hidden" name="ajax" value="false" />
                             <input type="submit" id="xform_file_submit" value="Upload" />
                         </form>
