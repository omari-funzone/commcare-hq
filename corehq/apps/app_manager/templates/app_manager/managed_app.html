--- conflicted
+++ resolved
@@ -289,15 +289,7 @@
                             {% if show_advanced %}
                             <li>
                                 <a href="#" class="new-module" data-type="advanced">
-<<<<<<< HEAD
-                                    {% if app.commtrack_enabled %}
-                                        {% trans "New CommCare Supply Module" %}
-                                    {% else %}
-                                        {% trans "New Advanced Module" %}
-                                    {% endif %}
-=======
                                     {% trans "New Advanced Module" %}
->>>>>>> ab2fc152
                                 </a>
                             </li>
                             {% endif %}
