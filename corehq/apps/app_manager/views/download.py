import json
import logging
import os
from StringIO import StringIO

from couchdbkit import ResourceConflict, ResourceNotFound
from django.contrib import messages
from django.core.urlresolvers import RegexURLResolver, Resolver404
from django.http import HttpResponse, Http404, JsonResponse
from django.shortcuts import render
from django.template.loader import render_to_string
from django.utils.translation import ugettext_lazy as _

from corehq.apps.app_manager.dbaccessors import get_app
from corehq.apps.app_manager.decorators import safe_download
from corehq.apps.app_manager.exceptions import ModuleNotFoundException, \
    AppManagerException, FormNotFoundException
from corehq.apps.app_manager.util import add_odk_profile_after_build
from corehq.apps.app_manager.views.utils import back_to_main, get_langs
from corehq.apps.builds.jadjar import convert_XML_To_J2ME
from corehq.apps.hqmedia.views import DownloadMultimediaZip
from corehq.util.view_utils import set_file_download
from dimagi.utils.django.cached_object import CachedObject
from dimagi.utils.web import json_response
from corehq.apps.accounting.utils import domain_has_privilege
from corehq import privileges


BAD_BUILD_MESSAGE = _("Sorry: this build is invalid. Try deleting it and rebuilding. "
                    "If error persists, please contact us at commcarehq-support@dimagi.com")


@safe_download
def download_odk_profile(request, domain, app_id):
    """
    See ApplicationBase.create_profile

    """
    return HttpResponse(
        request.app.create_profile(is_odk=True),
        content_type="commcare/profile"
    )


@safe_download
def download_odk_media_profile(request, domain, app_id):
    return HttpResponse(
        request.app.create_profile(is_odk=True, with_media=True),
        content_type="commcare/profile"
    )


@safe_download
def download_suite(request, domain, app_id):
    """
    See Application.create_suite

    """
    if not request.app.copy_of:
        request.app.set_form_versions(None)
    return HttpResponse(
        request.app.create_suite()
    )


@safe_download
def download_media_suite(request, domain, app_id):
    """
    See Application.create_media_suite

    """
    if not request.app.copy_of:
        request.app.set_media_versions(None)
    return HttpResponse(
        request.app.create_media_suite()
    )


@safe_download
def download_app_strings(request, domain, app_id, lang):
    """
    See Application.create_app_strings

    """
    return HttpResponse(
        request.app.create_app_strings(lang)
    )


@safe_download
def download_xform(request, domain, app_id, module_id, form_id):
    """
    See Application.fetch_xform

    """
    try:
        return HttpResponse(
            request.app.fetch_xform(module_id, form_id)
        )
    except (IndexError, ModuleNotFoundException):
        raise Http404()
    except AppManagerException:
        unique_form_id = request.app.get_module(module_id).get_form(form_id).unique_id
        response = validate_form_for_build(request, domain, app_id, unique_form_id, ajax=False)
        response.status_code = 404
        return response


@safe_download
def download_jad(request, domain, app_id):
    """
    See ApplicationBase.create_jadjar_from_build_files

    """
    app = request.app
    if not app.copy_of:
        app.set_form_versions(None)
        app.set_media_versions(None)
    jad, _ = app.create_jadjar_from_build_files()
    try:
        response = HttpResponse(jad)
    except Exception:
        messages.error(request, BAD_BUILD_MESSAGE)
        return back_to_main(request, domain, app_id=app_id)
    set_file_download(response, "CommCare.jad")
    response["Content-Type"] = "text/vnd.sun.j2me.app-descriptor"
    response["Content-Length"] = len(jad)
    return response


@safe_download
def download_jar(request, domain, app_id):
    """
    See ApplicationBase.create_jadjar_from_build_files

    This is the only view that will actually be called
    in the process of downloading a complete CommCare.jar
    build (i.e. over the air to a phone).

    """
    response = HttpResponse(content_type="application/java-archive")
    app = request.app
    if not app.copy_of:
        app.set_form_versions(None)
        app.set_media_versions(None)
    _, jar = app.create_jadjar_from_build_files()
    set_file_download(response, 'CommCare.jar')
    response['Content-Length'] = len(jar)
    try:
        response.write(jar)
    except Exception:
        messages.error(request, BAD_BUILD_MESSAGE)
        return back_to_main(request, domain, app_id=app_id)
    return response


def download_test_jar(request):
    with open(os.path.join(os.path.dirname(__file__), 'static', 'app_manager', 'CommCare.jar')) as f:
        jar = f.read()

    response = HttpResponse(content_type="application/java-archive")
    set_file_download(response, "CommCare.jar")
    response['Content-Length'] = len(jar)
    response.write(jar)
    return response


@safe_download
def download_raw_jar(request, domain, app_id):
    """
    See ApplicationBase.fetch_jar

    """
    response = HttpResponse(
        request.app.fetch_jar()
    )
    response['Content-Type'] = "application/java-archive"
    return response


class DownloadCCZ(DownloadMultimediaZip):
    name = 'download_ccz'
    compress_zip = True
    zip_name = 'commcare.ccz'
    include_index_files = True

    def check_before_zipping(self):
        if self.app.is_remote_app():
            self.include_multimedia_files = False
        super(DownloadCCZ, self).check_before_zipping()


@safe_download
def download_file(request, domain, app_id, path):
    if path == "app.json":
        return JsonResponse(request.app.to_json())

    content_type_map = {
        'ccpr': 'commcare/profile',
        'jad': 'text/vnd.sun.j2me.app-descriptor',
        'jar': 'application/java-archive',
        'xml': 'application/xml',
        'txt': 'text/plain',
    }
    try:
        content_type = content_type_map[path.split('.')[-1]]
    except KeyError:
        content_type = None
    response = HttpResponse(content_type=content_type)

    build_profile = request.GET.get('profile')
    build_profile_access = domain_has_privilege(domain, privileges.BUILD_PROFILES)
    if path in ('CommCare.jad', 'CommCare.jar'):
        set_file_download(response, path)
        full_path = path
    elif build_profile and build_profile in request.app.build_profiles and build_profile_access:
        full_path = 'files/%s/%s' % (build_profile, path)
    else:
        full_path = 'files/%s' % path

    def resolve_path(path):
        return RegexURLResolver(
            r'^', 'corehq.apps.app_manager.download_urls').resolve(path)

    try:
        assert request.app.copy_of
        obj = CachedObject('{id}::{path}'.format(
            id=request.app._id,
            path=full_path,
        ))
        if not obj.is_cached():
            #lazily create language profiles to avoid slowing initial build
            try:
                payload = request.app.fetch_attachment(full_path)
            except ResourceNotFound:
                if build_profile in request.app.build_profiles and build_profile_access:
                    request.app.create_build_files(save=True, build_profile_id=build_profile)
                    request.app.save()
                    payload = request.app.fetch_attachment(full_path)
                else:
                    raise
            if type(payload) is unicode:
                payload = payload.encode('utf-8')
            buffer = StringIO(payload)
            metadata = {'content_type': content_type}
            obj.cache_put(buffer, metadata, timeout=None)
        else:
            _, buffer = obj.get()
            payload = buffer.getvalue()
        if path in ['profile.xml', 'media_profile.xml']:
            payload = convert_XML_To_J2ME(payload, path)
        response.write(payload)
        response['Content-Length'] = len(response.content)
        return response
    except (ResourceNotFound, AssertionError):
        if request.app.copy_of:
            if request.META.get('HTTP_USER_AGENT') == 'bitlybot':
                raise Http404()
            elif path == 'profile.ccpr':
                # legacy: should patch build to add odk profile
                # which wasn't made on build for a long time
                add_odk_profile_after_build(request.app)
                request.app.save()
                return download_file(request, domain, app_id, path)
            elif path in ('CommCare.jad', 'CommCare.jar'):
                request.app.create_jadjar_from_build_files(save=True)
                try:
                    request.app.save(increment_version=False)
                except ResourceConflict:
                    # Likely that somebody tried to download the jad and jar
                    # files for the first time simultaneously.
                    pass
                return download_file(request, domain, app_id, path)
            else:
                try:
                    resolve_path(path)
                except Resolver404:
                    # ok this was just a url that doesn't exist
                    # todo: log since it likely exposes a mobile bug
                    # logging was removed because such a mobile bug existed
                    # and was spamming our emails
                    pass
                else:
                    # this resource should exist but doesn't
                    logging.error(
                        'Expected build resource %s not found' % path,
                        extra={'request': request}
                    )
                    if not request.app.build_broken:
                        request.app.build_broken = True
                        request.app.build_broken_reason = 'incomplete-build'
                        try:
                            request.app.save()
                        except ResourceConflict:
                            # this really isn't a big deal:
                            # It'll get updated next time a resource is request'd;
                            # in fact the conflict is almost certainly from
                            # another thread doing this exact update
                            pass
                raise Http404()
        try:
            callback, callback_args, callback_kwargs = resolve_path(path)
        except Resolver404:
            raise Http404()

        return callback(request, domain, app_id, *callback_args, **callback_kwargs)


@safe_download
def download_profile(request, domain, app_id):
    """
    See ApplicationBase.create_profile

    """
    return HttpResponse(
        request.app.create_profile()
    )


@safe_download
def download_media_profile(request, domain, app_id):
    return HttpResponse(
        request.app.create_profile(with_media=True)
    )


@safe_download
def download_index(request, domain, app_id, template="app_manager/download_index.html"):
    """
    A landing page, mostly for debugging, that has links the jad and jar as well as
    all the resource files that will end up zipped into the jar.

    """
    files = []
    try:
        files = source_files(request.app)
    except Exception:
        messages.error(
            request,
            _(
                "We were unable to get your files "
                "because your Application has errors. "
                "Please click <strong>Make New Version</strong> "
                "under <strong>Deploy</strong> "
                "for feedback on how to fix these errors."
            ),
            extra_tags='html'
        )
    return render(request, template, {
        'app': request.app,
        'files': [{'name': f[0], 'source': f[1]} for f in files],
    })


def validate_form_for_build(request, domain, app_id, unique_form_id, ajax=True):
    app = get_app(domain, app_id)
    try:
        form = app.get_form(unique_form_id)
    except FormNotFoundException:
        # this can happen if you delete the form from another page
        raise Http404()
    errors = form.validate_for_build()
    lang, langs = get_langs(request, app)

    if ajax and "blank form" in [error.get('type') for error in errors]:
        response_html = render_to_string('app_manager/partials/create_form_prompt.html')
    else:
        response_html = render_to_string('app_manager/partials/build_errors.html', {
            'app': app,
            'form': form,
            'build_errors': errors,
            'not_actual_build': True,
            'domain': domain,
            'langs': langs,
            'lang': lang
        })

    if ajax:
        return json_response({
            'error_html': response_html,
        })
    else:
        return HttpResponse(response_html)


def _file_needed_for_CCZ(path, prefix, profiles):
    if path.startswith(prefix):
        # already narrowed to specific profile
        if prefix != 'files/':
            return True
        else:
            second = path.split('/')[1]
            # dont want to return files from other profiles
            if second in profiles:
                return False
            else:
                return True
    else:
        return False


def download_index_files(app, build_profile_id=None):
    files = []
    prefix = 'files/'
    profiles = set(app.build_profiles.keys())
    if build_profile_id:
        prefix += build_profile_id + '/'
    if app.copy_of:
        # profile hasnt been built yet
        if not (prefix + 'profile.ccpr') in app._attachments:
            app.create_build_files(save=True, build_profile_id=build_profile_id)
            app.save()
        files = [(path[len(prefix):], app.fetch_attachment(path))
<<<<<<< HEAD
                 for path in app._attachments
=======
                 for path in app.blobs
>>>>>>> 16490995
                 if _file_needed_for_CCZ(path, prefix, profiles)]
    else:
        files = app.create_all_files().items()

    return sorted(files)


def source_files(app):
    """
    Return the app's source files, including the app json.
    Return format is a list of tuples where the first item in the tuple is a
    file name and the second is the file contents.
    """
    if not app.copy_of:
        app.set_media_versions(None)
    files = download_index_files(app)
    files.append(
        ("app.json", json.dumps(
            app.to_json(), sort_keys=True, indent=4, separators=(',', ': ')
        ))
    )
    return sorted(files)<|MERGE_RESOLUTION|>--- conflicted
+++ resolved
@@ -411,11 +411,7 @@
             app.create_build_files(save=True, build_profile_id=build_profile_id)
             app.save()
         files = [(path[len(prefix):], app.fetch_attachment(path))
-<<<<<<< HEAD
-                 for path in app._attachments
-=======
                  for path in app.blobs
->>>>>>> 16490995
                  if _file_needed_for_CCZ(path, prefix, profiles)]
     else:
         files = app.create_all_files().items()
