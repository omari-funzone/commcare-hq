--- conflicted
+++ resolved
@@ -465,12 +465,9 @@
         'allow_form_workflow': not isinstance(form, CareplanForm),
         'allow_usercase': domain_has_privilege(request.domain, privileges.USER_CASE),
         'is_usercase_in_use': is_usercase_in_use(request.domain),
-<<<<<<< HEAD
         'is_module_filter_enabled': (feature_previews.MODULE_FILTER.enabled(request.domain) and
                                      app.enable_module_filtering),
         'edit_name_url': reverse('edit_form_attr', args=[app.domain, app.id, form.unique_id, 'name']),
-=======
->>>>>>> 21d7b1fd
         'case_xpath_pattern_matches': CASE_XPATH_PATTERN_MATCHES,
         'case_xpath_substring_matches': CASE_XPATH_SUBSTRING_MATCHES,
         'user_case_xpath_pattern_matches': USER_CASE_XPATH_PATTERN_MATCHES,
