--- conflicted
+++ resolved
@@ -153,12 +153,8 @@
 
 
 def indicator_instance(indicator_set_name):
-<<<<<<< HEAD
-    return u"indicators_%s" % indicator_set_name
+    return u"indicators:%s" % indicator_set_name
 
 
 def schedule_fixture(form):
-    return u'schedule:m{module.id}:f{form.id}'.format(module=form.get_module(), form=form)
-=======
-    return u"indicators:%s" % indicator_set_name
->>>>>>> 82140c2d
+    return u'schedule:m{module.id}:f{form.id}'.format(module=form.get_module(), form=form)