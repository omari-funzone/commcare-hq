--- conflicted
+++ resolved
@@ -37,18 +37,12 @@
     def handle(self, commit, **options):
         logger.setLevel('DEBUG')
 
-<<<<<<< HEAD
-        start_date = datetime(2020, 3, 19)
-        end_date = datetime(2020, 4, 4)
+        start_date = datetime(2020, 3, 19)  # Initial release of FFX app
+        end_date = datetime(2020, 4, 4)     # Release of analytics
         app_query = AppES().term('doc_type', 'Application') \
                            .missing('created_from_template') \
                            .missing('family_id') \
                            .date_range('date_created', gt=start_date, lt=end_date)
-=======
-        start_date = datetime(2020, 3, 19)      # Initial release of FFX app
-        app_query = AppES().term('doc_type', 'Application').date_range('date_created', gt=start_date) \
-                           .missing('created_from_template')
->>>>>>> 822106d7
         hits = app_query.run().hits
         logger.info(f"Pulled {len(hits)} apps from ES")
 
