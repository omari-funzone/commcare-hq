--- conflicted
+++ resolved
@@ -172,14 +172,9 @@
                     value="./@case_id",
                     detail_select=self.details_helper.get_detail_id_safe(module, 'case_short'),
                     detail_confirm=self.details_helper.get_detail_id_safe(module, 'case_long'),
-<<<<<<< HEAD
-                    detail_persistent=detail_persistent,
-                    detail_inline=detail_inline,
+                    detail_persistent=self.get_detail_persistent_attr(module, module, "case_short"),
+                    detail_inline=self.get_detail_inline_attr(module, module, "case_short"),
                     autoselect=module.auto_select_case,
-=======
-                    detail_persistent=self.get_detail_persistent_attr(module, module, "case_short"),
-                    detail_inline=self.get_detail_inline_attr(module, module, "case_short")
->>>>>>> 91b1f7a7
                 ))
                 if self.app.commtrack_enabled:
                     e.datums.append(SessionDatum(
@@ -501,14 +496,9 @@
                     self.details_helper.get_detail_id_safe(target_module_, 'case_long')
                     if not referenced_by or referenced_by['type'] != 'load' else None
                 ),
-<<<<<<< HEAD
-                detail_persistent=detail_persistent,
-                detail_inline=detail_inline,
-                autoselect=target_module_.auto_select_case,
-=======
                 detail_persistent=self.get_detail_persistent_attr(target_module_, target_module_, "case_short"),
                 detail_inline=self.get_detail_inline_attr(target_module_, target_module_, "case_short"),
->>>>>>> 91b1f7a7
+                autoselect=target_module_.auto_select_case,
             )
 
         datums = []
