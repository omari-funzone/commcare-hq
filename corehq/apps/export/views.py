--- conflicted
+++ resolved
@@ -1830,13 +1830,6 @@
     def dispatch(self, request, *args, **kwargs):
         return super(BaseModifyNewCustomView, self).dispatch(request, *args, **kwargs)
 
-<<<<<<< HEAD
-    @property
-    def page_context(self):
-        context = super(BaseModifyNewCustomView, self).page_context
-        context['format_options'] = ["xls", "xlsx", "csv"]
-        return context
-=======
     @memoized
     def get_export_schema(self, domain, app_id, identifier):
         return self.export_schema_cls.generate_schema_from_builds(
@@ -1849,6 +1842,7 @@
     @property
     def page_context(self):
         result = super(BaseModifyNewCustomView, self).page_context
+        result['format_options'] = ["xls", "xlsx", "csv"]
         schema = self.get_export_schema(
             self.domain,
             self.request.GET.get('app_id') or getattr(self.export_instance, 'app_id'),
@@ -1856,7 +1850,6 @@
         )
         result['number_of_apps_to_process'] = schema.get_number_of_apps_to_process()
         return result
->>>>>>> 6ed24254
 
 
 @location_safe
@@ -1872,18 +1865,8 @@
         app_id = request.GET.get('app_id')
         xmlns = request.GET.get('export_tag').strip('"')
 
-<<<<<<< HEAD
-        schema = FormExportDataSchema.generate_schema_from_builds(
-            self.domain,
-            app_id,
-            xmlns,
-            only_process_current_builds=DO_NOT_PROCESS_OLD_BUILDS.enabled(self.domain),
-        )
+        schema = self.get_export_schema(self.domain, app_id, xmlns)
         self.export_instance = self.create_new_export_instance(schema)
-=======
-        schema = self.get_export_schema(self.domain, app_id, xmlns)
-        self.export_instance = self.export_instance_cls.generate_instance_from_schema(schema)
->>>>>>> 6ed24254
 
         return super(CreateNewCustomFormExportView, self).get(request, *args, **kwargs)
 
@@ -1901,18 +1884,8 @@
         case_type = request.GET.get('export_tag').strip('"')
         app_id = request.GET.get('app_id')
 
-<<<<<<< HEAD
-        schema = CaseExportDataSchema.generate_schema_from_builds(
-            self.domain,
-            app_id,
-            case_type,
-            only_process_current_builds=DO_NOT_PROCESS_OLD_BUILDS.enabled(self.domain),
-        )
+        schema = self.get_export_schema(self.domain, app_id, case_type)
         self.export_instance = self.create_new_export_instance(schema)
-=======
-        schema = self.get_export_schema(self.domain, app_id, case_type)
-        self.export_instance = self.export_instance_cls.generate_instance_from_schema(schema)
->>>>>>> 6ed24254
 
         return super(CreateNewCustomCaseExportView, self).get(request, *args, **kwargs)
 
