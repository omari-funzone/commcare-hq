--- conflicted
+++ resolved
@@ -120,13 +120,8 @@
             })
                 .success(function (data) {
                     if (data.success) {
-<<<<<<< HEAD
-                        var exportType = _(exp.exportType).capitalize();
+                        var exportType = hqImport('export/js/utils').capitalize(exp.exportType);
                         window.analytics.usage("Update Saved Export", exportType, "Saved");
-=======
-                        var exportType = hqImport('export/js/utils').capitalize(exp.exportType);
-                        analytics.usage("Update Saved Export", exportType, "Saved");
->>>>>>> b12e33da
                         component.updatingData = false;
                         component.updatedDataTriggered = true;
                     }
@@ -141,7 +136,7 @@
             })
                 .success(function (data) {
                     if (data.success) {
-                        var exportType = _(exp.exportType).capitalize();
+                        var exportType = hqImport('export/js/utils').capitalize(exp.exportType);
                         var event = (exp.isAutoRebuildEnabled ? "Disable": "Enable") + " Saved Export";
                         window.analytics.usage(event, exportType, "Saved");
                         exp.isAutoRebuildEnabled = data.isAutoRebuildEnabled;
