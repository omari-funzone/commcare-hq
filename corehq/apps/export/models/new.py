--- conflicted
+++ resolved
@@ -9,12 +9,9 @@
 from couchdbkit.ext.django.schema import IntegerProperty
 from django.utils.translation import ugettext as _
 from django.core.urlresolvers import reverse
-<<<<<<< HEAD
 from django.db import models
-=======
 from django.http import Http404
 
->>>>>>> ad29e25b
 from corehq.apps.reports.models import HQUserType
 from soil.progress import set_task_progress
 
