--- conflicted
+++ resolved
@@ -619,11 +619,7 @@
     def page_context(self):
         context = super(DashboardFeedListView, self).page_context
         context.update({
-<<<<<<< HEAD
-            "is_dashboard_feed": True,
-=======
             "is_feed": True,
->>>>>>> 615997bf
             "export_type_caps": _("Dashboard Feed"),
             "export_type": _("dashboard feed"),
             "export_type_caps_plural": _("Dashboard Feeds"),
