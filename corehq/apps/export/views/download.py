from __future__ import absolute_import
from __future__ import unicode_literals

import json
import six
from datetime import date

from dimagi.utils.logging import notify_exception
from dimagi.utils.web import json_response
from django.http import HttpResponseBadRequest, Http404, HttpResponse, \
    HttpResponseServerError
from django.urls import reverse
from django.utils.decorators import method_decorator
from django.utils.translation import ugettext as _, ugettext_noop, ugettext_lazy
from django.views.decorators.http import require_GET, require_POST
from memoized import memoized
from soil import DownloadBase
from soil.exceptions import TaskFailedError
from soil.util import get_download_context, process_email_request

from corehq.apps.analytics.tasks import send_hubspot_form, HUBSPOT_DOWNLOADED_EXPORT_FORM_ID, track_workflow
from corehq.apps.domain.decorators import login_and_domain_required
from corehq.apps.domain.models import Domain
from corehq.apps.hqwebapp.decorators import use_select2, use_daterangepicker
from corehq.apps.hqwebapp.views import HQJSONResponseMixin
from corehq.apps.hqwebapp.widgets import DateRangePickerWidget
from corehq.apps.locations.permissions import location_safe
from corehq.apps.reports.filters.case_list import CaseListFilter
from corehq.apps.reports.filters.users import ExpandedMobileWorkerFilter
from corehq.apps.reports.models import HQUserType
from corehq.apps.reports.util import datespan_from_beginning
from corehq.apps.settings.views import BaseProjectDataView
from corehq.apps.users.models import CouchUser
from corehq.couchapps.dbaccessors import forms_have_multimedia
from corehq.toggles import PAGINATED_EXPORTS

from corehq.apps.export.const import MAX_EXPORTABLE_ROWS
from corehq.apps.export.exceptions import ExportFormValidationException, ExportAsyncException
from corehq.apps.export.export import get_export_download, get_export_size
from corehq.apps.export.forms import (
    EmwfFilterFormExport,
    FilterCaseESExportDownloadForm,
    FilterSmsESExportDownloadForm
)
from corehq.apps.export.models import (
    FormExportInstance,
    ExportInstance,
)
from corehq.apps.export.models.new import EmailExportWhenDoneRequest
from corehq.apps.export.views.utils import ExportsPermissionsManager, get_timezone
from corehq.apps.export.utils import get_export


class DownloadExportViewHelper(object):
    '''
    Encapsulates behavior that varies based on model (form, case, or sms)
    and is needed by the function-based views in this module.
    '''

    @classmethod
    def get(self, request, domain, form_or_case, is_sms):
        model = form_or_case if form_or_case else 'sms'
        if model == 'form':
            return FormDownloadExportViewHelper(request, domain)
        elif model == 'case':
            return CaseDownloadExportViewHelper(request, domain)
        elif model == 'sms':
            return SMSDownloadExportViewHelper(request, domain)
        else:
            raise ValueError("Unrecognized model type")

    def __init__(self, request, domain):
        super(DownloadExportViewHelper, self).__init__()
        self.request = request
        self.domain = domain

    def get_export(self, id):
        raise NotImplementedError()

    def send_preparation_analytics(self, export_instances, export_filters):
        send_hubspot_form(HUBSPOT_DOWNLOADED_EXPORT_FORM_ID, self.request)

        track_workflow(self.request.couch_user.username, 'Downloaded {} Exports With {}Data'.format(
            self.model[0].upper() + self.model[1:],
            '' if any(get_export_size(instance, export_filters) > 0 for instance in export_instances) else 'No ',
        ))

    def get_filter_form(self, filter_form_data):
        domain_object = Domain.get_by_name(self.domain)
        timezone = get_timezone(self.domain, self.request.couch_user)
        filter_form = self.filter_form_class(domain_object, timezone, filter_form_data)

        if not filter_form.is_valid():
            raise ExportFormValidationException

        return filter_form


class FormDownloadExportViewHelper(DownloadExportViewHelper):
    model = 'form'
    filter_form_class = EmwfFilterFormExport

    def get_export(self, export_id=None):
        return get_export(self.model, self.domain, export_id)


class CaseDownloadExportViewHelper(DownloadExportViewHelper):
    model = 'case'
    filter_form_class = FilterCaseESExportDownloadForm

    def get_export(self, export_id=None):
        return get_export(self.model, self.domain, export_id)


class SMSDownloadExportViewHelper(DownloadExportViewHelper):
    model = 'sms'
    filter_form_class = FilterSmsESExportDownloadForm

    def get_export(self, export_id=None):
        return get_export(self.model, self.domain, export_id, self.request.couch_user.username)


class BaseDownloadExportView(HQJSONResponseMixin, BaseProjectDataView):
    template_name = 'export/download_export.html'
    http_method_names = ['get', 'post']
    show_date_range = False
    check_for_multimedia = False
    sms_export = False
    # To serve filters for export from mobile_user_and_group_slugs
    export_filter_class = None

    @use_daterangepicker
    @use_select2
    @method_decorator(login_and_domain_required)
    def dispatch(self, request, *args, **kwargs):
        self.permissions = ExportsPermissionsManager(self.form_or_case, request.domain, request.couch_user)
        self.permissions.access_download_export_or_404()

        return super(BaseDownloadExportView, self).dispatch(request, *args, **kwargs)

    def post(self, request, *args, **kwargs):
        if not request.is_ajax():
            context = self.get_context_data(**kwargs)
            return self.render_to_response(context)
        return super(BaseDownloadExportView, self).post(request, *args, **kwargs)

    @property
    @memoized
    def view_helper(self):
        return DownloadExportViewHelper.get(self.request, self.domain, self.form_or_case, self.sms_export)

    @property
    @memoized
    def timezone(self):
        return get_timezone(self.domain, self.request.couch_user)

    @property
    @memoized
    def default_datespan(self):
        return datespan_from_beginning(self.domain_object, self.timezone)

    @property
    def page_context(self):
        context = {
            'download_export_form': self.download_export_form,
            'export_list': self.export_list,
            'form_or_case': self.form_or_case,
            'max_column_size': self.max_column_size,
            'show_date_range': self.show_date_range,
            'check_for_multimedia': self.check_for_multimedia,
            'sms_export': self.sms_export,
            'user_types': HQUserType.human_readable
        }
        if (
            self.default_datespan.startdate is not None
            and self.default_datespan.enddate is not None
        ):
            context.update({
                'default_date_range': '{startdate}{separator}{enddate}'.format(
                    startdate=self.default_datespan.startdate.strftime('%Y-%m-%d'),
                    enddate=self.default_datespan.enddate.strftime('%Y-%m-%d'),
                    separator=DateRangePickerWidget.separator,
                ),
            })
        else:
            context.update({
                'default_date_range': _(
                    "You have no submissions in this project."
                ),
                'show_no_submissions_warning': True,
            })
        if self.export_filter_class:
            context['dynamic_filters'] = self.export_filter_class(
                self.request, self.request.domain
            ).render()
        return context

    @property
    @memoized
    def download_export_form(self):
        return self.view_helper.filter_form_class(self.domain_object, timezone=self.timezone)

    @property
    def export_id(self):
        return self.kwargs.get('export_id')

    @property
    def page_url(self):
        if self.export_id:
            return reverse(self.urlname, args=(self.domain, self.export_id))
        return reverse(self.urlname, args=(self.domain,))

    @property
    def export_list(self):
        exports = []
        if (
            self.request.method == 'POST'
            and 'export_list' in self.request.POST
            and not self.request.is_ajax()
        ):
            raw_export_list = json.loads(self.request.POST['export_list'])
            exports = [self.view_helper.get_export(e['id']) for e in raw_export_list]
        elif self.export_id or self.sms_export:
            exports = [self.view_helper.get_export(self.export_id)]

        if not self.permissions.has_view_permissions:
            if self.permissions.has_deid_view_permissions:
                exports = [x for x in exports if x.is_safe]
            else:
                raise Http404()

        # if there are no exports, this page doesn't exist
        if not exports:
            raise Http404()

        exports = [self.download_export_form.format_export_data(e) for e in exports]
        return exports

    @property
    def max_column_size(self):
        try:
            return int(self.request.GET.get('max_column_size', 2000))
        except TypeError:
            return 2000


def _check_export_size(domain, export_instances, export_filters):
    count = 0
    for instance in export_instances:
        count += get_export_size(instance, export_filters)
    if count > MAX_EXPORTABLE_ROWS and not PAGINATED_EXPORTS.enabled(domain):
        raise ExportAsyncException(
            _("This export contains %(row_count)s rows. Please change the "
              "filters to be less than %(max_rows)s rows.") % {
                'row_count': count,
                'max_rows': MAX_EXPORTABLE_ROWS
            }
        )


def _check_deid_permissions(permissions, export_instances):
    if not permissions.has_deid_view_permissions:
        for instance in export_instances:
            if instance.is_deidentified:
                raise ExportAsyncException(
                    _("You do not have permission to export de-identified exports.")
                )


@require_POST
@login_and_domain_required
@location_safe
def prepare_custom_export(request, domain):
    """Uses the current exports download framework (with some nasty filters)
    to return the current download id to POLL for the download status.
    :return: {
        'success': True,
        'download_id': '<some uuid>',
    }
    """
    form_or_case = request.POST.get('form_or_case')
    sms_export = json.loads(request.POST.get('sms_export'))
    permissions = ExportsPermissionsManager(form_or_case, domain, request.couch_user)
    permissions.access_download_export_or_404()

    view_helper = DownloadExportViewHelper.get(request, domain, form_or_case, sms_export)

    filter_form_data = json.loads(request.POST.get('form_data'))
    try:
        filter_form = view_helper.get_filter_form(filter_form_data)
    except ExportFormValidationException:
        return json_response({
            'error': _("Form did not validate."),
        })
    export_filters = filter_form.get_export_filters(request, filter_form_data)

    export_specs = json.loads(request.POST.get('exports'))
    export_ids = [spec['export_id'] for spec in export_specs]
    export_instances = [view_helper.get_export(export_id) for export_id in export_ids]

    try:
        _check_deid_permissions(permissions, export_instances)
        _check_export_size(domain, export_instances, export_filters)
    except ExportAsyncException as e:
        return json_response({
            'error': six.text_type(e),
        })

    # Generate filename
    if len(export_instances) > 1:
        filename = "{}_custom_bulk_export_{}".format(domain, date.today().isoformat())
    else:
        filename = "{} {}".format(export_instances[0].name, date.today().isoformat())

<<<<<<< HEAD
    try:
        download = get_export_download(
            domain,
            export_ids,
            view_helper.model,
            request.couch_user.username,
            filters=export_filters,
            filename=filename,
        )
    except XlsLengthException:
        return json_response({
            'error': _('This file has more than 256 columns, which is not supported by xls. '
                       'Please change the output type to csv or xlsx to export this file.')
        })
=======
    download = get_export_download(
        domain,
        export_ids,
        view_helper.model,
        request.couch_user.username,
        filters=export_filters,
        filename=filename,
    )
>>>>>>> f2e2ac9d

    view_helper.send_preparation_analytics(export_instances, export_filters)

    return json_response({
        'success': True,
        'download_id': download.download_id,
    })


@require_GET
@login_and_domain_required
@location_safe
def poll_custom_export_download(request, domain):
    """Polls celery to see how the export download task is going.
    :return: final response: {
        'success': True,
        'dropbox_url': '<url>',
        'download_url: '<url>',
        <task info>
    }
    """
    form_or_case = request.GET.get('form_or_case')
    permissions = ExportsPermissionsManager(form_or_case, domain, request.couch_user)
    permissions.access_download_export_or_404()
    download_id = request.GET.get('download_id')
    try:
        context = get_download_context(download_id)
    except TaskFailedError as e:
<<<<<<< HEAD
        notify_exception(request, "Export download failed",
                         details={'download_id': download_id, 'errors': e.errors})
        return json_response({
            'error': _("Download task failed to start."),
        })
=======
        if e.exception_name == 'XlsLengthException':
            return JsonResponse({
                'error': _(
                    'This file has more than 256 columns, which is not supported by xls. '
                    'Please change the output type to csv or xlsx to export this file.')
            })
        else:
            notify_exception(
                request, "Export download failed",
                details={'download_id': download_id, 'errors': e.errors,
                         'exception_name': e.exception_name})

            return JsonResponse({
                'error': _("Download task failed to start."),
            })

>>>>>>> f2e2ac9d
    if context.get('is_ready', False):
        context.update({
            'dropbox_url': reverse('dropbox_upload', args=(download_id,)),
            'download_url': "{}?get_file".format(
                reverse('retrieve_download', args=(download_id,))
            ),
        })
    context['is_poll_successful'] = True
    return json_response(context)


@location_safe
class DownloadNewFormExportView(BaseDownloadExportView):
    urlname = 'new_export_download_forms'
    export_filter_class = ExpandedMobileWorkerFilter
    show_date_range = True
    page_title = ugettext_noop("Download Form Data Export")
    check_for_multimedia = True
    form_or_case = 'form'

    @property
    def parent_pages(self):
        from corehq.apps.export.views.list import FormExportListView, DeIdFormExportListView
        if not self.permissions.has_edit_permissions:
            return [{
                'title': DeIdFormExportListView.page_title,
                'url': reverse(DeIdFormExportListView.urlname, args=(self.domain,)),
            }]
        return [{
            'title': FormExportListView.page_title,
            'url': reverse(FormExportListView.urlname, args=(self.domain,)),
        }]


@require_POST
@login_and_domain_required
def prepare_form_multimedia(request, domain):
    """Gets the download_id for the multimedia zip and sends it to the
    exportDownloadService in download_export.ng.js to begin polling for the
    zip file download.
    """
    form_or_case = request.POST.get('form_or_case')
    sms_export = json.loads(request.POST.get('sms_export'))
    permissions = ExportsPermissionsManager(form_or_case, domain, request.couch_user)
    permissions.access_download_export_or_404()

    view_helper = DownloadExportViewHelper.get(request, domain, form_or_case, sms_export)
    filter_form_data = json.loads(request.POST.get('form_data'))
    export_specs = json.loads(request.POST.get('exports'))
    try:
        filter_form = view_helper.get_filter_form(filter_form_data)
    except ExportFormValidationException:
        return json_response({
            'error': _("Please check that you've submitted all required filters."),
        })

    download = DownloadBase()
    export_object = view_helper.get_export(export_specs[0]['export_id'])
    task_kwargs = filter_form.get_multimedia_task_kwargs(export_object, download.download_id, filter_form_data)
    from corehq.apps.reports.tasks import build_form_multimedia_zip
    download.set_task(build_form_multimedia_zip.delay(**task_kwargs))

    return json_response({
        'success': True,
        'download_id': download.download_id,
    })


@require_GET
@login_and_domain_required
def has_multimedia(request, domain):
    """Checks to see if this form export has multimedia available to export
    """
    form_or_case = request.GET.get('form_or_case')
    if form_or_case != 'form':
        raise ValueError("has_multimedia is only available for form exports")
    permissions = ExportsPermissionsManager(form_or_case, domain, request.couch_user)
    permissions.access_download_export_or_404()
    export_object = FormExportInstance.get(request.GET.get('export_id'))
    if isinstance(export_object, ExportInstance):
        has_multimedia = export_object.has_multimedia
    else:
        has_multimedia = forms_have_multimedia(
            domain,
            export_object.app_id,
            getattr(export_object, 'xmlns', '')
        )
    return json_response({
        'success': True,
        'hasMultimedia': has_multimedia,
    })


@location_safe
class DownloadNewCaseExportView(BaseDownloadExportView):
    urlname = 'new_export_download_cases'
    export_filter_class = CaseListFilter
    page_title = ugettext_noop("Download Case Data Export")
    form_or_case = 'case'

    @property
    def parent_pages(self):
        from corehq.apps.export.views.list import CaseExportListView
        return [{
            'title': CaseExportListView.page_title,
            'url': reverse(CaseExportListView.urlname, args=(self.domain,)),
        }]


class DownloadNewSmsExportView(BaseDownloadExportView):
    urlname = 'new_export_download_sms'
    page_title = ugettext_noop("Export SMS Messages")
    form_or_case = None
    export_id = None
    sms_export = True

    @property
    def parent_pages(self):
        return []


class BulkDownloadNewFormExportView(DownloadNewFormExportView):
    urlname = 'new_bulk_download_forms'
    page_title = ugettext_noop("Download Form Data Exports")
    export_filter_class = ExpandedMobileWorkerFilter
    check_for_multimedia = False


@login_and_domain_required
@require_POST
def add_export_email_request(request, domain):
    download_id = request.POST.get('download_id')
    user_id = request.couch_user.user_id
    if download_id is None or user_id is None:
        return HttpResponseBadRequest(ugettext_lazy('Download ID or User ID blank/not provided'))
    try:
        download_context = get_download_context(download_id)
    except TaskFailedError:
        return HttpResponseServerError(ugettext_lazy('Export failed'))
    if download_context.get('is_ready', False):
        try:
            couch_user = CouchUser.get_by_user_id(user_id, domain=domain)
        except CouchUser.AccountTypeError:
            return HttpResponseBadRequest(ugettext_lazy('Invalid user'))
        if couch_user is not None:
            process_email_request(domain, download_id, couch_user.get_email())
    else:
        EmailExportWhenDoneRequest.objects.create(domain=domain, download_id=download_id, user_id=user_id)
    return HttpResponse(ugettext_lazy('Export e-mail request sent.'))
<|MERGE_RESOLUTION|>--- conflicted
+++ resolved
@@ -8,7 +8,7 @@
 from dimagi.utils.logging import notify_exception
 from dimagi.utils.web import json_response
 from django.http import HttpResponseBadRequest, Http404, HttpResponse, \
-    HttpResponseServerError
+    HttpResponseServerError, JsonResponse
 from django.urls import reverse
 from django.utils.decorators import method_decorator
 from django.utils.translation import ugettext as _, ugettext_noop, ugettext_lazy
@@ -312,22 +312,6 @@
     else:
         filename = "{} {}".format(export_instances[0].name, date.today().isoformat())
 
-<<<<<<< HEAD
-    try:
-        download = get_export_download(
-            domain,
-            export_ids,
-            view_helper.model,
-            request.couch_user.username,
-            filters=export_filters,
-            filename=filename,
-        )
-    except XlsLengthException:
-        return json_response({
-            'error': _('This file has more than 256 columns, which is not supported by xls. '
-                       'Please change the output type to csv or xlsx to export this file.')
-        })
-=======
     download = get_export_download(
         domain,
         export_ids,
@@ -336,7 +320,6 @@
         filters=export_filters,
         filename=filename,
     )
->>>>>>> f2e2ac9d
 
     view_helper.send_preparation_analytics(export_instances, export_filters)
 
@@ -365,13 +348,6 @@
     try:
         context = get_download_context(download_id)
     except TaskFailedError as e:
-<<<<<<< HEAD
-        notify_exception(request, "Export download failed",
-                         details={'download_id': download_id, 'errors': e.errors})
-        return json_response({
-            'error': _("Download task failed to start."),
-        })
-=======
         if e.exception_name == 'XlsLengthException':
             return JsonResponse({
                 'error': _(
@@ -388,7 +364,6 @@
                 'error': _("Download task failed to start."),
             })
 
->>>>>>> f2e2ac9d
     if context.get('is_ready', False):
         context.update({
             'dropbox_url': reverse('dropbox_upload', args=(download_id,)),
