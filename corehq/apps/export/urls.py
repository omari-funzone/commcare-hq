--- conflicted
+++ resolved
@@ -25,6 +25,8 @@
     DeIdDailySavedExportListView,
     DeIdDashboardFeedListView,
     download_daily_saved_export,
+    get_app_data_drilldown_values,
+    submit_app_data_drilldown_form,
 )
 from corehq.apps.export.views.new import (
     CreateNewCustomFormExportView,
@@ -41,13 +43,7 @@
     DailySavedExportPaywall,
     DataFileDownloadList,
     DataFileDownloadDetail,
-<<<<<<< HEAD
-    add_export_email_request,
-    get_app_data_drilldown_values,
-    submit_app_data_drilldown_form,
-=======
     GenerateSchemaFromAllBuildsView,
->>>>>>> 3e49bbb6
 )
 
 urlpatterns = [
