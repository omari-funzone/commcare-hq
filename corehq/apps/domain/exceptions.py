class InactiveTransferDomainException(Exception):
    pass


<<<<<<< HEAD
class NameUnavailableException(Exception):
=======
class DomainDeleteException(Exception):
>>>>>>> acf4a356
    pass<|MERGE_RESOLUTION|>--- conflicted
+++ resolved
@@ -2,9 +2,9 @@
     pass
 
 
-<<<<<<< HEAD
 class NameUnavailableException(Exception):
-=======
+    pass
+
+
 class DomainDeleteException(Exception):
->>>>>>> acf4a356
     pass