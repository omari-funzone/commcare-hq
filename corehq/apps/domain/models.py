--- conflicted
+++ resolved
@@ -3,28 +3,21 @@
 from django.db import models
 from django.conf import settings
 from couchdbkit.ext.django.schema import Document, StringProperty,\
-<<<<<<< HEAD
-    BooleanProperty, DateTimeProperty
+    BooleanProperty, DateTimeProperty, IntegerProperty
 from corehq.apps.hqtimezones import fields as tz_fields
-=======
-    BooleanProperty, DateTimeProperty, IntegerProperty
+
 
 class Domain(Document):
     """Domain is the highest level collection of people/stuff
        in the system.  Pretty much everything happens at the
        domain-level, including user membership, permission to
        see data, reports, charts, etc."""
->>>>>>> 1f1ffda5
 
     name = StringProperty()
     is_active = BooleanProperty()
     is_public = BooleanProperty(default=False)
     date_created = DateTimeProperty()
-<<<<<<< HEAD
-    timezone = StringProperty(default=getattr(settings, "TIME_ZONE", "UTC"))
-=======
     default_timezone = StringProperty(default=getattr(settings, "TIME_ZONE", "UTC"))
->>>>>>> 1f1ffda5
     
 #    def save(self, **kwargs):
 #        # eventually we'll change the name of this object to just "Domain"
