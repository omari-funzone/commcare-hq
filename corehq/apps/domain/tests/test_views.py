--- conflicted
+++ resolved
@@ -41,13 +41,9 @@
         self.teardown_subscriptions()
         self.user.delete()
         self.domain.delete()
-<<<<<<< HEAD
-
-=======
         clear_plan_version_cache()
         super().tearDown()
-        
->>>>>>> 6aec9f19
+
     def test_allow_domain_requests(self):
         self.client.login(username=self.username, password=self.password)
 
