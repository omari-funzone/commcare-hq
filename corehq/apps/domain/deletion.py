import itertools
import logging
from datetime import date

from django.apps import apps
from django.conf import settings
from django.db import connection, transaction
from django.db.models import Q

from dimagi.utils.chunked import chunked

from corehq.apps.accounting.models import Subscription
from corehq.apps.accounting.utils import get_change_status
from corehq.apps.domain.utils import silence_during_tests
from corehq.apps.userreports.dbaccessors import (
    delete_all_ucr_tables_for_domain,
)
from corehq.blobs import CODES, get_blob_db
from corehq.blobs.models import BlobMeta
from corehq.form_processor.backends.sql.dbaccessors import doc_type_to_state
from corehq.form_processor.interfaces.dbaccessors import (
    CaseAccessors,
    FormAccessors,
)
from corehq.util.log import with_progress_bar

logger = logging.getLogger(__name__)


class BaseDeletion(object):

    def __init__(self, app_label):
        self.app_label = app_label

    def is_app_installed(self):
        try:
            return bool(apps.get_app_config(self.app_label))
        except LookupError:
            return False


class CustomDeletion(BaseDeletion):

    def __init__(self, app_label, deletion_fn):
        super(CustomDeletion, self).__init__(app_label)
        self.deletion_fn = deletion_fn

    def execute(self, domain_name):
        if self.is_app_installed():
            self.deletion_fn(domain_name)


class RawDeletion(BaseDeletion):

    def __init__(self, app_label, raw_query):
        super(RawDeletion, self).__init__(app_label)
        self.raw_query = raw_query

    def execute(self, cursor, domain_name):
        if self.is_app_installed():
            cursor.execute(self.raw_query, [domain_name])


class ModelDeletion(BaseDeletion):

    def __init__(self, app_label, model_name, domain_filter_kwarg):
        super(ModelDeletion, self).__init__(app_label)
        self.domain_filter_kwarg = domain_filter_kwarg
        self.model_name = model_name

    def get_model_class(self):
        return apps.get_model(self.app_label, self.model_name)

    def execute(self, domain_name):
        if not domain_name:
            # The Django orm will properly turn a None domain_name to a
            # IS NULL filter. We don't want to allow deleting records for
            # NULL domain names since they might have special meaning (like
            # in some of the SMS models).
            raise RuntimeError("Expected a valid domain name")
        if self.is_app_installed():
            model = self.get_model_class()
            model.objects.filter(**{self.domain_filter_kwarg: domain_name}).delete()


def _delete_domain_backend_mappings(domain_name):
    model = apps.get_model('sms', 'SQLMobileBackendMapping')
    model.objects.filter(is_global=False, domain=domain_name).delete()


def _delete_domain_backends(domain_name):
    model = apps.get_model('sms', 'SQLMobileBackend')
    model.objects.filter(is_global=False, domain=domain_name).delete()


def _delete_web_user_membership(domain_name):
    from corehq.apps.users.models import WebUser
    active_web_users = WebUser.by_domain(domain_name)
    inactive_web_users = WebUser.by_domain(domain_name, is_active=False)
    for web_user in list(active_web_users) + list(inactive_web_users):
        web_user.delete_domain_membership(domain_name)
        if settings.UNIT_TESTING and not web_user.domain_memberships:
            web_user.delete()
        else:
            web_user.save()


def _terminate_subscriptions(domain_name):
    today = date.today()

    with transaction.atomic():
        current_subscription = Subscription.get_active_subscription_by_domain(domain_name)

        if current_subscription:
            current_subscription.date_end = today
            current_subscription.is_active = False
            current_subscription.save()

            current_subscription.transfer_credits()

            _, downgraded_privs, upgraded_privs = get_change_status(current_subscription.plan_version, None)
            current_subscription.subscriber.deactivate_subscription(
                downgraded_privileges=downgraded_privs,
                upgraded_privileges=upgraded_privs,
                old_subscription=current_subscription,
                new_subscription=None,
            )

        Subscription.visible_objects.filter(
            Q(date_start__gt=today) | Q(date_start=today, is_active=False),
            subscriber__domain=domain_name,
        ).update(is_hidden_to_ops=True)


def _delete_all_cases(domain_name):
    logger.info('Deleting cases...')
    case_accessor = CaseAccessors(domain_name)
    case_ids = case_accessor.get_case_ids_in_domain()
    for case_id_chunk in chunked(with_progress_bar(case_ids, stream=silence_during_tests()), 500):
        case_accessor.soft_delete_cases(list(case_id_chunk))
    logger.info('Deleting cases complete.')


def _delete_all_forms(domain_name):
    logger.info('Deleting forms...')
    form_accessor = FormAccessors(domain_name)
    form_ids = list(itertools.chain(*[
        form_accessor.get_all_form_ids_in_domain(doc_type=doc_type)
        for doc_type in doc_type_to_state
    ]))
    for form_id_chunk in chunked(with_progress_bar(form_ids, stream=silence_during_tests()), 500):
        form_accessor.soft_delete_forms(list(form_id_chunk))
    logger.info('Deleting forms complete.')


def _delete_data_files(domain_name):
    get_blob_db().bulk_delete(metas=list(BlobMeta.objects.partitioned_query(domain_name).filter(
        parent_id=domain_name,
        type_code=CODES.data_file,
    )))


# We use raw queries instead of ORM because Django queryset delete needs to
# fetch objects into memory to send signals and handle cascades. It makes deletion very slow
# if we have a millions of rows in stock data tables.
DOMAIN_DELETE_OPERATIONS = [
    RawDeletion('stock', """
        DELETE FROM stock_stocktransaction
        WHERE report_id IN (SELECT id FROM stock_stockreport WHERE domain=%s)
    """),
    RawDeletion('stock', "DELETE FROM stock_stockreport WHERE domain=%s"),
    RawDeletion('stock', """
        DELETE FROM commtrack_stockstate
        WHERE product_id IN (SELECT product_id FROM products_sqlproduct WHERE domain=%s)
    """),
    ModelDeletion('products', 'SQLProduct', 'domain'),
    ModelDeletion('locations', 'SQLLocation', 'domain'),
    ModelDeletion('locations', 'LocationType', 'domain'),
    ModelDeletion('stock', 'DocDomainMapping', 'domain_name'),
    ModelDeletion('domain_migration_flags', 'DomainMigrationProgress', 'domain'),
    ModelDeletion('sms', 'DailyOutboundSMSLimitReached', 'domain'),
    ModelDeletion('sms', 'SMS', 'domain'),
    ModelDeletion('sms', 'SQLLastReadMessage', 'domain'),
    ModelDeletion('sms', 'ExpectedCallback', 'domain'),
    ModelDeletion('ivr', 'Call', 'domain'),
    ModelDeletion('sms', 'Keyword', 'domain'),
    ModelDeletion('sms', 'PhoneNumber', 'domain'),
    ModelDeletion('sms', 'MessagingSubEvent', 'parent__domain'),
    ModelDeletion('sms', 'MessagingEvent', 'domain'),
    ModelDeletion('sms', 'QueuedSMS', 'domain'),
    ModelDeletion('sms', 'SelfRegistrationInvitation', 'domain'),
    CustomDeletion('sms', _delete_domain_backend_mappings),
    ModelDeletion('sms', 'MobileBackendInvitation', 'domain'),
    CustomDeletion('sms', _delete_domain_backends),
    CustomDeletion('users', _delete_web_user_membership),
    CustomDeletion('accounting', _terminate_subscriptions),
    CustomDeletion('form_processor', _delete_all_cases),
    CustomDeletion('form_processor', _delete_all_forms),
    ModelDeletion('aggregate_ucrs', 'AggregateTableDefinition', 'domain'),
    ModelDeletion('app_manager', 'AppReleaseByLocation', 'domain'),
    ModelDeletion('app_manager', 'LatestEnabledBuildProfiles', 'domain'),
    ModelDeletion('app_manager', 'ResourceOverride', 'domain'),
    ModelDeletion('app_manager', 'GlobalAppConfig', 'domain'),
    ModelDeletion('case_importer', 'CaseUploadRecord', 'domain'),
    ModelDeletion('case_search', 'CaseSearchConfig', 'domain'),
    ModelDeletion('case_search', 'CaseSearchQueryAddition', 'domain'),
    ModelDeletion('case_search', 'FuzzyProperties', 'domain'),
    ModelDeletion('case_search', 'IgnorePatterns', 'domain'),
    ModelDeletion('cloudcare', 'ApplicationAccess', 'domain'),
<<<<<<< HEAD
    ModelDeletion('consumption', 'DefaultConsumption', 'domain'),
=======
    ModelDeletion('consumption', 'SQLDefaultConsumption', 'domain'),
>>>>>>> edf4ad86
    ModelDeletion('custom_data_fields', 'SQLCustomDataFieldsDefinition', 'domain'),
    ModelDeletion('data_analytics', 'GIRRow', 'domain_name'),
    ModelDeletion('data_analytics', 'MALTRow', 'domain_name'),
    ModelDeletion('data_dictionary', 'CaseType', 'domain'),
    ModelDeletion('data_interfaces', 'CaseRuleAction', 'rule__domain'),
    ModelDeletion('data_interfaces', 'CaseRuleCriteria', 'rule__domain'),
    ModelDeletion('data_interfaces', 'CaseRuleSubmission', 'rule__domain'),
    ModelDeletion('data_interfaces', 'CaseRuleSubmission', 'domain'),  # TODO
    ModelDeletion('data_interfaces', 'AutomaticUpdateRule', 'domain'),
    ModelDeletion('data_interfaces', 'DomainCaseRuleRun', 'domain'),
    ModelDeletion('domain', 'TransferDomainRequest', 'domain'),
    ModelDeletion('export', 'EmailExportWhenDoneRequest', 'domain'),
    CustomDeletion('export', _delete_data_files),
    ModelDeletion('locations', 'LocationFixtureConfiguration', 'domain'),
    ModelDeletion('ota', 'MobileRecoveryMeasure', 'domain'),
    ModelDeletion('ota', 'SerialIdBucket', 'domain'),
    ModelDeletion('phone', 'OwnershipCleanlinessFlag', 'domain'),
    ModelDeletion('phone', 'SyncLogSQL', 'domain'),
    ModelDeletion('registration', 'RegistrationRequest', 'domain'),
    ModelDeletion('reminders', 'EmailUsage', 'domain'),
    ModelDeletion('reports', 'ReportsSidebarOrdering', 'domain'),
    ModelDeletion('smsforms', 'SQLXFormsSession', 'domain'),
    ModelDeletion('translations', 'SMSTranslations', 'domain'),
    ModelDeletion('translations', 'TransifexBlacklist', 'domain'),
    ModelDeletion('userreports', 'AsyncIndicator', 'domain'),
    ModelDeletion('users', 'DomainRequest', 'domain'),
    ModelDeletion('users', 'SQLInvitation', 'domain'),
    ModelDeletion('zapier', 'ZapierSubscription', 'domain'),
    ModelDeletion('dhis2', 'Dhis2Connection', 'domain'),
    ModelDeletion('motech', 'RequestLog', 'domain'),
    ModelDeletion('couchforms', 'UnfinishedSubmissionStub', 'domain'),
    CustomDeletion('ucr', delete_all_ucr_tables_for_domain),
]


def apply_deletion_operations(domain_name):
    raw_ops, model_ops = _split_ops_by_type(DOMAIN_DELETE_OPERATIONS)

    with connection.cursor() as cursor:
        for op in raw_ops:
            op.execute(cursor, domain_name)

    for op in model_ops:
        op.execute(domain_name)


def _split_ops_by_type(ops):
    raw_ops = []
    model_ops = []
    for op in ops:
        if isinstance(op, RawDeletion):
            raw_ops.append(op)
        else:
            model_ops.append(op)
    return raw_ops, model_ops<|MERGE_RESOLUTION|>--- conflicted
+++ resolved
@@ -207,11 +207,7 @@
     ModelDeletion('case_search', 'FuzzyProperties', 'domain'),
     ModelDeletion('case_search', 'IgnorePatterns', 'domain'),
     ModelDeletion('cloudcare', 'ApplicationAccess', 'domain'),
-<<<<<<< HEAD
     ModelDeletion('consumption', 'DefaultConsumption', 'domain'),
-=======
-    ModelDeletion('consumption', 'SQLDefaultConsumption', 'domain'),
->>>>>>> edf4ad86
     ModelDeletion('custom_data_fields', 'SQLCustomDataFieldsDefinition', 'domain'),
     ModelDeletion('data_analytics', 'GIRRow', 'domain_name'),
     ModelDeletion('data_analytics', 'MALTRow', 'domain_name'),
