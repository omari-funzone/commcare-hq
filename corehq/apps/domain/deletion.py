from __future__ import absolute_import
from __future__ import unicode_literals

import logging
import os
import sys
from datetime import date
from io import open

from django.apps import apps
from django.conf import settings
from django.db import connection, transaction
from django.db.models import Q

from corehq.apps.accounting.models import Subscription
from corehq.apps.accounting.utils import get_change_status
from corehq.apps.custom_data_fields.dbaccessors import get_by_domain_and_type
from corehq.apps.locations.views import LocationFieldsView
from corehq.apps.products.views import ProductFieldsView
from corehq.apps.users.views.mobile import UserFieldsView
from corehq.form_processor.interfaces.dbaccessors import CaseAccessors, FormAccessors
from corehq.util.log import with_progress_bar
from dimagi.utils.chunked import chunked

logger = logging.getLogger(__name__)


class BaseDeletion(object):

    def __init__(self, app_label):
        self.app_label = app_label

    def is_app_installed(self):
        try:
            return bool(apps.get_app_config(self.app_label))
        except LookupError:
            return False


class CustomDeletion(BaseDeletion):

    def __init__(self, app_label, deletion_fn):
        super(CustomDeletion, self).__init__(app_label)
        self.deletion_fn = deletion_fn

    def execute(self, domain_name):
        if self.is_app_installed():
            self.deletion_fn(domain_name)


class RawDeletion(BaseDeletion):

    def __init__(self, app_label, raw_query):
        super(RawDeletion, self).__init__(app_label)
        self.raw_query = raw_query

    def execute(self, cursor, domain_name):
        if self.is_app_installed():
            cursor.execute(self.raw_query, [domain_name])


class ModelDeletion(BaseDeletion):

    def __init__(self, app_label, model_name, domain_filter_kwarg):
        super(ModelDeletion, self).__init__(app_label)
        self.domain_filter_kwarg = domain_filter_kwarg
        self.model_name = model_name

    def get_model_class(self):
        return apps.get_model(self.app_label, self.model_name)

    def execute(self, domain_name):
        if not domain_name:
            # The Django orm will properly turn a None domain_name to a
            # IS NULL filter. We don't want to allow deleting records for
            # NULL domain names since they might have special meaning (like
            # in some of the SMS models).
            raise RuntimeError("Expected a valid domain name")
        if self.is_app_installed():
            model = self.get_model_class()
            model.objects.filter(**{self.domain_filter_kwarg: domain_name}).delete()


def _delete_domain_backend_mappings(domain_name):
    model = apps.get_model('sms', 'SQLMobileBackendMapping')
    model.objects.filter(is_global=False, domain=domain_name).delete()


def _delete_domain_backends(domain_name):
    model = apps.get_model('sms', 'SQLMobileBackend')
    model.objects.filter(is_global=False, domain=domain_name).delete()


def _delete_web_user_membership(domain_name):
    from corehq.apps.users.models import WebUser
    active_web_users = WebUser.by_domain(domain_name)
    inactive_web_users = WebUser.by_domain(domain_name, is_active=False)
    for web_user in list(active_web_users) + list(inactive_web_users):
        web_user.delete_domain_membership(domain_name)
        web_user.save()


def _terminate_subscriptions(domain_name):
    today = date.today()

    with transaction.atomic():
        current_subscription = Subscription.get_active_subscription_by_domain(domain_name)

        if current_subscription:
            current_subscription.date_end = today
            current_subscription.is_active = False
            current_subscription.save()

            current_subscription.transfer_credits()

            _, downgraded_privs, upgraded_privs = get_change_status(current_subscription.plan_version, None)
            current_subscription.subscriber.deactivate_subscription(
                downgraded_privileges=downgraded_privs,
                upgraded_privileges=upgraded_privs,
                old_subscription=current_subscription,
                new_subscription=None,
            )

        Subscription.visible_objects.filter(
            Q(date_start__gt=today) | Q(date_start=today, is_active=False),
            subscriber__domain=domain_name,
        ).update(is_hidden_to_ops=True)


def silence_during_tests():
    if settings.UNIT_TESTING:
        return open(os.devnull, 'w')
    else:
        return sys.stdout


def _delete_all_cases(domain_name):
    logger.info('Deleting cases...')
    case_accessor = CaseAccessors(domain_name)
    case_ids = case_accessor.get_case_ids_in_domain()
    for case_id_chunk in chunked(with_progress_bar(case_ids, stream=silence_during_tests()), 500):
        case_accessor.soft_delete_cases(list(case_id_chunk))
    logger.info('Deleting cases complete.')


def _delete_all_forms(domain_name):
    logger.info('Deleting forms...')
    form_accessor = FormAccessors(domain_name)
    form_ids = form_accessor.get_all_form_ids_in_domain()
    for form_id_chunk in chunked(with_progress_bar(form_ids, stream=silence_during_tests()), 500):
        form_accessor.soft_delete_forms(list(form_id_chunk))
    logger.info('Deleting forms complete.')


def _delete_custom_data_fields(domain_name):
    # The CustomDataFieldsDefinition instances are cleaned up as part of the
    # bulk couch delete, but we also need to clear the cache
    logger.info('Deleting custom data fields...')
    for field_view in [LocationFieldsView, ProductFieldsView, UserFieldsView]:
        get_by_domain_and_type.clear(domain_name, field_view.field_type)
    logger.info('Deleting custom data fields complete.')


# We use raw queries instead of ORM because Django queryset delete needs to
# fetch objects into memory to send signals and handle cascades. It makes deletion very slow
# if we have a millions of rows in stock data tables.
DOMAIN_DELETE_OPERATIONS = [
    RawDeletion('stock', """
        DELETE FROM stock_stocktransaction
        WHERE report_id IN (SELECT id FROM stock_stockreport WHERE domain=%s)
    """),
    RawDeletion('stock', "DELETE FROM stock_stockreport WHERE domain=%s"),
    RawDeletion('stock', """
        DELETE FROM commtrack_stockstate
        WHERE product_id IN (SELECT product_id FROM products_sqlproduct WHERE domain=%s)
    """),
    ModelDeletion('products', 'SQLProduct', 'domain'),
    ModelDeletion('locations', 'SQLLocation', 'domain'),
    ModelDeletion('locations', 'LocationType', 'domain'),
    ModelDeletion('stock', 'DocDomainMapping', 'domain_name'),
    ModelDeletion('domain_migration_flags', 'DomainMigrationProgress', 'domain'),
    ModelDeletion('sms', 'SMS', 'domain'),
    ModelDeletion('sms', 'SQLLastReadMessage', 'domain'),
    ModelDeletion('sms', 'ExpectedCallback', 'domain'),
    ModelDeletion('ivr', 'Call', 'domain'),
    ModelDeletion('sms', 'PhoneNumber', 'domain'),
    ModelDeletion('sms', 'MessagingSubEvent', 'parent__domain'),
    ModelDeletion('sms', 'MessagingEvent', 'domain'),
    ModelDeletion('sms', 'SelfRegistrationInvitation', 'domain'),
    CustomDeletion('sms', _delete_domain_backend_mappings),
    ModelDeletion('sms', 'MobileBackendInvitation', 'domain'),
    CustomDeletion('sms', _delete_domain_backends),
    CustomDeletion('users', _delete_web_user_membership),
    CustomDeletion('accounting', _terminate_subscriptions),
    CustomDeletion('form_processor', _delete_all_cases),
    CustomDeletion('form_processor', _delete_all_forms),
    ModelDeletion('calendar_fixture', 'CalendarFixtureSettings', 'domain'),
    ModelDeletion('case_search', 'CaseSearchConfig', 'domain'),
    ModelDeletion('case_search', 'CaseSearchQueryAddition', 'domain'),
    ModelDeletion('case_search', 'FuzzyProperties', 'domain'),
    ModelDeletion('case_search', 'IgnorePatterns', 'domain'),
    ModelDeletion('data_dictionary', 'CaseType', 'domain'),
    ModelDeletion('domain', 'TransferDomainRequest', 'domain'),
    ModelDeletion('locations', 'LocationFixtureConfiguration', 'domain'),
    ModelDeletion('reports', 'ReportsSidebarOrdering', 'domain'),
    ModelDeletion('userreports', 'AsyncIndicator', 'domain'),
<<<<<<< HEAD
    CustomDeletion('custom_data_fields', _delete_custom_data_fields),
=======
    ModelDeletion('users', 'DomainRequest', 'domain'),
>>>>>>> 275c5d34
]


def apply_deletion_operations(domain_name, dynamic_operations):
    all_ops = dynamic_operations or []
    all_ops.extend(DOMAIN_DELETE_OPERATIONS)
    raw_ops, model_ops = _split_ops_by_type(all_ops)

    with connection.cursor() as cursor:
        for op in raw_ops:
            op.execute(cursor, domain_name)

    for op in model_ops:
        op.execute(domain_name)


def _split_ops_by_type(ops):
    raw_ops = []
    model_ops = []
    for op in ops:
        if isinstance(op, RawDeletion):
            raw_ops.append(op)
        else:
            model_ops.append(op)
    return raw_ops, model_ops<|MERGE_RESOLUTION|>--- conflicted
+++ resolved
@@ -204,11 +204,8 @@
     ModelDeletion('locations', 'LocationFixtureConfiguration', 'domain'),
     ModelDeletion('reports', 'ReportsSidebarOrdering', 'domain'),
     ModelDeletion('userreports', 'AsyncIndicator', 'domain'),
-<<<<<<< HEAD
+    ModelDeletion('users', 'DomainRequest', 'domain'),
     CustomDeletion('custom_data_fields', _delete_custom_data_fields),
-=======
-    ModelDeletion('users', 'DomainRequest', 'domain'),
->>>>>>> 275c5d34
 ]
 
 
