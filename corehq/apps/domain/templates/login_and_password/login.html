<<<<<<< HEAD
{% extends "style/bootstrap3/base_page.html" %}
{% block title %}Login to {{ SITE_NAME }}{% endblock title %}
=======
{% extends "style/bootstrap2/centered.html" %}
{% load i18n %}

{% block title %}{% trans "Login to CommCare HQ" %}{% endblock title %}
>>>>>>> 4e9c4592

{% block page_content %}
    {% block login-content %}
    {% include "login_and_password/partials/login_full.html" %}
    {% endblock %}
{% endblock page_content %}<|MERGE_RESOLUTION|>--- conflicted
+++ resolved
@@ -1,12 +1,7 @@
-<<<<<<< HEAD
 {% extends "style/bootstrap3/base_page.html" %}
-{% block title %}Login to {{ SITE_NAME }}{% endblock title %}
-=======
-{% extends "style/bootstrap2/centered.html" %}
 {% load i18n %}
 
 {% block title %}{% trans "Login to CommCare HQ" %}{% endblock title %}
->>>>>>> 4e9c4592
 
 {% block page_content %}
     {% block login-content %}
