{% extends login_template %}
{% load i18n %}

{% block title %}{% trans "Password Change Complete" %}{% endblock title %}

{% block login-content %}
<div class="row">
<<<<<<< HEAD
    <p>{% trans "Your password was successfully changed." %}</p>
    <a href="{% url "login" DOMAIN_TYPE %}" class="btn btn-primary">{% trans "Sign In" %}</a>
=======
    <div class="page-header">
        <h1>Password Reset Successful</h1>
    </div>
    <p>Your password was successfully changed.</p>
    <a href="{% url "login" %}" class="btn btn-primary">Sign In</a>
>>>>>>> 4e9c4592
</div>
{% endblock %}<|MERGE_RESOLUTION|>--- conflicted
+++ resolved
@@ -5,15 +5,7 @@
 
 {% block login-content %}
 <div class="row">
-<<<<<<< HEAD
     <p>{% trans "Your password was successfully changed." %}</p>
-    <a href="{% url "login" DOMAIN_TYPE %}" class="btn btn-primary">{% trans "Sign In" %}</a>
-=======
-    <div class="page-header">
-        <h1>Password Reset Successful</h1>
-    </div>
-    <p>Your password was successfully changed.</p>
-    <a href="{% url "login" %}" class="btn btn-primary">Sign In</a>
->>>>>>> 4e9c4592
+    <a href="{% url "login" %}" class="btn btn-primary">{% trans "Sign In" %}</a>
 </div>
 {% endblock %}