--- conflicted
+++ resolved
@@ -437,18 +437,6 @@
 
     @patch('corehq.apps.app_manager.models.validate_xform', return_value=None)
     def test_update_from_specific_build(self, *args):
-<<<<<<< HEAD
-        self.linked_app.master = self.plain_master_app.get_id
-
-        self.plain_master_app.add_module(Module.new_module('M1', None))
-        copy1 = self.plain_master_app.make_build()
-        copy1.save()
-        self.addCleanup(copy1.delete)
-
-        self.plain_master_app.add_module(Module.new_module('M2', None))
-        self.plain_master_app.save()  # increment version number
-        copy2 = self.plain_master_app.make_build()
-=======
         master_app = Application.new_app(self.domain, "Master Application")
         master_app.linked_whitelist = [self.linked_domain]
         master_app.save()
@@ -467,26 +455,16 @@
         master_app.add_module(Module.new_module('M2', None))
         master_app.save()  # increment version number
         copy2 = master_app.make_build()
->>>>>>> acd7b4e0
         copy2.is_released = True
         copy2.save()
         self.addCleanup(copy2.delete)
 
-<<<<<<< HEAD
-        update_linked_app(self.linked_app, 'test_update_from_specific_build', master_build=copy1)
-        # fetch after update to get the new version
-        self.linked_app = LinkedApplication.get(self.linked_app._id)
-
-        self.assertEqual(len(self.linked_app.modules), 1)
-        self.assertEqual(self.linked_app.version, copy1.version)
-=======
         update_linked_app(linked_app, 'test_update_from_specific_build', master_build=copy1)
         # fetch after update to get the new version
         linked_app = LinkedApplication.get(linked_app._id)
 
         self.assertEqual(len(linked_app.modules), 1)
         self.assertEqual(linked_app.version, copy1.version)
->>>>>>> acd7b4e0
 
 
 class TestRemoteLinkedApps(BaseLinkedAppsTest):
