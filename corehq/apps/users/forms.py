from django.conf import settings
from django.contrib.auth.forms import SetPasswordForm
from crispy_forms.bootstrap import StrictButton
from crispy_forms.helper import FormHelper
from crispy_forms import layout as crispy
from crispy_forms.layout import Div, Fieldset, HTML, Layout, Submit
import datetime
from dimagi.utils.django.fields import TrimmedCharField
from django import forms
from django.core.exceptions import ValidationError
from django.core.validators import EmailValidator, validate_email
from django.core.urlresolvers import reverse
from django.forms.widgets import PasswordInput
from django.utils.safestring import mark_safe
from django.utils.translation import ugettext as _, ugettext_lazy, ugettext_noop, string_concat
from django.template.loader import get_template
from django.template import Context
from django_countries.data import COUNTRIES

from corehq import toggles
from corehq.apps.analytics.tasks import set_analytics_opt_out
from corehq.apps.domain.forms import EditBillingAccountInfoForm, clean_password
from corehq.apps.domain.models import Domain
from corehq.apps.locations.models import SQLLocation
from corehq.apps.locations.permissions import user_can_access_location_id
from corehq.apps.users.models import CouchUser
from corehq.apps.users.const import ANONYMOUS_USERNAME
from corehq.apps.users.util import format_username, cc_user_domain
from corehq.apps.app_manager.models import validate_lang
from corehq.apps.programs.models import Program

# Bootstrap 3 Crispy Forms
from crispy_forms import layout as cb3_layout
from crispy_forms import helper as cb3_helper
from crispy_forms import bootstrap as twbscrispy
from corehq.apps.style import crispy as hqcrispy

from corehq.util.soft_assert import soft_assert
from dimagi.utils.decorators.memoized import memoized

import re

# required to translate inside of a mark_safe tag
from django.utils.functional import lazy
import six  # Python 3 compatibility
mark_safe_lazy = lazy(mark_safe, six.text_type)

UNALLOWED_MOBILE_WORKER_NAMES = ('admin', 'demo_user')


def get_mobile_worker_max_username_length(domain):
    """
    The auth_user table only allows for usernames up to 128 characters long.
    The code used to allow for usernames up to 80 characters, but that
    didn't properly take into consideration the fact that the domain and
    site name vary.
    """
    return min(128 - len(cc_user_domain(domain)) - 1, 80)


def clean_mobile_worker_username(domain, username, name_too_long_message=None,
        name_reserved_message=None, name_exists_message=None):

    max_username_length = get_mobile_worker_max_username_length(domain)

    if len(username) > max_username_length:
        raise forms.ValidationError(name_too_long_message or
            _('Username %(username)s is too long.  Must be under %(max_length)s characters.')
            % {'username': username, 'max_length': max_username_length})

    if username in UNALLOWED_MOBILE_WORKER_NAMES:
        raise forms.ValidationError(name_reserved_message or
            _('The username "%(username)s" is reserved for CommCare.')
            % {'username': username})

    username = format_username(username, domain)
    validate_username(username)

    if CouchUser.username_exists(username):
        raise forms.ValidationError(name_exists_message or
            _('This Mobile Worker already exists.'))

    return username


def wrapped_language_validation(value):
    try:
        validate_lang(value)
    except ValueError:
        raise forms.ValidationError("%s is not a valid language code! Please "
                                    "enter a valid two or three digit code." % value)


def _generate_strong_password():
    import string
    import random
    possible = string.punctuation + string.ascii_lowercase + string.ascii_uppercase + string.digits
    password = ''
    password += random.choice(string.punctuation)
    password += random.choice(string.ascii_lowercase)
    password += random.choice(string.ascii_uppercase)
    password += random.choice(string.digits)
    password += ''.join(random.choice(possible) for i in range(random.randrange(6, 11)))

    return ''.join(random.sample(password, len(password)))


class LanguageField(forms.CharField):
    """
    Adds language code validation to a field
    """

    def __init__(self, *args, **kwargs):
        super(LanguageField, self).__init__(*args, **kwargs)
        self.min_length = 2
        self.max_length = 3

    default_error_messages = {
        'invalid': ugettext_lazy(u'Please enter a valid two or three digit language code.'),
    }
    default_validators = [wrapped_language_validation]


class BaseUpdateUserForm(forms.Form):

    def __init__(self, *args, **kwargs):
        self.domain = kwargs.pop('domain')
        self.existing_user = kwargs.pop('existing_user')
        super(BaseUpdateUserForm, self).__init__(*args, **kwargs)

        self.helper = FormHelper()

        self.helper.form_method = 'POST'
        self.helper.form_class = 'form-horizontal'

        self.helper.label_class = 'col-sm-3 col-md-2'
        self.helper.field_class = 'col-sm-9 col-md-8 col-lg-6'

        for prop in self.direct_properties:
            self.initial[prop] = getattr(self.existing_user, prop, "")

    @property
    def direct_properties(self):
        return []

    def clean_email(self):
        return self.cleaned_data['email'].lower()

<<<<<<< HEAD
    def update_user(self, existing_user, save=True, **kwargs):
=======
    def update_user(self, save=True):
>>>>>>> 34f33210
        is_update_successful = False

        for prop in self.direct_properties:
            setattr(self.existing_user, prop, self.cleaned_data[prop])
            is_update_successful = True

        if is_update_successful and save:
            self.existing_user.save()
        return is_update_successful


class UpdateUserRoleForm(BaseUpdateUserForm):
    role = forms.ChoiceField(choices=(), required=False)

<<<<<<< HEAD
    def update_user(self, existing_user, domain=None, **kwargs):
        is_update_successful = super(UpdateUserRoleForm, self).update_user(existing_user, save=False)
=======
    def update_user(self):
        is_update_successful = super(UpdateUserRoleForm, self).update_user(save=False)
>>>>>>> 34f33210

        if self.domain and 'role' in self.cleaned_data:
            role = self.cleaned_data['role']
            try:
                self.existing_user.set_role(self.domain, role)
                self.existing_user.save()
                is_update_successful = True
            except KeyError:
                pass
        elif is_update_successful:
            self.existing_user.save()

        return is_update_successful

    def load_roles(self, role_choices=None, current_role=None):
        if role_choices is None:
            role_choices = []
        self.fields['role'].choices = role_choices

        if current_role:
            self.initial['role'] = current_role


class UpdateUserPermissionForm(forms.Form):
    super_user = forms.BooleanField(label=ugettext_lazy('System Super User'), required=False)

    def update_user_permission(self, couch_user=None, editable_user=None, is_super_user=None):
        is_update_successful = False
        if editable_user and couch_user.is_superuser:
            editable_user.is_superuser = is_super_user
            editable_user.save()
            is_update_successful = True

        return is_update_successful


class BaseUserInfoForm(forms.Form):
    first_name = forms.CharField(label=ugettext_lazy('First Name'), max_length=50, required=False)
    last_name = forms.CharField(label=ugettext_lazy('Last Name'), max_length=50, required=False)
    email = forms.EmailField(label=ugettext_lazy("E-Mail"), max_length=75, required=False)
    language = forms.ChoiceField(
        choices=(),
        initial=None,
        required=False,
        help_text=mark_safe_lazy(
            ugettext_lazy(
                "<i class=\"fa fa-info-circle\"></i> "
                "Becomes default language seen in Web Apps and reports (if applicable), "
                "but does not affect mobile applications. "
                "Supported languages for reports are en, fr (partial), and hin (partial)."
            )
        )
    )

    def load_language(self, language_choices=None):
        if language_choices is None:
            language_choices = []
        self.fields['language'].choices = [('', '')] + language_choices


class UpdateMyAccountInfoForm(BaseUpdateUserForm, BaseUserInfoForm):
    email_opt_out = forms.BooleanField(
        required=False,
        label=ugettext_lazy("Opt out of emails about CommCare updates."),
    )
    analytics_enabled = forms.BooleanField(
        required=False,
        label=ugettext_lazy("Enable Tracking"),
        help_text=ugettext_lazy(
            "Allow Dimagi to collect usage information to improve CommCare. "
            "You can learn more about the information we collect and the ways "
            "we use it in our "
            '<a href="http://www.dimagi.com/policy/">privacy policy</a>'
        ),
    )

    def __init__(self, *args, **kwargs):
        self.user = kwargs['existing_user']
        api_key = kwargs.pop('api_key') if 'api_key' in kwargs else None
        super(UpdateMyAccountInfoForm, self).__init__(*args, **kwargs)
        self.username = self.user.username

        username_controls = []
        if self.username:
            username_controls.append(hqcrispy.StaticField(
                ugettext_lazy('Username'), self.username)
            )

        api_key_controls = [
            hqcrispy.StaticField(ugettext_lazy('API Key'), api_key),
            hqcrispy.FormActions(
                twbscrispy.StrictButton(
                    ugettext_lazy('Generate API Key'),
                    type="button",
                    id='generate-api-key',
                    css_class='btn-default',
                ),
                css_class="form-group"
            ),
        ]

        self.fields['language'].label = ugettext_lazy("My Language")

        self.new_helper = cb3_helper.FormHelper()
        self.new_helper.form_method = 'POST'
        self.new_helper.form_class = 'form-horizontal'
        self.new_helper.attrs = {
            'name': 'user_information',
        }
        self.new_helper.label_class = 'col-sm-3 col-md-2 col-lg-2'
        self.new_helper.field_class = 'col-sm-9 col-md-8 col-lg-6'

        basic_fields = [
            cb3_layout.Div(*username_controls),
            hqcrispy.Field('first_name'),
            hqcrispy.Field('last_name'),
            hqcrispy.Field('email'),
            twbscrispy.PrependedText('analytics_enabled', ''),
        ]

        if self.set_email_opt_out:
            basic_fields.append(twbscrispy.PrependedText('email_opt_out', ''))

        self.new_helper.layout = cb3_layout.Layout(
            cb3_layout.Fieldset(
                ugettext_lazy("Basic"),
                *basic_fields
            ),
            (hqcrispy.FieldsetAccordionGroup if self.collapse_other_options else cb3_layout.Fieldset)(
                ugettext_lazy("Other Options"),
                hqcrispy.Field('language'),
                cb3_layout.Div(*api_key_controls),
            ),
            hqcrispy.FormActions(
                twbscrispy.StrictButton(
                    ugettext_lazy("Update My Information"),
                    type='submit',
                    css_class='btn-primary',
                )
            )
        )

    @property
    def set_email_opt_out(self):
        return self.user.is_web_user()

    @property
    def collapse_other_options(self):
        return self.user.is_commcare_user()

    @property
    def direct_properties(self):
        result = self.fields.keys()
        if not self.set_email_opt_out:
            result.remove('email_opt_out')
        return result

    def update_user(self, existing_user, save=True, **kwargs):
        if save:
            analytics_enabled = self.cleaned_data['analytics_enabled']
            if existing_user.analytics_enabled != analytics_enabled:
                set_analytics_opt_out(existing_user, analytics_enabled)
        return super(UpdateMyAccountInfoForm, self).update_user(existing_user, save=save, **kwargs)


class UpdateCommCareUserInfoForm(BaseUserInfoForm, UpdateUserRoleForm):
    loadtest_factor = forms.IntegerField(
        required=False, min_value=1, max_value=50000,
        help_text=ugettext_lazy(u"Multiply this user's case load by a number for load testing on phones. "
                    u"Leave blank for normal users."),
        widget=forms.HiddenInput())

    def __init__(self, *args, **kwargs):
        super(UpdateCommCareUserInfoForm, self).__init__(*args, **kwargs)
        self.fields['role'].help_text = _(mark_safe(
            '<i class="fa fa-info-circle"></i> '
            'Only applies to mobile workers who will be entering data using '
            '<a href="https://wiki.commcarehq.org/display/commcarepublic/Web+Apps">'
            'Web Apps</a>'
        ))
        if toggles.ENABLE_LOADTEST_USERS.enabled(self.domain):
            self.fields['loadtest_factor'].widget = forms.TextInput()

    @property
    def direct_properties(self):
        indirect_props = ['role']
        return [k for k in self.fields.keys() if k not in indirect_props]


class RoleForm(forms.Form):

    def __init__(self, *args, **kwargs):
        if kwargs.has_key('role_choices'):
            role_choices = kwargs.pop('role_choices')
        else:
            role_choices = ()
        super(RoleForm, self).__init__(*args, **kwargs)
        self.fields['role'].choices = role_choices


class SetUserPasswordForm(SetPasswordForm):

    new_password1 = forms.CharField(
        label=ugettext_lazy("New password"),
        widget=forms.PasswordInput(),
    )

    def __init__(self, project, user_id, **kwargs):
        super(SetUserPasswordForm, self).__init__(**kwargs)
        self.project = project
        initial_password = ''

        if self.project.strong_mobile_passwords:
            self.fields['new_password1'].widget = forms.TextInput()
            self.fields['new_password1'].help_text = mark_safe_lazy(string_concat('<i class="fa fa-warning"></i>',
                 ugettext_lazy("This password is automatically generated. Please copy it or create your own. It will not be shown again."),
                 '<br /><span data-bind="text: passwordHelp, css: color">'
            ))
            initial_password = _generate_strong_password()

        self.helper = FormHelper()

        self.helper.form_method = 'POST'
        self.helper.form_tag = False

        self.helper.label_class = 'col-sm-3 col-md-2'
        self.helper.field_class = 'col-sm-9 col-md-8 col-lg-6'
        self.helper.form_action = reverse("change_password", args=[project.name, user_id])
        self.helper.layout = crispy.Layout(
            crispy.Fieldset(
                _("Reset Password for Mobile Worker"),
                crispy.Field(
                    'new_password1',
                    data_bind="initializeValue: password, value: password, valueUpdate: 'input'",
                    value=initial_password,
                ),
                crispy.Field(
                    'new_password2',
                    value=initial_password,
                ),
                hqcrispy.FormActions(
                    crispy.ButtonHolder(
                        Submit('submit', _('Reset Password'))
                    )
                ),
                css_class="check-password",
            ),
        )

    def clean_new_password1(self):
        if self.project.strong_mobile_passwords:
            return clean_password(self.cleaned_data.get('new_password1'))
        return self.cleaned_data.get('new_password1')


class CommCareAccountForm(forms.Form):
    """
    Form for CommCareAccounts
    """
    username = forms.CharField(required=True)
    password = forms.CharField(widget=PasswordInput(), required=True, min_length=1)
    password_2 = forms.CharField(label='Password (reenter)', widget=PasswordInput(), required=True, min_length=1)
    phone_number = forms.CharField(max_length=80, required=False)

    def __init__(self, *args, **kwargs):
        if 'domain' not in kwargs:
            raise Exception('Expected kwargs: domain')
        self.domain = kwargs.pop('domain', None)
        super(forms.Form, self).__init__(*args, **kwargs)
        self.helper = FormHelper()
        self.helper.form_tag = False
        self.helper.layout = Layout(
            Fieldset(
                'Create new Mobile Worker account',
                'username',
                'password',
                'password_2',
                'phone_number',
                Div(
                    Div(HTML("Please enter number, including international code, in digits only."),
                        css_class="controls"),
                    css_class="control-group"
                )
            )
        )

    def clean_username(self):
        return clean_mobile_worker_username(
            self.domain,
            self.cleaned_data.get('username')
        )

    def clean_phone_number(self):
        phone_number = self.cleaned_data['phone_number']
        phone_number = re.sub('\s|\+|\-', '', phone_number)
        if phone_number == '':
            return None
        elif not re.match(r'\d+$', phone_number):
            raise forms.ValidationError(_("%s is an invalid phone number." % phone_number))
        return phone_number

    def clean(self):
        try:
            password = self.cleaned_data['password']
            password_2 = self.cleaned_data['password_2']
        except KeyError:
            pass
        else:
            if password != password_2:
                raise forms.ValidationError("Passwords do not match")

        return self.cleaned_data

validate_username = EmailValidator(message=ugettext_lazy(u'Username contains invalid characters.'))


_username_help = """
<span ng-if="usernameAvailabilityStatus === 'pending'">
    <i class="fa fa-circle-o-notch fa-spin"></i>
    %(checking)s
</span>
<span ng-if="usernameAvailabilityStatus === 'taken'"
      style="word-wrap:break-word;">
    <i class="fa fa-remove"></i>
    {{ usernameStatusMessage }}
</span>
<span ng-if="usernameAvailabilityStatus === 'available'"
      style="word-wrap:break-word;">
    <i class="fa fa-check"></i>
    {{ usernameStatusMessage }}
</span>
<span ng-if="usernameAvailabilityStatus === 'error'">
    <i class="fa fa-exclamation-triangle"></i>
    %(server_error)s
</span>
""" % {
    'checking': ugettext_noop('Checking Availability...'),
    'server_error': ugettext_noop('Issue connecting to server. Check Internet connection.')
}


class NewMobileWorkerForm(forms.Form):
    username = forms.CharField(
        max_length=50,
        required=True,
        help_text=_username_help,
        label=ugettext_noop("Username"),
    )
    first_name = forms.CharField(
        max_length=50,
        required=False,
        label=ugettext_noop("First Name")
    )
    last_name = forms.CharField(
        max_length=50,
        required=False,
        label=ugettext_noop("Last Name")
    )
    location_id = forms.CharField(
        label=ugettext_noop("Location"),
        required=False,
    )
    password = forms.CharField(
        widget=forms.PasswordInput(),
        required=True,
        min_length=1,
        label=ugettext_noop("Password"),
    )

    def __init__(self, project, user, *args, **kwargs):
        super(NewMobileWorkerForm, self).__init__(*args, **kwargs)
        email_string = u"@{}.commcarehq.org".format(project.name)
        max_chars_username = 80 - len(email_string)
        self.project = project
        self.user = user
        self.can_access_all_locations = user.has_permission(self.project.name, 'access_all_locations')
        if not self.can_access_all_locations:
            self.fields['location_id'].required = True

        if self.project.strong_mobile_passwords:
            if settings.ENABLE_DRACONIAN_SECURITY_FEATURES:
                validator = "validate_password_draconian"
            else:
                validator = "validate_password_standard"
            self.fields['password'].widget = forms.TextInput(attrs={
                validator: "",
                "ng_keydown": "markNonDefault()",
                "class": "default",
            })
            self.fields['password'].help_text = mark_safe_lazy(string_concat('<i class="fa fa-warning"></i>',
                ugettext_lazy('This password is automatically generated. Please copy it or create your own. It will not be shown again.'),
                '<br />'
            ))

        if project.uses_locations:
            self.fields['location_id'].widget = AngularLocationSelectWidget(
                require=not self.can_access_all_locations)
            location_field = crispy.Field(
                'location_id',
                ng_model='mobileWorker.location_id',
            )
        else:
            location_field = crispy.Hidden(
                'location_id',
                '',
                ng_model='mobileWorker.location_id',
            )

        self.helper = FormHelper()
        self.helper.form_tag = False
        self.helper.label_class = 'col-sm-4'
        self.helper.field_class = 'col-sm-8'
        self.helper.layout = Layout(
            Fieldset(
                _('Basic Information'),
                crispy.Field(
                    'username',
                    ng_required="true",
                    validate_username="",
                    # What this says is, update as normal or when the element
                    # loses focus. If the update is normal, wait 300 ms to
                    # send the request again. If the update is on blur,
                    # send the request.
                    ng_model_options="{ "
                                      " updateOn: 'default blur', "
                                      " debounce: {'default': 300, 'blur': 0} "
                                      "}",
                    ng_model='mobileWorker.username',
                    ng_maxlength=max_chars_username,
                    maxlength=max_chars_username,
                ),
                crispy.Field(
                    'first_name',
                    ng_required="false",
                    ng_model='mobileWorker.first_name',
                    ng_maxlength="50",
                ),
                crispy.Field(
                    'last_name',
                    ng_required="false",
                    ng_model='mobileWorker.last_name',
                    ng_maxlength="50",
                ),
                location_field,
                crispy.Field(
                    'password',
                    ng_required="true",
                    ng_model='mobileWorker.password',
                    data_bind="value: password, valueUpdate: 'input'",
                ),
            )
        )

    def clean_location_id(self):
        location_id = self.cleaned_data['location_id']
        if not user_can_access_location_id(self.project.name, self.user, location_id):
            raise forms.ValidationError("You do not have access to that location.")
        return location_id

    def clean_username(self):
        username = self.cleaned_data['username']
        if username == 'admin' or username == 'demo_user':
            raise forms.ValidationError("The username %s is reserved for CommCare." % username)
        return username

    def clean_password(self):
        if self.project.strong_mobile_passwords:
            return clean_password(self.cleaned_data.get('password'))
        return self.cleaned_data.get('password')


class NewAnonymousMobileWorkerForm(forms.Form):
    location_id = forms.CharField(
        label=ugettext_noop("Location"),
        required=False,
    )
    username = forms.CharField(
        max_length=50,
        label=ugettext_noop("Username"),
        initial=ANONYMOUS_USERNAME,
    )
    password = forms.CharField(
        required=True,
        min_length=1,
    )

    def __init__(self, project, user, *args, **kwargs):
        super(NewAnonymousMobileWorkerForm, self).__init__(*args, **kwargs)
        self.project = project
        self.user = user
        self.can_access_all_locations = user.has_permission(self.project.name, 'access_all_locations')
        if not self.can_access_all_locations:
            self.fields['location_id'].required = True

        if project.uses_locations:
            self.fields['location_id'].widget = AngularLocationSelectWidget(
                require=not self.can_access_all_locations)
            location_field = crispy.Field(
                'location_id',
                ng_model='mobileWorker.location_id',
            )
        else:
            location_field = crispy.Hidden(
                'location_id',
                '',
                ng_model='mobileWorker.location_id',
            )

        self.helper = FormHelper()
        self.helper.form_tag = False
        self.helper.label_class = 'col-sm-4'
        self.helper.field_class = 'col-sm-8'
        self.helper.layout = Layout(
            Fieldset(
                _('Basic Information'),
                crispy.Field(
                    'username',
                    readonly=True,
                ),
                location_field,
                crispy.Hidden('is_anonymous', 'yes'),
            )
        )


class MultipleSelectionForm(forms.Form):
    """
    Form for selecting groups (used by the group UI on the user page)
    Usage::

        # views.py
        @property
        @memoized
        def users_form(self):
            form = MultipleSelectionForm(
                initial={'selected_ids': self.users_at_location},
                submit_label=_("Update Users at this Location"),
            )
            form.fields['selected_ids'].choices = self.all_users
            return form

        <form class="form disable-on-submit" id="edit_users" action="" method='post'>
            <legend>{% trans 'Specify Users At This Location' %}</legend>
            {% crispy users_per_location_form %}
        </form>

        @use_multiselect
        def dispatch(self, request, *args, **kwargs):
            return super(MyView, self).dispatch(request, *args, **kwargs)

        # html
        <script>
            // Multiselect widget
            $(function () {
                var multiselect_utils = hqImport('style/js/multiselect_utils');
                multiselect_utils.createFullMultiselectWidget(
                    'id_of_multiselect_field',
                    django.gettext("Available Things"),
                    django.gettext("Things Selected"),
                    django.gettext("Search Things...")
                );
            });
        </script>
    """
    selected_ids = forms.MultipleChoiceField(
        label=ugettext_lazy("Group Membership"),
        required=False,
    )

    def __init__(self, *args, **kwargs):
        submit_label = kwargs.pop('submit_label', "Update")
        fieldset_title = kwargs.pop('fieldset_title', ugettext_lazy("Edit Group Membership"))

        super(MultipleSelectionForm, self).__init__(*args, **kwargs)
        self.helper = FormHelper()
        self.helper.form_id = 'id-scheduledReportForm'
        self.helper.label_class = 'col-sm-3 col-md-2'
        self.helper.field_class = 'col-sm-9 col-md-8 col-lg-6'
        self.helper.form_tag = False

        self.helper.layout = crispy.Layout(
            crispy.Fieldset(
                fieldset_title,
                crispy.Field('selected_ids', css_class="hide"),
            ),
            hqcrispy.FormActions(
                crispy.ButtonHolder(
                    Submit('submit', submit_label)
                )
            )
        )


class AngularLocationSelectWidget(forms.Widget):
    """
    Assumptions:
        mobileWorker.location_id is model
        scope has searchLocations function to search
        scope uses availableLocations to search in
    """

    def __init__(self, require=False, attrs=None):
        self.require = require
        super(AngularLocationSelectWidget, self).__init__(attrs)

    def render(self, name, value, attrs=None):
        # The .format() means I have to use 4 braces to end up with {{$select.selected.name}}
        return """
          <ui-select {validator} ng-model="mobileWorker.location_id" theme="select2" style="width: 300px;">
            <ui-select-match placeholder="Select location...">{{{{$select.selected.name}}}}</ui-select-match>
            <ui-select-choices refresh="searchLocations($select.search)" refresh-delay="0" repeat="location.id as location in availableLocations | filter:$select.search">
              <div ng-bind-html="location.name | highlight: $select.search"></div>
            </ui-select-choices>
          </ui-select>
        """.format(validator='validate-location=""' if self.require else '')


class SupplyPointSelectWidget(forms.Widget):

    def __init__(self, domain, attrs=None, id='supply-point', multiselect=False, query_url=None):
        super(SupplyPointSelectWidget, self).__init__(attrs)
        self.domain = domain
        self.id = id
        self.multiselect = multiselect
        if query_url:
            self.query_url = query_url
        else:
            self.query_url = reverse('child_locations_for_select2', args=[self.domain])

    def render(self, name, value, attrs=None):
        location_ids = value.split(',') if value else []
        locations = list(SQLLocation.active_objects
                         .filter(domain=self.domain, location_id__in=location_ids))
        initial_data = [{'id': loc.location_id, 'name': loc.display_name} for loc in locations]

        return get_template('locations/manage/partials/autocomplete_select_widget.html').render(Context({
            'id': self.id,
            'name': name,
            'value': ','.join(loc.location_id for loc in locations),
            'query_url': self.query_url,
            'multiselect': self.multiselect,
            'initial_data': initial_data,
        }))


class PrimaryLocationWidget(forms.Widget):
    """
    Options for this field are dynamically set in JS depending on what options are selected
    for 'assigned_locations'. This works in conjunction with SupplyPointSelectWidget.
    """
    def __init__(self, css_id, source_css_id, attrs=None):
        """
        args:
            css_id: css_id of primary_location field
            source_css_id: css_id of assigned_locations field
        """
        super(PrimaryLocationWidget, self).__init__(attrs)
        self.css_id = css_id
        self.source_css_id = source_css_id

    def render(self, name, value, attrs=None):
        return get_template('locations/manage/partials/drilldown_location_widget.html').render(Context({
            'css_id': self.css_id,
            'source_css_id': self.source_css_id,
            'name': name,
            'value': value or ''
        }))


class CommtrackUserForm(forms.Form):
    assigned_locations = forms.CharField(
        label=ugettext_noop("Locations"),
        required=False,
    )
    primary_location = forms.CharField(
        label=ugettext_noop("Primary Location"),
        required=False,
        help_text=ugettext_lazy('Primary Location must always be set to one of above locations')
    )
    program_id = forms.ChoiceField(
        label=ugettext_noop("Program"),
        choices=(),
        required=False
    )

    def __init__(self, *args, **kwargs):
        self.domain = None
        if 'domain' in kwargs:
            self.domain = kwargs['domain']
            del kwargs['domain']
        super(CommtrackUserForm, self).__init__(*args, **kwargs)
        self.fields['assigned_locations'].widget = SupplyPointSelectWidget(
            self.domain, multiselect=True, id='id_assigned_locations'
        )
        self.fields['primary_location'].widget = PrimaryLocationWidget(
            css_id='id_primary_location',
            source_css_id='id_assigned_locations'
        )
        if self.commtrack_enabled:
            programs = Program.by_domain(self.domain, wrap=False)
            choices = list((prog['_id'], prog['name']) for prog in programs)
            choices.insert(0, ('', ''))
            self.fields['program_id'].choices = choices
        else:
            self.fields['program_id'].widget = forms.HiddenInput()

        self.helper = FormHelper()

        self.helper.form_method = 'POST'
        self.helper.form_class = 'form-horizontal'
        self.helper.form_tag = False

        self.helper.label_class = 'col-sm-3 col-md-2'
        self.helper.field_class = 'col-sm-9 col-md-8 col-lg-6'

    @property
    @memoized
    def commtrack_enabled(self):
        return Domain.get_by_name(self.domain).commtrack_enabled

    def save(self, user):
        # todo: Avoid multiple user.save
        domain_membership = user.get_domain_membership(self.domain)
        if self.commtrack_enabled:
            domain_membership.program_id = self.cleaned_data['program_id']

        self._update_location_data(user)

    def _update_location_data(self, user):
        location_id = self.cleaned_data['primary_location']
        location_ids = self.cleaned_data['assigned_locations']

        if user.is_commcare_user():
            old_location_id = user.location_id
            if location_id != old_location_id:
                if location_id:
                    user.set_location(SQLLocation.objects.get(location_id=location_id))
                else:
                    user.unset_location()

            old_location_ids = user.assigned_location_ids
            if set(location_ids) != set(old_location_ids):
                user.reset_locations(location_ids)
        else:
            domain_membership = user.get_domain_membership(self.domain)
            old_location_id = domain_membership.location_id
            if location_id != old_location_id:
                if location_id:
                    user.set_location(self.domain, SQLLocation.objects.get(location_id=location_id))
                else:
                    user.unset_location(self.domain)

            old_location_ids = domain_membership.assigned_location_ids
            if set(location_ids) != set(old_location_ids):
                user.reset_locations(self.domain, location_ids)

    def clean_assigned_locations(self):
        # select2 (< 4.0) doesn't format multiselect for remote data as an array
        #   but formats it as comma-seperated list, so we need to clean the returned data
        from corehq.apps.locations.models import SQLLocation
        from corehq.apps.locations.util import get_locations_from_ids

        value = self.cleaned_data.get('assigned_locations')
        if not isinstance(value, basestring) or value.strip() == '':
            return []

        location_ids = [location_id.strip() for location_id in value.split(',')]
        try:
            locations = get_locations_from_ids(location_ids, self.domain)
        except SQLLocation.DoesNotExist:
            raise ValidationError(_('One or more of the locations was not found.'))

        return [location.location_id for location in locations]

    def clean(self):
        cleaned_data = super(CommtrackUserForm, self).clean()

        primary_location_id = cleaned_data['primary_location']
        assigned_location_ids = cleaned_data.get('assigned_locations', [])
        if primary_location_id:
            if primary_location_id not in assigned_location_ids:
                self.add_error('primary_location',
                               _("Primary location can only be one of user's locations"))
        if assigned_location_ids and not primary_location_id:
            self.add_error('primary_location',
                           _("Primary location can't be empty if user has any locations set"))


class DomainRequestForm(forms.Form):
    full_name = forms.CharField(label=ugettext_lazy('Full Name'), required=True,
                                widget=forms.TextInput(attrs={'class': 'form-control'}))
    email = forms.CharField(
        label=ugettext_lazy('Email Address'),
        required=True,
        help_text=ugettext_lazy('You will use this email to log in.'),
        widget=forms.TextInput(attrs={'class': 'form-control'}),
    )
    domain = forms.CharField(widget=forms.HiddenInput(), required=True)

    @property
    def form_actions(self):
        return hqcrispy.FormActions(
            twbscrispy.StrictButton(
                ugettext_lazy('Request Access'),
                type='submit',
                css_class='btn-primary',
            )
        )

    def __init__(self, *args, **kwargs):
        super(DomainRequestForm, self).__init__(*args, **kwargs)

        self.helper = cb3_helper.FormHelper()
        self.helper.form_class = 'form-horizontal'
        self.helper.label_class = 'col-sm-3 col-md-4 col-lg-2'
        self.helper.field_class = 'col-sm-6 col-md-5 col-lg-3'
        self.helper.show_form_errors = True
        self.helper.layout = cb3_layout.Layout(
            hqcrispy.Field('full_name'),
            hqcrispy.Field('email'),
            hqcrispy.Field('domain'),
            self.form_actions,
        )

    def clean_email(self):
        data = self.cleaned_data['email'].strip().lower()
        validate_email(data)
        return data


class ConfirmExtraUserChargesForm(EditBillingAccountInfoForm):
    confirm_product_agreement = forms.BooleanField(
        required=True,
    )

    def __init__(self, account, domain, creating_user, data=None, *args, **kwargs):
        super(ConfirmExtraUserChargesForm, self).__init__(account, domain, creating_user, data=data, *args, **kwargs)
        self.fields['confirm_product_agreement'].label = _(
            'I have read and agree to the <a href="%(pa_url)s" target="_blank">'
            'Software Product Subscription Agreement</a>.'
        ) % {'pa_url': reverse('product_agreement')}

        from corehq.apps.users.views.mobile import MobileWorkerListView
        self.helper.label_class = 'col-sm-3 col-md-2'
        self.helper.field_class = 'col-sm-9 col-md-8 col-lg-6'
        self.helper.layout = crispy.Layout(
            crispy.Fieldset(
                _("Basic Information"),
                'company_name',
                'first_name',
                'last_name',
                crispy.Field('email_list', css_class='input-xxlarge ko-email-select2'),
                'phone_number',
            ),
            crispy.Fieldset(
                 _("Mailing Address"),
                'first_line',
                'second_line',
                'city',
                'state_province_region',
                'postal_code',
                crispy.Field('country', css_class="input-large ko-country-select2",
                             data_countryname=COUNTRIES.get(self.current_country, '')),
            ),
            hqcrispy.B3MultiField(
                '',
                crispy.Field('confirm_product_agreement'),
            ),
            hqcrispy.FormActions(
                crispy.HTML(
                    '<a href="%(user_list_url)s" class="btn btn-default">%(text)s</a>' % {
                        'user_list_url': reverse(MobileWorkerListView.urlname, args=[self.domain]),
                        'text': _("Back to Mobile Workers List")
                    }
                ),
                StrictButton(
                    _("Confirm Billing Information"),
                    type="submit",
                    css_class='btn btn-primary disabled',
                    disabled="disabled",
                    css_id="submit-button-pa",
                ),
                crispy.HTML(
                    '<p class="help-inline" id="submit-button-help-qa" style="vertical-align: '
                    'top; margin-top: 5px; margin-bottom: 0px;">%s</p>' % _("Please agree to the Product Subscription "
                                                                            "Agreement above before continuing.")
                ),
            ),
        )

    def save(self, commit=True):
        account_save_success = super(ConfirmExtraUserChargesForm, self).save(commit=False)
        if not account_save_success:
            return False
        self.account.date_confirmed_extra_charges = datetime.datetime.today()
        self.account.save()
        return True


class SelfRegistrationForm(forms.Form):

    def __init__(self, *args, **kwargs):
        if 'domain' not in kwargs:
            raise Exception('Expected kwargs: domain')
        self.domain = kwargs.pop('domain')
        require_email = kwargs.pop('require_email', False)

        super(SelfRegistrationForm, self).__init__(*args, **kwargs)

        if require_email:
            self.fields['email'].required = True

        self.helper = FormHelper()
        self.helper.form_class = 'form-horizontal'
        self.helper.label_class = 'col-xs-4'
        self.helper.field_class = 'col-xs-8'
        layout_fields = [
            crispy.Fieldset(
                _('Register'),
                crispy.Field('username', placeholder='sam123'),
                crispy.Field('password'),
                crispy.Field('password2'),
                crispy.Field('email'),
            ),
            hqcrispy.FormActions(
                StrictButton(
                    _('Register'),
                    css_class='btn-primary',
                    type='submit',
                )
            ),
        ]
        self.helper.layout = crispy.Layout(*layout_fields)

    username = TrimmedCharField(
        required=True,
        label=ugettext_lazy('Create a Username'),
    )
    password = forms.CharField(
        required=True,
        label=ugettext_lazy('Create a Password'),
        widget=PasswordInput(),
    )
    password2 = forms.CharField(
        required=True,
        label=ugettext_lazy('Re-enter Password'),
        widget=PasswordInput(),
    )
    email = forms.EmailField(
        required=False,
        label=ugettext_lazy('Email address (used for tasks like resetting your password)'),
    )

    def clean_username(self):
        return clean_mobile_worker_username(
            self.domain,
            self.cleaned_data.get('username')
        )

    def clean_password2(self):
        if self.cleaned_data.get('password') != self.cleaned_data.get('password2'):
            raise forms.ValidationError(_('Passwords do not match.'))


class AddPhoneNumberForm(forms.Form):
    phone_number = forms.CharField(
        max_length=50, help_text=ugettext_lazy('Please enter number, including country code, in digits only.')
    )

    form_type = forms.CharField(initial='add-phonenumber', widget=forms.HiddenInput)

    def __init__(self, *args, **kwargs):
        super(AddPhoneNumberForm, self).__init__(*args, **kwargs)
        self.helper = FormHelper()
        self.helper.form_class = 'form form-horizontal'
        self.helper.label_class = 'col-sm-3 col-md-4 col-lg-2'
        self.helper.field_class = 'col-sm-9 col-md-8 col-lg-6'
        self.helper.layout = crispy.Layout(
            Fieldset(
                _('Add a Phone Number'),
                'form_type',
                twbscrispy.PrependedText('phone_number', '+', type='tel', pattern='\d+')
            ),
            hqcrispy.FormActions(
                StrictButton(
                    _('Add Number'),
                    css_class='btn-primary disable-on-submit',
                    type='submit',
                )
            )
        )<|MERGE_RESOLUTION|>--- conflicted
+++ resolved
@@ -146,11 +146,7 @@
     def clean_email(self):
         return self.cleaned_data['email'].lower()
 
-<<<<<<< HEAD
-    def update_user(self, existing_user, save=True, **kwargs):
-=======
     def update_user(self, save=True):
->>>>>>> 34f33210
         is_update_successful = False
 
         for prop in self.direct_properties:
@@ -165,13 +161,8 @@
 class UpdateUserRoleForm(BaseUpdateUserForm):
     role = forms.ChoiceField(choices=(), required=False)
 
-<<<<<<< HEAD
-    def update_user(self, existing_user, domain=None, **kwargs):
-        is_update_successful = super(UpdateUserRoleForm, self).update_user(existing_user, save=False)
-=======
     def update_user(self):
         is_update_successful = super(UpdateUserRoleForm, self).update_user(save=False)
->>>>>>> 34f33210
 
         if self.domain and 'role' in self.cleaned_data:
             role = self.cleaned_data['role']
