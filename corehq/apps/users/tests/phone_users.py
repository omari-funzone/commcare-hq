--- conflicted
+++ resolved
@@ -57,11 +57,11 @@
         self.assertEquals(phone_user_count, 1)
         phone_user = CouchUser.view("users/phone_users_by_domain", 
                                     key=self.domain).one()
-<<<<<<< HEAD
+        
+        # TODO: one of these two lines is wrong, but the whole test is currently broken 
         self.assertEquals(phone_user['value'][0], '')
-=======
         self.assertEquals(phone_user['name'], 'commcare_username')
->>>>>>> 2d2a9fc1
+        
         # add a commcare account and verify commcare username is returned
         couch_user.add_commcare_username(self.domain,'commcare_username_2', 'commcare_account_uuid')
         couch_user.save()
