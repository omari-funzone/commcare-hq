--- conflicted
+++ resolved
@@ -1506,11 +1506,7 @@
             couch_user.created_on = datetime.utcnow()
 
         if 'user_data' in kwargs:
-<<<<<<< HEAD
             raise ValueError("Do not access user_data directly, pass metadata argument to create.")
-=======
-            notify_exception(None, "Created user using user_data")
->>>>>>> cc2e7469
         metadata = metadata or {}
         metadata.update({'commcare_project': domain})
         couch_user.update_metadata(metadata)
@@ -1833,11 +1829,7 @@
         commcare_user.domain_membership = DomainMembership(domain=domain, **kwargs)
         # metadata can't be set until domain is present
         if 'user_data' in kwargs:
-<<<<<<< HEAD
             raise ValueError("Do not access user_data directly, pass metadata argument to create.")
-=======
-            notify_exception(None, "Created user using user_data")
->>>>>>> cc2e7469
         commcare_user.update_metadata(metadata or {})
 
         if location:
