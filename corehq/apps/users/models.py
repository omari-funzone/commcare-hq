"""
couch models go here
"""
from __future__ import absolute_import

from datetime import datetime
import logging
import re
from dimagi.utils.decorators.memoized import memoized
from dimagi.utils.make_uuid import random_hex
from dimagi.utils.modules import to_function

from django.conf import settings
from django.contrib.auth.models import User
from django.contrib.sites.models import Site
from django.core.urlresolvers import reverse
from django.core.exceptions import ValidationError
from django.template.loader import render_to_string

from couchdbkit.ext.django.schema import *
from couchdbkit.resource import ResourceNotFound
from casexml.apps.case.models import CommCareCase

from casexml.apps.phone.models import User as CaseXMLUser

from corehq.apps.domain.shortcuts import create_user
from corehq.apps.domain.utils import normalize_domain_name
from corehq.apps.reports.models import ReportNotification, HQUserType
from corehq.apps.users.util import normalize_username, user_data_from_registration_form, format_username, raw_username, cc_user_domain
from corehq.apps.users.xml import group_fixture
from corehq.apps.sms.mixin import CommCareMobileContactMixin
from couchforms.models import XFormInstance

from dimagi.utils.couch.database import get_db
from dimagi.utils.couch.undo import DeleteRecord, DELETED_SUFFIX
from dimagi.utils.django.email import send_HTML_email
from dimagi.utils.mixins import UnicodeMixIn
from dimagi.utils.dates import force_to_datetime
from dimagi.utils.django.database import get_unique_value


COUCH_USER_AUTOCREATED_STATUS = 'autocreated'

def _add_to_list(list, obj, default):
    if obj in list:
        list.remove(obj)
    if default:
        ret = [obj]
        ret.extend(list)
        return ret
    else:
        list.append(obj)
    return list


def _get_default(list):
    return list[0] if list else None

class OldPermissions(object):
    EDIT_WEB_USERS = 'edit-users'
    EDIT_COMMCARE_USERS = 'edit-commcare-users'
    EDIT_DATA = 'edit-data'
    EDIT_APPS = 'edit-apps'

    VIEW_REPORTS = 'view-reports'
    VIEW_REPORT = 'view-report'

    AVAILABLE_PERMISSIONS = [EDIT_DATA, EDIT_WEB_USERS, EDIT_COMMCARE_USERS, EDIT_APPS, VIEW_REPORTS, VIEW_REPORT]
    perms = 'EDIT_DATA, EDIT_WEB_USERS, EDIT_COMMCARE_USERS, EDIT_APPS, VIEW_REPORTS, VIEW_REPORT'.split(', ')
    old_to_new = dict([(locals()[attr], attr.lower()) for attr in perms])

    @classmethod
    def to_new(cls, old_permission):
        return cls.old_to_new[old_permission]



class OldRoles(object):
    ROLES = (
        ('edit-apps', 'App Editor', set([OldPermissions.EDIT_APPS])),
        ('field-implementer', 'Field Implementer', set([OldPermissions.EDIT_COMMCARE_USERS])),
        ('read-only', 'Read Only', set([]))
    )

    @classmethod
    def get_role_labels(cls):
        return tuple([('admin', 'Admin')] + [(key, label) for (key, label, _) in cls.ROLES])

    @classmethod
    def get_role_mapping(cls):
        return dict([(key, perms) for (key, _, perms) in cls.ROLES])

class Permissions(DocumentSchema):
    edit_web_users = BooleanProperty(default=False)
    edit_commcare_users = BooleanProperty(default=False)
    edit_data = BooleanProperty(default=False)
    edit_apps = BooleanProperty(default=False)

    view_reports = BooleanProperty(default=False)
    view_report_list = StringListProperty(default=[])

    def view_report(self, report, value=None):
        """Both a getter (when value=None) and setter (when value=True|False)"""

        if value is None:
            return self.view_reports or report in self.view_report_list
        else:
            if value:
                if report not in self.view_report_list:
                    self.view_report_list.append(report)
            else:
                try:
                    self.view_report_list.remove(report)
                except ValueError:
                    pass

    def has(self, permission, data=None):
        if data:
            return getattr(self, permission)(data)
        else:
            return getattr(self, permission)

    def set(self, permission, value, data=None):
        if self.has(permission, data) == value:
            return
        if data:
            getattr(self, permission)(data, value)
        else:
            setattr(self, permission, value)

    def _getattr(self, name):
        a = getattr(self, name)
        if isinstance(a, list):
            a = set(a)
        return a

    def _setattr(self, name, value):
        if isinstance(value, set):
            value = list(value)
        setattr(self, name, value)

    def __or__(self, other):
        permissions = Permissions()
        for name in permissions.properties():
            permissions._setattr(name, self._getattr(name) | other._getattr(name))
        return permissions

    def __eq__(self, other):
        for name in self.properties():
            if self._getattr(name) != other._getattr(name):
                return False
        return True

    @classmethod
    def max(cls):
        return Permissions(
            edit_web_users=True,
            edit_commcare_users=True,
            edit_data=True,
            edit_apps=True,
            view_reports=True,
        )

class UserRole(Document):
    domain = StringProperty()
    name = StringProperty()
    permissions = SchemaProperty(Permissions)

    def get_qualified_id(self):
        return 'user-role:%s' % self.get_id

    @classmethod
    def by_domain(cls, domain):
        return cls.view('users/roles_by_domain',
            key=domain,
            include_docs=True,
            reduce=False,
        )

    @classmethod
    def get_or_create_with_permissions(cls, domain, permissions, name=None):
        if isinstance(permissions, dict):
            permissions = Permissions.wrap(permissions)
        roles = cls.by_domain(domain)
        # try to get a matching role from the db
        for role in roles:
            if role.permissions == permissions:
                return role
        # otherwise create it
        def get_name():
            if name:
                return name
            elif permissions == Permissions():
                return "Read Only (No Reports)"
            elif permissions == Permissions(edit_apps=True, view_reports=True):
                return "App Editor"
            elif permissions == Permissions(view_reports=True):
                return "Read Only"
            elif permissions == Permissions(edit_commcare_users=True, view_reports=True):
                return "Field Implementer"
        role = cls(domain=domain, permissions=permissions, name=get_name())
        role.save()
        return role

    @classmethod
    def init_domain_with_presets(cls, domain):
        cls.get_or_create_with_permissions(domain, Permissions(edit_apps=True, view_reports=True), 'App Editor')
        cls.get_or_create_with_permissions(domain, Permissions(edit_commcare_users=True, view_reports=True), 'Field Implementer')
        cls.get_or_create_with_permissions(domain, Permissions(view_reports=True), 'Read Only')

    @classmethod
    def get_default(cls, domain=None):
        return cls(permissions=Permissions(), domain=domain, name=None)

    @classmethod
    def role_choices(cls, domain):
        return [(role.get_qualified_id(), role.name or '(No Name)') for role in [AdminUserRole(domain=domain)] + list(cls.by_domain(domain))]
    
    @classmethod
    def commcareuser_role_choices(cls, domain):
        return [('none','(none)')] + [(role.get_qualified_id(), role.name or '(No Name)') for role in list(cls.by_domain(domain))]

PERMISSIONS_PRESETS = {
    'edit-apps': {'name': 'App Editor', 'permissions': Permissions(edit_apps=True, view_reports=True)},
    'field-implementer': {'name': 'Field Implementer', 'permissions': Permissions(edit_commcare_users=True, view_reports=True)},
    'read-only': {'name': 'Read Only', 'permissions': Permissions(view_reports=True)},
    'no-permissions': {'name': 'Read Only', 'permissions': Permissions(view_reports=True)},
}

class AdminUserRole(UserRole):
    def __init__(self, domain):
        super(AdminUserRole, self).__init__(domain=domain, name='Admin', permissions=Permissions.max())
    def get_qualified_id(self):
        return 'admin'

class DomainMembershipError(Exception):
    pass

class DomainMembership(DocumentSchema):
    """
    Each user can have multiple accounts on the
    web domain. This is primarily for Dimagi staff.
    """

    domain = StringProperty()
    is_admin = BooleanProperty(default=False)
    # old permissions
    # permissions = StringListProperty()
    # permissions_data = DictProperty()
    last_login = DateTimeProperty()
    date_joined = DateTimeProperty()
    timezone = StringProperty(default=getattr(settings, "TIME_ZONE", "UTC"))
    override_global_tz = BooleanProperty(default=False)

    role_id = StringProperty()

    @property
    def permissions(self):
        if self.role:
            return self.role.permissions
        else:
            return Permissions()

    @classmethod
    def wrap(cls, data):
        # Do a just-in-time conversion of old permissions
        old_permissions = data.get('permissions')
        if old_permissions is not None:
            del data['permissions']
            if data.has_key('permissions_data'):
                permissions_data = data['permissions_data']
                del data['permissions_data']
            else:
                permissions_data = {}
            if not data['is_admin']:
                view_report_list = permissions_data.get('view-report')
                custom_permissions = {}
                for old_permission in old_permissions:
                    if old_permission == 'view-report':
                        continue
                    new_permission = OldPermissions.to_new(old_permission)
                    custom_permissions[new_permission] = True

                if not view_report_list:
                    # Anyone whose report permissions haven't been explicitly taken away/reduced
                    # should be able to see reports by default
                    custom_permissions['view_reports'] = True
                else:
                    custom_permissions['view_report_list'] = view_report_list


                self = super(DomainMembership, cls).wrap(data)
                self.role_id = UserRole.get_or_create_with_permissions(self.domain, custom_permissions).get_id
                return self
        return super(DomainMembership, cls).wrap(data)

    @property
    def role(self):
        if self.is_admin:
            return AdminUserRole(self.domain)
        elif self.role_id:
            return UserRole.get(self.role_id)
        else:
            return None

    def has_permission(self, permission, data=None):
        return self.is_admin or self.permissions.has(permission, data)

    def viewable_reports(self):
        return self.permissions.view_report_list

    class Meta:
        app_label = 'users'

class CustomDomainMembership(DomainMembership):
    custom_role = SchemaProperty(UserRole)

    @property
    def role(self):
        if self.is_admin:
            return AdminUserRole(self.domain)
        else:
            return self.custom_role

    def set_permission(self, permission, value, data=None):
        self.custom_role.domain = self.domain
        self.custom_role.permissions.set(permission, value, data)



class AuthorizableMixin(DocumentSchema):
    domains = StringListProperty()
    domain_memberships = SchemaListProperty(DomainMembership)

    def is_global_admin(self):
        # subclasses to override if they want this functionality
        return False

    def get_domain_membership(self, domain):
        domain_membership = None
        try:
            for d in self.domain_memberships:
                if d.domain == domain:
                    domain_membership = d
                    if domain not in self.domains:
                        raise self.Inconsistent("Domain '%s' is in domain_memberships but not domains" % domain)
            if not domain_membership and domain in self.domains:
                raise self.Inconsistent("Domain '%s' is in domain but not in domain_memberships" % domain)
        except self.Inconsistent as e:
            logging.warning(e)
            self.domains = [d.domain for d in self.domain_memberships]
        return domain_membership

    def add_domain_membership(self, domain, **kwargs):
        for d in self.domain_memberships:
            if d.domain == domain:
                if domain not in self.domains:
                    raise self.Inconsistent("Domain '%s' is in domain_memberships but not domains" % domain)
                return

        domain_obj = Domain.get_by_name(domain)
        if not domain_obj:
            domain_obj = Domain(is_active=True, name=domain, date_created=datetime.utcnow())
            domain_obj.save()

        if kwargs.get('timezone'):
            domain_membership = DomainMembership(domain=domain, **kwargs)
        else:
            domain_membership = DomainMembership(domain=domain,
                                            timezone=domain_obj.default_timezone,
                                            **kwargs)
        self.domain_memberships.append(domain_membership)
        self.domains.append(domain)

    def delete_domain_membership(self, domain, create_record=False):
        for i, dm in enumerate(self.domain_memberships):
            if dm.domain == domain:
                if create_record:
                    record = RemoveWebUserRecord(
                        domain=domain,
                        user_id=self.user_id,
                        domain_membership=dm,
                    )
                del self.domain_memberships[i]
                break
        for i, domain_name in enumerate(self.domains):
            if domain_name == domain:
                del self.domains[i]
                break
        if create_record:
            record.save()
            return record

    def is_domain_admin(self, domain=None):
        if not domain:
            # hack for template
            if hasattr(self, 'current_domain'):
                # this is a hack needed because we can't pass parameters from views
                domain = self.current_domain
            else:
                return False # no domain, no admin
        if self.is_global_admin():
            return True
        dm = self.get_domain_membership(domain)
        if dm:
            return dm.is_admin
        else:
            return False

    def get_domains(self):
        domains = [dm.domain for dm in self.domain_memberships]
        if set(domains) == set(self.domains):
            return domains
        else:
            raise self.Inconsistent("domains and domain_memberships out of sync")

    def has_permission(self, domain, permission, data=None):
        # is_admin is the same as having all the permissions set
        if self.is_global_admin():
            return True
        elif self.is_domain_admin(domain):
            return True

        dm = self.get_domain_membership(domain)
        if dm:
            return dm.has_permission(permission, data)
        else:
            return False

    def is_member_of(self, domain_qs):
        try:
            return domain_qs.name in self.get_domains() or self.is_global_admin()
        except Exception:
            return domain_qs in self.get_domains() or self.is_global_admin()

    def get_role(self, domain=None):
        """
        Get the role object for this user

        """
        print(self.get_domain_membership(domain))
        dm = self.get_domain_membership(domain)
        if domain is None:
            # default to current_domain for django templates
            domain = self.current_domain

        if self.is_global_admin():
            return AdminUserRole(domain=domain)
        if self.is_member_of(domain): #need to have a way of seeing is_member_of
            return self.get_domain_membership(domain).role
        else:
            raise DomainMembershipError()

    def set_role(self, domain, role_qualified_id):
        """
        role_qualified_id is either 'admin' 'user-role:[id]'
        """
        dm = self.get_domain_membership(domain)
        dm.is_admin = False
        if role_qualified_id == "admin":
            dm.is_admin = True
        elif role_qualified_id.startswith('user-role:'):
            dm.role_id = role_qualified_id[len('user-role:'):]
        elif role_qualified_id in PERMISSIONS_PRESETS:
            preset = PERMISSIONS_PRESETS[role_qualified_id]
            dm.role_id = UserRole.get_or_create_with_permissions(domain, preset['permissions'], preset['name']).get_id
        else:
            raise Exception("role_qualified_id is %r" % role_qualified_id)

    def role_label(self, domain=None):
#        import pdb
#        pdb.set_trace()
        if not domain:
            try:
                domain = self.current_domain
            except (AttributeError, KeyError):
                return None
        try:
            return self.get_role(domain).name
        except TypeError:
            return "Unknown User"
        except DomainMembershipError:
            return "Unauthorized User"
        except Exception:
            return None

class LowercaseStringProperty(StringProperty):
    """
    Make sure that the string is always lowercase'd
    """
    def _adjust_value(self, value):
        if value is not None:
            return value.lower()

#    def __set__(self, instance, value):
#        return super(LowercaseStringProperty, self).__set__(instance, self._adjust_value(value))

#    def __property_init__(self, instance, value):
#        return super(LowercaseStringProperty, self).__property_init__(instance, self._adjust_value(value))

    def to_json(self, value):
        return super(LowercaseStringProperty, self).to_json(self._adjust_value(value))



class DjangoUserMixin(DocumentSchema):
    username = LowercaseStringProperty()
    first_name = StringProperty()
    last_name = StringProperty()
    email = LowercaseStringProperty()
    password = StringProperty()
    is_staff = BooleanProperty()
    is_active = BooleanProperty()
    is_superuser = BooleanProperty()
    last_login = DateTimeProperty()
    date_joined = DateTimeProperty()

    ATTRS = (
        'username',
        'first_name',
        'last_name',
        'email',
        'password',
        'is_staff',
        'is_active',
        'is_superuser',
        'last_login',
        'date_joined',
    )

    def set_password(self, raw_password):
        dummy = User()
        dummy.set_password(raw_password)
        self.password = dummy.password

    def check_password(self, password):
        """ Currently just for debugging"""
        dummy = User()
        dummy.password = self.password
        return dummy.check_password(password)

class CouchUser(Document, DjangoUserMixin, UnicodeMixIn):
    """
    A user (for web and commcare)
    """
    base_doc = 'CouchUser'
    device_ids = ListProperty()
    phone_numbers = ListProperty()
    created_on = DateTimeProperty()
#    For now, 'status' is things like:
#        ('auto_created',     'Automatically created from form submission.'),
#        ('phone_registered', 'Registered from phone'),
#        ('site_edited',     'Manually added or edited from the HQ website.'),
    status = StringProperty()
    language = StringProperty()

    _user = None
    _user_checked = False

    class AccountTypeError(Exception):
        pass

    class Inconsistent(Exception):
        pass

    class InvalidID(Exception):
        pass

    @property
    def raw_username(self):
        if self.doc_type == "CommCareUser":
            return self.username.split("@")[0]
        else:
            return self.username

    def html_username(self):
        username = self.username
        if '@' in username:
            html = "<span class='user_username'>%s</span><span class='user_domainname'>@%s</span>" % \
                   tuple(username.split('@'))
        else:
            html = "<span class='user_username'>%s</span>" % username
        return html

    @property
    def userID(self):
        return self._id

    user_id = userID

    class Meta:
        app_label = 'users'

    def __unicode__(self):
        return "%s %s" % (self.__class__.__name__, self.get_id)

    def get_email(self):
        return self.email

    @property
    def full_name(self):
        return "%s %s" % (self.first_name, self.last_name)

    formatted_name = full_name
    name = full_name

    def set_full_name(self, full_name):
        data = full_name.split()
        self.first_name = data.pop(0)
        self.last_name = ' '.join(data)

    def get_scheduled_reports(self):
        return ReportNotification.view("reports/user_notifications", key=self.user_id, include_docs=True).all()

    def delete(self):
        try:
            user = self.get_django_user()
            user.delete()
        except User.DoesNotExist:
            pass
        super(CouchUser, self).delete() # Call the "real" delete() method.

    def get_django_user(self):
        return User.objects.get(username__iexact=self.username)

    def add_phone_number(self, phone_number, default=False, **kwargs):
        """ Don't add phone numbers if they already exist """
        if not isinstance(phone_number, basestring):
            phone_number = str(phone_number)
        self.phone_numbers = _add_to_list(self.phone_numbers, phone_number, default)

    @property
    def default_phone_number(self):
        return _get_default(self.phone_numbers)
    phone_number = default_phone_number

    @property
    def couch_id(self):
        return self._id

    # Couch view wrappers
    @classmethod
    def all(cls):
        return CouchUser.view("users/by_username", include_docs=True)

    @classmethod
    def by_domain(cls, domain, is_active=True):
        flag = "active" if is_active else "inactive"
        if cls.__name__ == "CouchUser":
            key = [flag, domain]
        else:
            key = [flag, domain, cls.__name__]
        return cls.view("users/by_domain",
            reduce=False,
            startkey=key,
            endkey=key + [{}],
            include_docs=True,
        ).all()

    @classmethod
    def phone_users_by_domain(cls, domain):
        return CouchUser.view("users/phone_users_by_domain",
            startkey=[domain],
            endkey=[domain, {}],
            include_docs=True,
        )

    def is_previewer(self):
        try:
            from django.conf.settings import PREVIEWER_RE
        except ImportError:
            return self.is_superuser
        else:
            return self.is_superuser or re.compile(PREVIEWER_RE).match(self.username)

    # for synching
    def sync_from_django_user(self, django_user):
        if not django_user:
            django_user = self.get_django_user()
        for attr in DjangoUserMixin.ATTRS:
            setattr(self, attr, getattr(django_user, attr))

    def sync_to_django_user(self):
        try:
            django_user = self.get_django_user()
        except User.DoesNotExist:
            django_user = User(username=self.username)
        for attr in DjangoUserMixin.ATTRS:
            setattr(django_user, attr, getattr(self, attr))
        django_user.DO_NOT_SAVE_COUCH_USER= True
        return django_user

    def sync_from_old_couch_user(self, old_couch_user):
        login = old_couch_user.default_account.login
        self.sync_from_django_user(login)

        for attr in (
            'device_ids',
            'phone_numbers',
            'created_on',
            'status',
        ):
            setattr(self, attr, getattr(old_couch_user, attr))

    @classmethod
    def from_old_couch_user(cls, old_couch_user, copy_id=True):

        if old_couch_user.account_type == "WebAccount":
            couch_user = WebUser()
        else:
            couch_user = CommCareUser()

        couch_user.sync_from_old_couch_user(old_couch_user)

        if old_couch_user.email:
            couch_user.email = old_couch_user.email

        if copy_id:
            couch_user._id = old_couch_user.default_account.login_id

        return couch_user

    @classmethod
    def wrap_correctly(cls, source):
        if source.get('doc_type') == 'CouchUser' and \
                source.has_key('commcare_accounts') and \
                source.has_key('web_accounts'):
            from . import old_couch_user_models
            user_id = old_couch_user_models.CouchUser.wrap(source).default_account.login_id
            return cls.get_by_user_id(user_id)
        else:
            return {
                'WebUser': WebUser,
                'CommCareUser': CommCareUser,
                'FakeUser': FakeUser,
            }[source['doc_type']].wrap(source)

    @classmethod
    def get_by_username(cls, username):
        result = get_db().view('users/by_username', key=username, include_docs=True).one()
        if result:
            return cls.wrap_correctly(result['doc'])
        else:
            return None

    @classmethod
    def get_by_default_phone(cls, phone_number):
        result = get_db().view('users/by_default_phone', key=phone_number, include_docs=True).one()
        if result:
            return cls.wrap_correctly(result['doc'])
        else:
            return None


    def is_member_of(self, domain_qs):
        """
        takes either a domain name or a domain object and returns whether the user is part of that domain
        either natively or through a team
        """
        try:
            return domain_qs.name in self.get_domains() or self.is_global_admin()
        except Exception:
            return domain_qs in self.get_domains() or self.is_global_admin()


    @classmethod
    def get_by_user_id(cls, userID, domain=None):
        """
        if domain is given, checks to make sure the user is a member of that domain
        returns None if there's no user found or if the domain check fails

        """
        try:
            couch_user = cls.wrap_correctly(get_db().get(userID))
        except ResourceNotFound:
            return None
        if couch_user.doc_type != cls.__name__ and cls.__name__ != "CouchUser":
            raise CouchUser.AccountTypeError()
        if domain:
            if not couch_user.is_member_of(domain):
                return None
        return couch_user

    @classmethod
    def from_django_user(cls, django_user):
        return cls.get_by_username(django_user.username)

    @classmethod
    def create(cls, domain, username, password, email=None, uuid='', date='', **kwargs):
        django_user = create_user(username, password=password, email=email)
        if uuid:
            if not re.match(r'[\w-]+', uuid):
                raise cls.InvalidID('invalid id %r' % uuid)
            couch_user = cls(_id=uuid)
        else:
            couch_user = cls()

        if date:
            couch_user.created_on = force_to_datetime(date)
        else:
            couch_user.created_on = datetime.utcnow()
        couch_user.sync_from_django_user(django_user)
        return couch_user

    def change_username(self, username):
        if username == self.username:
            return

        if User.objects.filter(username=username).exists():
            raise self.Inconsistent("User with username %s already exists" % self.username)

        django_user = self.get_django_user()
        django_user.DO_NOT_SAVE_COUCH_USER = True
        django_user.username = username
        django_user.save()
        self.username = username
        self.save()


    def save(self, **params):
        # test no username conflict
        by_username = get_db().view('users/by_username', key=self.username).one()
        if by_username and by_username['id'] != self._id:
            raise self.Inconsistent("CouchUser with username %s already exists" % self.username)

        super(CouchUser, self).save(**params)
        if not self.base_doc.endswith(DELETED_SUFFIX):
            django_user = self.sync_to_django_user()
            django_user.save()


    @classmethod
    def django_user_post_save_signal(cls, sender, django_user, created, **kwargs):
        if hasattr(django_user, 'DO_NOT_SAVE_COUCH_USER'):
            del django_user.DO_NOT_SAVE_COUCH_USER
        else:
            couch_user = cls.from_django_user(django_user)
            if couch_user:
                couch_user.sync_from_django_user(django_user)
                # avoid triggering cyclical sync
                super(CouchUser, couch_user).save()

    def is_deleted(self):
        return self.base_doc.endswith(DELETED_SUFFIX)

    def get_viewable_reports(self, domain=None, name=True):
        domain = domain or self.current_domain
        try:
            if self.is_commcare_user():
                role = self.get_role(domain)
                if role is None:
                    models = []
                else:
                    models = role.permissions.view_report_list
            else:
                models = self.get_domain_membership(domain).viewable_reports()
            
            if name:
                return [to_function(m).name for m in models]
            else:
                return models
        except AttributeError:
            return []

    def has_permission(self, domain, permission, data=None):
        """To be overridden by subclasses"""
        return False

    def __getattr__(self, item):
        if item.startswith('can_'):
            perm = item[len('can_'):]
            if perm:
                def fn(domain=None, data=None):
                    domain = domain or self.current_domain
                    return self.has_permission(domain, perm, data)
                fn.__name__ = item
                return fn
        return super(CouchUser, self).__getattr__(item)


class CommCareUser(CouchUser, CommCareMobileContactMixin):

    domain = StringProperty()
    registering_device_id = StringProperty()
    user_data = DictProperty()
    role_id = StringProperty()

    def sync_from_old_couch_user(self, old_couch_user):
        super(CommCareUser, self).sync_from_old_couch_user(old_couch_user)
        self.domain                 = normalize_domain_name(old_couch_user.default_account.domain)
        self.registering_device_id  = old_couch_user.default_account.registering_device_id
        self.user_data              = old_couch_user.default_account.user_data

    @classmethod
    def create(cls, domain, username, password, email=None, uuid='', date='', **kwargs):
        """
        used to be a function called `create_hq_user_from_commcare_registration_info`

        """
        commcare_user = super(CommCareUser, cls).create(domain, username, password, email, uuid, date, **kwargs)

        device_id = kwargs.get('device_id', '')
        user_data = kwargs.get('user_data', {})

        # populate the couch user
        commcare_user.domain = domain
        commcare_user.device_ids = [device_id]
        commcare_user.registering_device_id = device_id
        commcare_user.user_data = user_data

        commcare_user.save()

        return commcare_user

    @property
    def filter_flag(self):
        return HQUserType.REGISTERED

    @property
    def username_in_report(self):
        if (self.first_name == '' and self.last_name == ''):
            return self.raw_username
        return self.full_name

    @classmethod
    def create_or_update_from_xform(cls, xform):
        # if we have 1,000,000 users with the same name in a domain
        # then we have bigger problems then duplicate user accounts
        MAX_DUPLICATE_USERS = 1000000

        def create_or_update_safe(username, password, uuid, date, registering_phone_id, domain, user_data, **kwargs):
            # check for uuid conflicts, if one exists, respond with the already-created user
            conflicting_user = CommCareUser.get_by_user_id(uuid)

            # we need to check for username conflicts, other issues
            # and make sure we send the appropriate conflict response to the phone
            try:
                username = normalize_username(username, domain)
            except ValidationError:
                raise Exception("Username (%s) is invalid: valid characters include [a-z], "
                                "[0-9], period, underscore, and single quote" % username)

            if conflicting_user:
                # try to update. If there are username conflicts, we have to resolve them
                if conflicting_user.domain != domain:
                    raise Exception("Found a conflicting user in another domain. This is not allowed!")

                saved = False
                to_append = 2
                prefix, suffix = username.split("@")
                while not saved and to_append < MAX_DUPLICATE_USERS:
                    try:
                        conflicting_user.change_username(username)
                        conflicting_user.password = password
                        conflicting_user.date = date
                        conflicting_user.device_id = registering_phone_id
                        conflicting_user.user_data = user_data
                        conflicting_user.save()
                        saved = True
                    except CouchUser.Inconsistent:
                        username = "%(pref)s%(count)s@%(suff)s" % {
                                     "pref": prefix, "count": to_append,
                                     "suff": suffix}
                        to_append = to_append + 1
                if not saved:
                    raise Exception("There are over 1,000,000 users with that base name in your domain. REALLY?!? REALLY?!?!")
                return (conflicting_user, False)

            try:
                User.objects.get(username=username)
            except User.DoesNotExist:
                # Desired outcome
                pass
            else:
                # Come up with a suitable username
                prefix, suffix = username.split("@")
                username = get_unique_value(User.objects, "username", prefix, sep="", suffix="@%s" % suffix)
            couch_user = cls.create(domain, username, password,
                uuid=uuid,
                device_id=registering_phone_id,
                date=date,
                user_data=user_data
            )
            return (couch_user, True)

        # will raise TypeError if xform.form doesn't have all the necessary params
        return create_or_update_safe(
            domain=xform.domain,
            user_data=user_data_from_registration_form(xform),
            **dict([(arg, xform.form[arg]) for arg in (
                'username',
                'password',
                'uuid',
                'date',
                'registering_phone_id'
            )])
        )

    @classmethod
    def cannot_share(cls, domain):
        return [user for user in cls.by_domain(domain) if len(user.get_case_sharing_groups()) != 1]

    def is_commcare_user(self):
        return True

    def is_web_user(self):
        return False

    def get_domains(self):
        return [self.domain]

    def add_commcare_account(self, domain, device_id, user_data=None):
        """
        Adds a commcare account to this.
        """
        if self.domain and self.domain != domain:
            raise self.Inconsistent("Tried to reinitialize commcare account to a different domain")
        self.domain = domain
        self.registering_device_id = device_id
        self.user_data = user_data or {}
        self.add_device_id(device_id=device_id)

    def add_device_id(self, device_id, default=False, **kwargs):
        """ Don't add phone devices if they already exist """
        self.device_ids = _add_to_list(self.device_ids, device_id, default)

    def to_casexml_user(self):
        user = CaseXMLUser(user_id=self.userID,
                           username=self.raw_username,
                           password=self.password,
                           date_joined=self.date_joined,
                           user_data=self.user_data)

        def get_owner_ids():
            return self.get_owner_ids()
        user.get_owner_ids = get_owner_ids
        user._hq_user = self # don't tell anyone that we snuck this here
        return user

    def get_forms(self, deleted=False):
        if deleted:
            view_name = 'users/deleted_forms_by_user'
        else:
            view_name = 'couchforms/by_user'

        return XFormInstance.view(view_name,
            startkey=[self.user_id],
            endkey=[self.user_id, {}],
            reduce=False,
            include_docs=True,
        )

    @property
    def form_count(self):
        result = XFormInstance.view('couchforms/by_user',
            startkey=[self.user_id],
            endkey=[self.user_id, {}],
                group_level=0
        ).one()
        if result:
            return result['value']
        else:
            return 0

    def get_cases(self, deleted=False):
        if deleted:
            view_name = 'users/deleted_cases_by_user'
        else:
            view_name = 'case/by_owner'

        return CommCareCase.view(view_name,
            startkey=[self.user_id],
            endkey=[self.user_id, {}],
            reduce=False,
            include_docs=True
        )

    @property
    def case_count(self):
        result = CommCareCase.view('case/by_user',
            startkey=[self.user_id],
            endkey=[self.user_id, {}],
            group_level=0
        ).one()
        if result:
            return result['value']
        else:
            return 0

    def get_owner_ids(self):
        from corehq.apps.groups.models import Group

        owner_ids = [self.user_id]
        owner_ids.extend(Group.by_user(self, wrap=False))

        return owner_ids

    def retire(self):
        suffix = DELETED_SUFFIX
        deletion_id = random_hex()
        # doc_type remains the same, since the views use base_doc instead
        if not self.base_doc.endswith(suffix):
            self.base_doc += suffix
            self['-deletion_id'] = deletion_id
        for form in self.get_forms():
            form.doc_type += suffix
            form['-deletion_id'] = deletion_id
            form.save()
        for case in self.get_cases():
            case.doc_type += suffix
            case['-deletion_id'] = deletion_id
            case.save()

        try:
            django_user = self.get_django_user()
        except User.DoesNotExist:
            pass
        else:
            django_user.delete()
        self.save()

    def unretire(self):
        def chop_suffix(string, suffix=DELETED_SUFFIX):
            if string.endswith(suffix):
                return string[:-len(suffix)]
            else:
                return string
        self.base_doc = chop_suffix(self.base_doc)
        for form in self.get_forms(deleted=True):
            form.doc_type = chop_suffix(form.doc_type)
            form.save()
        for case in self.get_cases(deleted=True):
            case.doc_type = chop_suffix(case.doc_type)
            case.save()
        self.save()

    def transfer_to_domain(self, domain, app_id):
        username = format_username(raw_username(self.username), domain)
        self.change_username(username)
        self.domain = domain
        for form in self.get_forms():
            form.domain = domain
            form.app_id = app_id
            form.save()
        for case in self.get_cases():
            case.domain = domain
            case.save()
        self.save()

    def get_group_fixture(self):
        return group_fixture(self.get_case_sharing_groups(), self)

    def get_case_sharing_groups(self):
        from corehq.apps.groups.models import Group
        return [group for group in Group.by_user(self) if group.case_sharing]

    @classmethod
    def cannot_share(cls, domain):
        return [user for user in cls.by_domain(domain) if len(user.get_case_sharing_groups()) != 1]

    def get_group_ids(self):
        from corehq.apps.groups.models import Group
        return Group.by_user(self, wrap=False)

    def get_time_zone(self):
        try:
            time_zone = self.user_data["time_zone"]
        except Exception as e:
            # Gracefully handle when user_data is None, or does not have a "time_zone" entry
            time_zone = None
        return time_zone

    def get_language_code(self):
        try:
            lang = self.user_data["language_code"]
        except Exception as e:
            # Gracefully handle when user_data is None, or does not have a "language_code" entry
            lang = None
        return lang

<<<<<<< HEAD
class WebUser(CouchUser, AuthorizableMixin):
=======
    def has_permission(self, domain, permission, data=None):
        if self.role_id is None:
            return False
        else:
            role = UserRole.get(self.role_id)
            if role is not None:
                return role.permissions.has(permission, data)
            else:
                return False
    
    def get_role(self, domain=None):
        """
        Get the role object for this user
        """
        if domain is None:
            # default to current_domain for django templates
            domain = self.current_domain
        
        if domain != self.domain:
            return None
        elif self.role_id is None:
            return None
        else:
            return UserRole.get(self.role_id)
    
    def set_role(self, domain, role_qualified_id):
        """
        role_qualified_id is either 'none' 'admin' 'user-role:[id]'
        """
        if domain != self.domain:
            raise Exception("Mobile worker does not have access to domain %s" % domain)
        else:
            # For now, only allow mobile workers to take non-admin roles
            if role_qualified_id.startswith('user-role:'):
                self.role_id = role_qualified_id[len('user-role:'):]
            elif role_qualified_id == 'none':
                self.role_id = None
            else:
                raise Exception("unexpected role_qualified_id: %r" % role_qualified_id)

class WebUser(CouchUser):
    domains = StringListProperty()
    domain_memberships = SchemaListProperty(DomainMembership)
>>>>>>> e74a46e1
    betahack = BooleanProperty(default=False)
    teams = StringListProperty()

    #do sync and create still work?

    def sync_from_old_couch_user(self, old_couch_user):
        super(WebUser, self).sync_from_old_couch_user(old_couch_user)
        for dm in old_couch_user.web_account.domain_memberships:
            dm.domain = normalize_domain_name(dm.domain)
            self.domain_memberships.append(dm)
            self.domains.append(dm.domain)

    def is_global_admin(self):
        # override this function to pass global admin rights off to django
        return self.is_superuser

    @classmethod
    def create(cls, domain, username, password, email=None, uuid='', date='', **kwargs):
        web_user = super(WebUser, cls).create(domain, username, password, email, uuid, date, **kwargs)
        if domain:
            web_user.add_domain_membership(domain, **kwargs)
        web_user.save()
        return web_user

    def is_commcare_user(self):
        return False

    def is_web_user(self):
        return True

    def get_email(self):
        return self.email or self.username

    @property
    def projects(self):
        return map(Domain.get_by_name, self.domains)

    def get_domains(self):
        from corehq.apps.orgs.models import Team
        domains = [dm.domain for dm in self.domain_memberships]
        if self.teams:
            for team_name, team_id in self.teams:
                team = Team.get(team_id)
                team_domains = [dm.domain for dm in team.domain_memberships]
                for domain in team_domains:
                    if domain not in domains:
                        domains.append(domain)
        return domains

    def has_permission(self, domain, permission, data=None):
        # is_admin is the same as having all the permissions set
        from corehq.apps.orgs.models import Team
        if self.is_global_admin():
            return True
        elif self.is_domain_admin(domain):
            return True

        dm_list = list()

        dm = self.get_domain_membership(domain)
        if dm:
            dm_list.append([dm, ''])

        for team_name, team_id in self.teams:
            team = Team.get(team_id)
            if team.get_domain_membership(domain) and team.get_domain_membership(domain).role:
                dm_list.append([team.get_domain_membership(domain), '(' + team_name + ')'])

        #now find out which dm has the highest permissions
        if dm_list:
            role = self.total_domain_membership(dm_list, domain)
            dm = CustomDomainMembership(domain=domain, custom_role=role)
            return dm.has_permission(permission, data)
        else:
            return False



    def get_role(self, domain=None):
        """
        Get the role object for this user

        """
        from corehq.apps.orgs.models import Team
        if domain is None:
            # default to current_domain for django templates
            domain = self.current_domain

        if self.is_global_admin():
            return AdminUserRole(domain=domain)

        dm_list = list()

        dm = self.get_domain_membership(domain)
        if dm:
            dm_list.append([dm, ''])

        for team_name, team_id in self.teams:
            team = Team.get(team_id)
            if team.get_domain_membership(domain) and team.get_domain_membership(domain).role:
                dm_list.append([team.get_domain_membership(domain), ' (' + team_name + ')'])

        #now find out which dm has the highest permissions
        if dm_list:
            return self.total_domain_membership(dm_list, domain)
        else:
            raise DomainMembershipError()



    def total_domain_membership(self, domain_memberships, domain):
        #sort out the permissions
        total_permission = Permissions()
        total_reports_list = list()
        if domain_memberships:
            for domain_membership, membership_source in domain_memberships:
                permission = domain_membership.permissions
                total_permission |= permission

            #set up a user role
            return UserRole(domain=domain, permissions=total_permission, name=', '.join([domain_membership.role.name + membership_source for domain_membership, membership_source in domain_memberships]))
            #set up a domain_membership


class FakeUser(WebUser):
    """
    Prevent actually saving user types that don't exist in the database
    """
    def save(self, **kwargs):
        raise NotImplementedError("You aren't allowed to do that!")
        
    
class PublicUser(FakeUser):
    """
    Public users have read-only access to certain domains
    """

    domain_memberships = None

    def __init__(self, domain, **kwargs):
        super(PublicUser, self).__init__(**kwargs)
        self.domain = domain
        self.domains = [domain]
        dm = CustomDomainMembership(domain=domain, is_admin=False)
        dm.set_permission('view_reports', True)
        self.domain_memberships = [dm]

    def get_role(self, domain=None):
        assert(domain == self.domain)
        return super(PublicUser, self).get_role(domain)

class InvalidUser(FakeUser):
    """
    Public users have read-only access to certain domains
    """
    
    def is_member_of(self, domain_qs):
        return False
    
#
# Django  models go here
#
class Invitation(Document):
    """
    When we invite someone to a domain it gets stored here.
    """
    domain = StringProperty()
    email = StringProperty()
#    is_domain_admin = BooleanProperty()
    invited_by = StringProperty()
    invited_on = DateTimeProperty()
    is_accepted = BooleanProperty(default=False)

    role = StringProperty()

    _inviter = None
    def get_inviter(self):
        if self._inviter is None:
            self._inviter = CouchUser.get_by_user_id(self.invited_by)
            if self._inviter.user_id != self.invited_by:
                self.invited_by = self._inviter.user_id
                self.save()
        return self._inviter

    def send_activation_email(self):

        url = "http://%s%s" % (Site.objects.get_current().domain,
                               reverse("accept_invitation", args=[self.domain, self.get_id]))
        params = {"domain": self.domain, "url": url, "inviter": self.get_inviter().formatted_name}
        text_content = render_to_string("domain/email/domain_invite.txt", params)
        html_content = render_to_string("domain/email/domain_invite.html", params)
        subject = 'Invitation from %s to join CommCareHQ' % self.get_inviter().formatted_name
        send_HTML_email(subject, self.email, text_content, html_content)

class RemoveWebUserRecord(DeleteRecord):
    user_id = StringProperty()
    domain_membership = SchemaProperty(DomainMembership)

    def undo(self):
        user = WebUser.get_by_user_id(self.user_id)
        user.add_domain_membership(**self.domain_membership._doc)
        user.save()

from .signals import *
from corehq.apps.domain.models import Domain<|MERGE_RESOLUTION|>--- conflicted
+++ resolved
@@ -1178,9 +1178,6 @@
             lang = None
         return lang
 
-<<<<<<< HEAD
-class WebUser(CouchUser, AuthorizableMixin):
-=======
     def has_permission(self, domain, permission, data=None):
         if self.role_id is None:
             return False
@@ -1221,10 +1218,9 @@
             else:
                 raise Exception("unexpected role_qualified_id: %r" % role_qualified_id)
 
-class WebUser(CouchUser):
+class WebUser(CouchUser, AuthorizableMixin):
     domains = StringListProperty()
     domain_memberships = SchemaListProperty(DomainMembership)
->>>>>>> e74a46e1
     betahack = BooleanProperty(default=False)
     teams = StringListProperty()
 
