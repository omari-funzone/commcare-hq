--- conflicted
+++ resolved
@@ -468,18 +468,14 @@
         if not is_global and backend.domain != domain:
             raise Http404
 
-<<<<<<< HEAD
     if backend_class is None:
         if backend_class_name in backend_classes:
             backend_class = backend_classes[backend_class_name]
         else:
             raise Http404
 
-    ignored_fields = ["give_other_domains_access"]
-=======
     use_load_balancing = issubclass(backend_class, SMSLoadBalancingMixin)
     ignored_fields = ["give_other_domains_access", "phone_numbers"]
->>>>>>> 738ec2ce
     if request.method == "POST":
         form = backend_class.get_form_class()(request.POST)
         form._cchq_domain = domain
