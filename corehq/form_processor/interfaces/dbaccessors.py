from abc import ABCMeta, abstractmethod

import six

from dimagi.utils.decorators.memoized import memoized

from ..utils import should_use_sql_backend


class AbstractFormAccessor(six.with_metaclass(ABCMeta)):
    @abstractmethod
    def get_form(form_id):
        raise NotImplementedError

    @abstractmethod
    def get_forms_by_type(domain, type_, recent_first=False, limit=None):
        raise NotImplementedError

    @abstractmethod
    def get_with_attachments(form_id):
        raise NotImplementedError


class FormAccessors(object):
    def __init__(self, domain=None):
        self.domain = domain

    @property
    @memoized
    def db_accessor(self):
        from corehq.form_processor.backends.couch.dbaccessors import FormAccessorCouch
        from corehq.form_processor.backends.sql.dbaccessors import FormAccessorSQL
        if should_use_sql_backend(self.domain):
            return FormAccessorSQL
        else:
            return FormAccessorCouch

    def get_form(self, form_id):
        return self.db_accessor.get_form(form_id)

    def get_forms_by_type(self, type_, recent_first=False, limit=None):
        return self.db_accessor.get_forms_by_type(self.domain, type_, recent_first, limit)

<<<<<<< HEAD
    def get_with_attachments(self, form_id):
        return self.db_accessor.get_with_attachments(form_id)


class AbstractCaseAccessor(six.with_metaclass(ABCMeta)):
    @abstractmethod
    def get_case(case_id):
        raise NotImplementedError

    @abstractmethod
    def get_cases(case_ids):
        raise NotImplementedError

    @abstractmethod
    def get_case_xform_ids(case_ids):
        raise NotImplementedError


class CaseAccessors(object):
=======

class CaseAccessor(object):
>>>>>>> ff577a68
    def __init__(self, domain=None):
        self.domain = domain

    @property
    @memoized
    def db_accessor(self):
        from corehq.form_processor.backends.sql.dbaccessors import CaseAccessorSQL
<<<<<<< HEAD
        from corehq.form_processor.backends.couch.dbaccessors import CaseAccessorCouch
        if should_use_sql_backend(self.domain):
            return CaseAccessorSQL
        else:
            return CaseAccessorCouch

    def get_case(self, case_id):
        return self.db_accessor.get_case(case_id)

    def get_cases(self, case_ids):
        return self.db_accessor.get_cases(case_ids)

    def get_case_xform_ids(self, case_ids):
        return self.db_accessor.get_case_xform_ids(case_ids)
=======
        from corehq.apps.hqcase import dbaccessors
        if should_use_sql_backend(self.domain):
            return CaseAccessorSQL
        else:
            return dbaccessors

    def get_case_ids_in_domain(self, type=None):
        return self.db_accessor.get_case_ids_in_domain(self.domain, type)

    def get_cases_in_domain(self, type=None):
        return self.db_accessor.get_cases_in_domain(self.domain, type)
>>>>>>> ff577a68
<|MERGE_RESOLUTION|>--- conflicted
+++ resolved
@@ -41,7 +41,6 @@
     def get_forms_by_type(self, type_, recent_first=False, limit=None):
         return self.db_accessor.get_forms_by_type(self.domain, type_, recent_first, limit)
 
-<<<<<<< HEAD
     def get_with_attachments(self, form_id):
         return self.db_accessor.get_with_attachments(form_id)
 
@@ -61,10 +60,6 @@
 
 
 class CaseAccessors(object):
-=======
-
-class CaseAccessor(object):
->>>>>>> ff577a68
     def __init__(self, domain=None):
         self.domain = domain
 
@@ -72,7 +67,6 @@
     @memoized
     def db_accessor(self):
         from corehq.form_processor.backends.sql.dbaccessors import CaseAccessorSQL
-<<<<<<< HEAD
         from corehq.form_processor.backends.couch.dbaccessors import CaseAccessorCouch
         if should_use_sql_backend(self.domain):
             return CaseAccessorSQL
@@ -87,16 +81,9 @@
 
     def get_case_xform_ids(self, case_ids):
         return self.db_accessor.get_case_xform_ids(case_ids)
-=======
-        from corehq.apps.hqcase import dbaccessors
-        if should_use_sql_backend(self.domain):
-            return CaseAccessorSQL
-        else:
-            return dbaccessors
 
     def get_case_ids_in_domain(self, type=None):
         return self.db_accessor.get_case_ids_in_domain(self.domain, type)
 
     def get_cases_in_domain(self, type=None):
-        return self.db_accessor.get_cases_in_domain(self.domain, type)
->>>>>>> ff577a68
+        return self.db_accessor.get_cases_in_domain(self.domain, type)