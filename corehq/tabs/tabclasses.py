--- conflicted
+++ resolved
@@ -1613,11 +1613,7 @@
         if user_is_admin and has_project_access:
             items.append((_('Project Administration'), _get_administration_section(self.domain)))
 
-<<<<<<< HEAD
         if self.couch_user.can_edit_motech() and has_project_access:
-=======
-        if self.couch_user.can_edit_motech():
->>>>>>> a5362590
             integration_nav = _get_integration_section(self.domain)
             if integration_nav:
                 items.append((_('Integration'), integration_nav))
