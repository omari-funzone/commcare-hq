--- conflicted
+++ resolved
@@ -28,11 +28,7 @@
     UserGroupDim,
     LocationDim,
     LocationStagingTable,
-<<<<<<< HEAD
-=======
-    LocationTypeStagingTable,
     DomainMembershipDim
->>>>>>> b251a659
 )
 
 
