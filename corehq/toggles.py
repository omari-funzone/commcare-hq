from collections import namedtuple
from functools import wraps
import hashlib
from django.http import Http404
import math
from toggle.shortcuts import toggle_enabled, set_toggle

Tag = namedtuple('Tag', 'name css_class')
TAG_ONE_OFF = Tag(name='One-Off', css_class='important')
TAG_EXPERIMENTAL = Tag(name='Experimental', css_class='warning')
TAG_PRODUCT_PATH = Tag(name='Product Path', css_class='info')
TAG_PRODUCT_CORE = Tag(name='Core Product', css_class='success')
TAG_PREVIEW = Tag(name='Preview', css_class='default')
TAG_UNKNOWN = Tag(name='Unknown', css_class='inverse')
ALL_TAGS = [TAG_ONE_OFF, TAG_EXPERIMENTAL, TAG_PRODUCT_PATH, TAG_PRODUCT_CORE, TAG_PREVIEW, TAG_UNKNOWN]


class StaticToggle(object):
    def __init__(self, slug, label, tag, namespaces=None, help_link=None,
                 description=None, save_fn=None):
        self.slug = slug
        self.label = label
        self.tag = tag
        self.help_link = help_link
        self.description = description
        # Optionally provide a callable to be called whenever the toggle is
        # updated.  This is only applicable to domain toggles.  It must accept
        # two parameters, `domain_name` and `toggle_is_enabled`
        self.save_fn = save_fn
        if namespaces:
            self.namespaces = [None if n == NAMESPACE_USER else n for n in namespaces]
        else:
            self.namespaces = [None]

    def enabled(self, item, **kwargs):
        return any([toggle_enabled(self.slug, item, namespace=n, **kwargs) for n in self.namespaces])

    def set(self, item, enabled, namespace=None):
        set_toggle(self.slug, item, enabled, namespace)

    def required_decorator(self):
        """
        Returns a view function decorator that checks to see if the domain
        or user in the request has the appropriate toggle enabled.
        """
        def decorator(view_func):
            @wraps(view_func)
            def wrapped_view(request, *args, **kwargs):
                if (
                    (hasattr(request, 'user') and self.enabled(request.user.username))
                    or (hasattr(request, 'domain') and self.enabled(request.domain))
                ):
                    return view_func(request, *args, **kwargs)
                raise Http404()
            return wrapped_view
        return decorator


def deterministic_random(input_string):
    """
    Returns a deterministically random number between 0 and 1 based on the
    value of the string. The same input should always produce the same output.
    """
    return float.fromhex(hashlib.md5(input_string).hexdigest()) / math.pow(2, 128)


class PredictablyRandomToggle(StaticToggle):
    """
    A toggle that is predictably random based off some axis. Useful for for doing
    a randomized rollout of a feature. E.g. "turn this on for 5% of domains", or
    "turn this on for 40% of users".

    It extends StaticToggle, so individual domains/users can also be explicitly added.
    """

    def __init__(self, slug, label, tag, namespaces, randomness, help_link=None, description=None):
        super(PredictablyRandomToggle, self).__init__(slug, label, tag, list(namespaces),
                                                      help_link=help_link, description=description)
        assert namespaces, 'namespaces must be defined!'
        assert 0 <= randomness <= 1, 'randomness must be between 0 and 1!'
        self.randomness = randomness

    @property
    def randomness_percent(self):
        return "{:.0f}".format(self.randomness * 100)

    def _get_identifier(self, item):
        return '{}:{}:{}'.format(self.namespaces, self.slug, item)

    def enabled(self, item, **kwargs):
        return (
            (item and deterministic_random(self._get_identifier(item)) < self.randomness)
            or super(PredictablyRandomToggle, self).enabled(item, **kwargs)
        )

# if no namespaces are specified the user namespace is assumed
NAMESPACE_USER = 'user'
NAMESPACE_DOMAIN = 'domain'
ALL_NAMESPACES = [NAMESPACE_USER, NAMESPACE_DOMAIN]


def any_toggle_enabled(*toggles):
    """
    Return a view decorator for allowing access if any of the given toggles are
    enabled. Example usage:

    @toggles.any_toggle_enabled(REPORT_BUILDER, USER_CONFIGURABLE_REPORTS)
    def delete_custom_report():
        pass

    """
    def decorator(view_func):
        @wraps(view_func)
        def wrapped_view(request, *args, **kwargs):
            for t in toggles:
                if (
                    (hasattr(request, 'user') and t.enabled(request.user.username))
                    or (hasattr(request, 'domain') and t.enabled(request.domain))
                ):
                    return view_func(request, *args, **kwargs)
            raise Http404()
        return wrapped_view
    return decorator


def all_toggles():
    """
    Loads all toggles
    """
    # trick for listing the attributes of the current module.
    # http://stackoverflow.com/a/990450/8207
    for toggle_name, toggle in globals().items():
        if not toggle_name.startswith('__'):
            if isinstance(toggle, StaticToggle):
                yield toggle


def toggles_dict(username=None, domain=None):
    """
    Loads all toggles into a dictionary for use in JS
    """
    return {t.slug: True for t in all_toggles() if (t.enabled(username) or
                                                    t.enabled(domain))}


APP_BUILDER_CUSTOM_PARENT_REF = StaticToggle(
    'custom-parent-ref',
    'Custom case parent reference',
    TAG_ONE_OFF
)

APP_BUILDER_CAREPLAN = StaticToggle(
    'careplan',
    'Careplan module',
    TAG_EXPERIMENTAL
)

APP_BUILDER_ADVANCED = StaticToggle(
    'advanced-app-builder',
    'Advanced Module in App-Builder',
    TAG_EXPERIMENTAL
)

APP_BUILDER_SHADOW_MODULES = StaticToggle(
    'shadow-app-builder',
    'Shadow Modules',
    TAG_EXPERIMENTAL,
    [NAMESPACE_DOMAIN]
)

BOOTSTRAP3_PREVIEW = StaticToggle(
    'bootstrap3_preview',
    'Bootstrap 3 Preview',
    TAG_PRODUCT_PATH,
    [NAMESPACE_USER]
)

CASE_LIST_CUSTOM_XML = StaticToggle(
    'case_list_custom_xml',
    'Show text area for entering custom case list xml',
    TAG_EXPERIMENTAL,
    [NAMESPACE_DOMAIN]
)

CASE_LIST_TILE = StaticToggle(
    'case_list_tile',
    'Allow configuration of case list tiles',
    TAG_EXPERIMENTAL,
    [NAMESPACE_DOMAIN, NAMESPACE_USER]
)

SHOW_PERSIST_CASE_CONTEXT_SETTING = StaticToggle(
    'show_persist_case_context_setting',
    'Allow toggling the persistent case context tile',
    TAG_PRODUCT_PATH,
    [NAMESPACE_DOMAIN],
)

CASE_LIST_LOOKUP = StaticToggle(
    'case_list_lookup',
    'Allow external android callouts to search the caselist',
    TAG_EXPERIMENTAL,
    [NAMESPACE_DOMAIN, NAMESPACE_USER]
)

ADD_USERS_FROM_LOCATION = StaticToggle(
    'add_users_from_location',
    "Allow users to add new mobile workers from the locations page",
    TAG_PRODUCT_CORE,
    [NAMESPACE_DOMAIN]
)

DEMO_REPORTS = StaticToggle(
    'demo-reports',
    'Access to map-based demo reports',
    TAG_PREVIEW,
    [NAMESPACE_DOMAIN, NAMESPACE_USER]
)

SUPPLY_REPORTS = StaticToggle(
    'supply_reports',
    "Early stages reports for CommCare Supply",
    TAG_EXPERIMENTAL,
    [NAMESPACE_DOMAIN],
)

DETAIL_LIST_TABS = StaticToggle(
    'detail-list-tabs',
    'Tabs in the case detail list',
    TAG_PRODUCT_PATH,
    [NAMESPACE_DOMAIN, NAMESPACE_USER]
)

DETAIL_LIST_TAB_NODESETS = StaticToggle(
    'detail-list-tab-nodesets',
    'Associate a nodeset with a case detail tab',
    TAG_PRODUCT_PATH,
    [NAMESPACE_DOMAIN],
    help_link='https://confluence.dimagi.com/display/ccinternal/Case+Detail+Nodesets',
)

GRAPH_CREATION = StaticToggle(
    'graph-creation',
    'Case list/detail graph creation',
    TAG_EXPERIMENTAL,
    [NAMESPACE_DOMAIN, NAMESPACE_USER]
)

OFFLINE_CLOUDCARE = StaticToggle(
    'offline-cloudcare',
    'Offline Cloudcare',
    TAG_EXPERIMENTAL
)

IS_DEVELOPER = StaticToggle(
    'is_developer',
    'Is developer',
    TAG_EXPERIMENTAL
)

MM_CASE_PROPERTIES = StaticToggle(
    'mm_case_properties',
    'Multimedia Case Properties',
    TAG_PRODUCT_PATH
)

VISIT_SCHEDULER = StaticToggle(
    'app_builder_visit_scheduler',
    'Visit Scheduler',
    TAG_EXPERIMENTAL,
    [NAMESPACE_DOMAIN, NAMESPACE_USER]
)


USER_CONFIGURABLE_REPORTS = StaticToggle(
    'user_reports',
    'User configurable reports UI',
    TAG_PRODUCT_PATH,
    [NAMESPACE_DOMAIN, NAMESPACE_USER]
)

LOCATIONS_IN_UCR = StaticToggle(
    'locations_in_ucr',
    'Add Locations as one of the Source Types for User Configurable Reports',
    TAG_ONE_OFF,
    [NAMESPACE_DOMAIN]
)

REPORT_BUILDER = StaticToggle(
    'report_builder',
    'Report Builder',
    TAG_PRODUCT_PATH,
    [NAMESPACE_DOMAIN, NAMESPACE_USER]
)

STOCK_TRANSACTION_EXPORT = StaticToggle(
    'ledger_export',
    'Show "export transactions" link on case details page',
    TAG_PRODUCT_PATH
)

SYNC_ALL_LOCATIONS = StaticToggle(
    'sync_all_locations',
    'Sync the full location hierarchy when syncing location fixtures',
    TAG_PRODUCT_PATH,
    [NAMESPACE_DOMAIN]
)

NO_VELLUM = StaticToggle(
    'no_vellum',
    'Allow disabling Form Builder per form '
    '(for custom forms that Vellum breaks)',
    TAG_EXPERIMENTAL,
    [NAMESPACE_DOMAIN, NAMESPACE_USER]
)

REMOTE_APPS = StaticToggle(
    'remote-apps',
    'Allow creation of remote applications',
    TAG_EXPERIMENTAL,
    [NAMESPACE_DOMAIN],
)

CAN_EDIT_EULA = StaticToggle(
    'can_edit_eula',
    "Whether this user can set the custom eula and data sharing internal project options. "
    "This should be a small number of DIMAGI ONLY users",
    TAG_EXPERIMENTAL,
)

STOCK_AND_RECEIPT_SMS_HANDLER = StaticToggle(
    'stock_and_sms_handler',
    "Enable the stock report handler to accept both stock and receipt values "
    "in the format 'soh abc 100.20'",
    TAG_ONE_OFF,
    [NAMESPACE_DOMAIN]
)

LOOSE_SYNC_TOKEN_VALIDATION = StaticToggle(
    'loose_sync_token_validation',
    "Don't fail hard on missing or deleted sync tokens.",
    TAG_EXPERIMENTAL,
    [NAMESPACE_DOMAIN]
)

MULTIPLE_LOCATIONS_PER_USER = StaticToggle(
    'multiple_locations',
    "Enable multiple locations per user on domain.",
    TAG_ONE_OFF,
    [NAMESPACE_DOMAIN]
)

PRODUCTS_PER_LOCATION = StaticToggle(
    'products_per_location',
    "Products Per Location: Specify products stocked at individual locations.  "
    "This doesn't actually do anything yet.",
    TAG_PRODUCT_CORE,
    [NAMESPACE_DOMAIN]
)

ALLOW_CASE_ATTACHMENTS_VIEW = StaticToggle(
    'allow_case_attachments_view',
    "Explicitly allow user to access case attachments, even if they can't view the case list report.",
    TAG_ONE_OFF,
    [NAMESPACE_DOMAIN, NAMESPACE_USER]
)

LOCATION_TYPE_STOCK_RATES = StaticToggle(
    'location_type_stock_rates',
    "Specify stock rates per location type.",
    TAG_PRODUCT_PATH,
    [NAMESPACE_DOMAIN]
)

BULK_ARCHIVE_FORMS = StaticToggle(
    'bulk_archive_forms',
    'Bulk archive forms with excel',
    TAG_PRODUCT_PATH
)

TRANSFER_DOMAIN = StaticToggle(
    'transfer_domain',
    'Transfer domains to different users',
    TAG_PRODUCT_PATH,
    [NAMESPACE_DOMAIN]
)

DHIS2_DOMAIN = StaticToggle(
    'dhis2_domain',
    'Enable DHIS2 integration for this domain',
    TAG_ONE_OFF,
    [NAMESPACE_DOMAIN]
)

PRIME_RESTORE = StaticToggle(
    'prime_restore',
    'Prime restore cache',
    TAG_PRODUCT_PATH,
    [NAMESPACE_DOMAIN, NAMESPACE_USER]
)

FORM_LINK_WORKFLOW = StaticToggle(
    'form_link_workflow',
    'Form linking workflow available on forms',
    TAG_EXPERIMENTAL,
    [NAMESPACE_DOMAIN],
)

# not referenced in code directly but passed through to vellum
# see toggles_dict
VELLUM_TRANSACTION_QUESTION_TYPES = StaticToggle(
    'transaction_question_types',
    "Adds transaction-related question types in the form builder",
    TAG_PRODUCT_PATH,
    [NAMESPACE_DOMAIN]
)

VELLUM_SAVE_TO_CASE = StaticToggle(
    'save_to_case',
    "Adds save to case as a question to the form builder",
    TAG_UNKNOWN,
    [NAMESPACE_DOMAIN]
)

VELLUM_ADVANCED_ITEMSETS = StaticToggle(
    'advanced_itemsets',
    "Allows a user to configure itemsets for more than lookup tables",
    TAG_EXPERIMENTAL,
    [NAMESPACE_DOMAIN]
)

VELLUM_EXPERIMENTAL_UI = StaticToggle(
    'experimental_ui',
    "Enables some experimental UI enhancements for the form builder",
    TAG_EXPERIMENTAL,
    [NAMESPACE_DOMAIN]
)

VELLUM_PRINTING = StaticToggle(
    'printing',
    "Enables the Print Android App Callout",
    TAG_PRODUCT_PATH,
    [NAMESPACE_DOMAIN]
)

VELLUM_RICH_TEXT = StaticToggle(
    'rich_text',
    "Enables rich text for the form builder",
    TAG_EXPERIMENTAL,
    [NAMESPACE_DOMAIN]
)

CACHE_AND_INDEX = StaticToggle(
    'cache_and_index',
    'Enable the "Cache and Index" format option when choosing sort properties '
    'in the app builder',
    TAG_UNKNOWN,
    [NAMESPACE_DOMAIN],
)

CUSTOM_PROPERTIES = StaticToggle(
    'custom_properties',
    'Allow users to add arbitrary custom properties to their application',
    TAG_EXPERIMENTAL,
    [NAMESPACE_DOMAIN]
)

BULK_SMS_VERIFICATION = StaticToggle(
    'bulk_sms_verification',
    'Allow initiating the SMS phone verification workflow for all users in a group.',
    TAG_ONE_OFF,
    [NAMESPACE_USER, NAMESPACE_DOMAIN],
)

BULK_PAYMENTS = StaticToggle(
    'bulk_payments',
    'Enable payment of invoices by bulk credit payments and invoice generation for wire transfers',
    TAG_PRODUCT_CORE
)


ENABLE_LOADTEST_USERS = StaticToggle(
    'enable_loadtest_users',
    'Enable creating loadtest users on HQ',
    TAG_EXPERIMENTAL,
    namespaces=[NAMESPACE_DOMAIN],
    help_link='https://confluence.dimagi.com/display/ccinternal/Loadtest+Users',
)

MOBILE_UCR = StaticToggle(
    'mobile_ucr',
    ('Mobile UCR: Configure viewing user configurable reports on the mobile '
     'through the app builder'),
    TAG_EXPERIMENTAL,
    namespaces=[NAMESPACE_DOMAIN],
)

RESTRICT_WEB_USERS_BY_LOCATION = StaticToggle(
    'restrict_web_users_by_location',
    "Allow project to restrict web user permissions by location",
    TAG_PRODUCT_CORE,
    namespaces=[NAMESPACE_DOMAIN],
)

API_THROTTLE_WHITELIST = StaticToggle(
    'api_throttle_whitelist',
    ('API throttle whitelist'),
    TAG_EXPERIMENTAL,
    namespaces=[NAMESPACE_USER],
)


def _commtrackify(domain_name, toggle_is_enabled):
    from corehq.apps.domain.models import Domain
    domain = Domain.get_by_name(domain_name, strict=True)
    if domain and domain.commtrack_enabled != toggle_is_enabled:
        if toggle_is_enabled:
            domain.convert_to_commtrack()
        else:
            domain.commtrack_enabled = False
            domain.save()


COMMTRACK = StaticToggle(
    'commtrack',
    "CommCare Supply",
    TAG_PRODUCT_CORE,
    description=(
        '<a href="http://www.commtrack.org/home/">CommCare Supply</a> '
        "is a logistics and supply chain management module. It is designed "
        "to improve the management, transport, and resupply of a variety of "
        "goods and materials, from medication to food to bednets. <br/>"
    ),
    help_link='https://help.commcarehq.org/display/commtrack/CommTrack+Home',
    namespaces=[NAMESPACE_DOMAIN],
    save_fn=_commtrackify,
)

INSTANCE_VIEWER = StaticToggle(
    'instance_viewer',
    'CloudCare Form Debugging Tool',
    TAG_PRODUCT_PATH,
    namespaces=[NAMESPACE_USER],
)

LOCATIONS_IN_REPORTS = StaticToggle(
    'LOCATIONS_IN_REPORTS',
    "Include locations in report filters",
    TAG_PRODUCT_PATH,
    namespaces=[NAMESPACE_DOMAIN],
)

CLOUDCARE_CACHE = StaticToggle(
    'cloudcare_cache',
    'Aggresively cache case list, can result in stale data',
    TAG_EXPERIMENTAL,
    namespaces=[NAMESPACE_DOMAIN],
)

OPENLMIS = StaticToggle(
    'openlmis',
    'Offer OpenLMIS settings',
    TAG_UNKNOWN,
    namespaces=[NAMESPACE_DOMAIN],
)

CUSTOM_MENU_BAR = StaticToggle(
    'custom_menu_bar',
    "Hide Dashboard and Applications from top menu bar "
    "for non-admin users",
    TAG_ONE_OFF,
    namespaces=[NAMESPACE_DOMAIN],
)

LINK_SUPPLY_POINT = StaticToggle(
    'link_supply_point',
    'Add a "Supply Point" tab to location pages.  This is feature flagged '
    'because this is not a great way to display additional information.',
    TAG_EXPERIMENTAL,
    namespaces=[NAMESPACE_DOMAIN],
)

REVAMPED_EXPORTS = StaticToggle(
    'revamped_exports',
    'Revamped Form and Case exports',
    TAG_PRODUCT_PATH,
)

MULTIPLE_CHOICE_CUSTOM_FIELD = StaticToggle(
    'multiple_choice_custom_field',
    'Allow project to use multiple choice field in custom fields',
    TAG_PRODUCT_PATH,
    namespaces=[NAMESPACE_DOMAIN]
)

RESTRICT_FORM_EDIT_BY_LOCATION = StaticToggle(
    'restrict_form_edit_by_location',
    "Restrict ability to edit/archive forms by the web user's location",
    TAG_ONE_OFF,
    namespaces=[NAMESPACE_DOMAIN],
)

SUPPORT = StaticToggle(
    'support',
    'General toggle for support features',
    TAG_EXPERIMENTAL,
)

BASIC_CHILD_MODULE = StaticToggle(
    'child_module',
    'Basic modules can be child modules',
    TAG_PRODUCT_PATH,
    [NAMESPACE_DOMAIN]
)

HSPH_HACK = StaticToggle(
    'hsph_hack',
    'Optmization hack for HSPH',
    TAG_ONE_OFF,
    [NAMESPACE_DOMAIN],
)

EMAIL_IN_REMINDERS = StaticToggle(
    'email_in_reminders',
    'Send emails from reminders',
    TAG_PRODUCT_PATH,
    [NAMESPACE_DOMAIN],
)

FIXTURE_CASE_SELECTION = StaticToggle(
    'fixture_case',
    'Allow a configurable case list that is filtered based on a fixture type and fixture selection (Due List)',
    TAG_PRODUCT_PATH,
    [NAMESPACE_DOMAIN],
)

EWS_INVALID_REPORT_RESPONSE = StaticToggle(
    'ews_invalid_report_response',
    'Send response about invalid stock on hand',
    TAG_ONE_OFF,
    [NAMESPACE_DOMAIN]
)


BROADCAST_TO_LOCATIONS = StaticToggle(
    'broadcast_to_locations',
    'Send broadcasts to locations',
    TAG_PRODUCT_PATH,
    [NAMESPACE_DOMAIN],
)

MOBILE_WORKER_SELF_REGISTRATION = StaticToggle(
    'mobile_worker_self_registration',
    'Allow mobile workers to self register',
    TAG_PRODUCT_PATH,
    [NAMESPACE_DOMAIN],
)

EWS_BROADCAST_BY_ROLE = StaticToggle(
    'ews_broadcast_by_role',
    'EWS: Filter broadcast recipients by role',
    TAG_ONE_OFF,
    [NAMESPACE_DOMAIN],
)


SMS_PERFORMANCE_FEEDBACK = StaticToggle(
    'sms_performance_feedback',
    'Enable SMS-based performance feedback',
    TAG_PRODUCT_PATH,
    [NAMESPACE_DOMAIN],
)

LEGACY_SYNC_SUPPORT = StaticToggle(
    'legacy_sync_support',
    "Support mobile sync bugs in older projects (2.9 and below).",
    TAG_EXPERIMENTAL,
    [NAMESPACE_DOMAIN]
)

VIEW_BUILD_SOURCE = StaticToggle(
    'diff_builds',
    'Allow users to view and diff build source files',
    TAG_EXPERIMENTAL,
    [NAMESPACE_DOMAIN, NAMESPACE_USER]
)
<<<<<<< HEAD
TWO_FACTOR_AUTH = StaticToggle(
    'two_factor_auth',
    "Enforce two factor auth before accessing the domain",
    TAG_EXPERIMENTAL,
    [NAMESPACE_DOMAIN]
)
=======

USE_SQL_BACKEND = StaticToggle(
    'sql_backend',
    'Uses a sql backend instead of a couch backend for form processing',
    TAG_PRODUCT_CORE,
    [NAMESPACE_DOMAIN]
)

>>>>>>> 10b9ba3f
EWS_WEB_USER_EXTENSION = StaticToggle(
    'ews_web_user_extension',
    'Enable EWSGhana web user extension',
    TAG_ONE_OFF,
    [NAMESPACE_DOMAIN]
)

CALL_CENTER_LOCATION_OWNERS = StaticToggle(
    'call_center_location_owners',
    'Enable the use of locations as owners of call center cases',
    TAG_PRODUCT_PATH,
    [NAMESPACE_DOMAIN]
)

GRID_MENUS = StaticToggle(
    'grid_menus',
    'Allow using grid menus on Android',
    TAG_ONE_OFF,
    [NAMESPACE_DOMAIN]
)<|MERGE_RESOLUTION|>--- conflicted
+++ resolved
@@ -684,14 +684,13 @@
     TAG_EXPERIMENTAL,
     [NAMESPACE_DOMAIN, NAMESPACE_USER]
 )
-<<<<<<< HEAD
+
 TWO_FACTOR_AUTH = StaticToggle(
     'two_factor_auth',
     "Enforce two factor auth before accessing the domain",
     TAG_EXPERIMENTAL,
     [NAMESPACE_DOMAIN]
 )
-=======
 
 USE_SQL_BACKEND = StaticToggle(
     'sql_backend',
@@ -700,7 +699,6 @@
     [NAMESPACE_DOMAIN]
 )
 
->>>>>>> 10b9ba3f
 EWS_WEB_USER_EXTENSION = StaticToggle(
     'ews_web_user_extension',
     'Enable EWSGhana web user extension',
