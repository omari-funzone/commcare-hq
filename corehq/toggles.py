from collections import namedtuple
from functools import wraps
import hashlib
from django.http import Http404
import math
from toggle.shortcuts import toggle_enabled, set_toggle

Tag = namedtuple('Tag', 'name css_class')
TAG_ONE_OFF = Tag(name='One-Off', css_class='important')
TAG_EXPERIMENTAL = Tag(name='Experimental', css_class='warning')
TAG_PRODUCT_PATH = Tag(name='Product Path', css_class='info')
TAG_PRODUCT_CORE = Tag(name='Core Product', css_class='success')
TAG_PREVIEW = Tag(name='Preview', css_class='default')
TAG_UNKNOWN = Tag(name='Unknown', css_class='inverse')
ALL_TAGS = [TAG_ONE_OFF, TAG_EXPERIMENTAL, TAG_PRODUCT_PATH, TAG_PRODUCT_CORE, TAG_PREVIEW, TAG_UNKNOWN]


class StaticToggle(object):
    def __init__(self, slug, label, tag, namespaces=None, help_link=None,
                 description=None, save_fn=None):
        self.slug = slug
        self.label = label
        self.tag = tag
        self.help_link = help_link
        self.description = description
        # Optionally provide a callable to be called whenever the toggle is
        # updated.  This is only applicable to domain toggles.  It must accept
        # two parameters, `domain_name` and `toggle_is_enabled`
        self.save_fn = save_fn
        if namespaces:
            self.namespaces = [None if n == NAMESPACE_USER else n for n in namespaces]
        else:
            self.namespaces = [None]

    def enabled(self, item, **kwargs):
        return any([toggle_enabled(self.slug, item, namespace=n, **kwargs) for n in self.namespaces])

    def set(self, item, enabled, namespace=None):
        set_toggle(self.slug, item, enabled, namespace)

    def required_decorator(self):
        """
        Returns a view function decorator that checks to see if the domain
        or user in the request has the appropriate toggle enabled.
        """
        def decorator(view_func):
            @wraps(view_func)
            def wrapped_view(request, *args, **kwargs):
                if (
                    (hasattr(request, 'user') and self.enabled(request.user.username))
                    or (hasattr(request, 'domain') and self.enabled(request.domain))
                ):
                    return view_func(request, *args, **kwargs)
                raise Http404()
            return wrapped_view
        return decorator


def deterministic_random(input_string):
    """
    Returns a deterministically random number between 0 and 1 based on the
    value of the string. The same input should always produce the same output.
    """
    return float.fromhex(hashlib.md5(input_string).hexdigest()) / math.pow(2, 128)


class PredictablyRandomToggle(StaticToggle):
    """
    A toggle that is predictably random based off some axis. Useful for for doing
    a randomized rollout of a feature. E.g. "turn this on for 5% of domains", or
    "turn this on for 40% of users".

    It extends StaticToggle, so individual domains/users can also be explicitly added.
    """

    def __init__(self, slug, label, tag, namespaces, randomness, help_link=None, description=None):
        super(PredictablyRandomToggle, self).__init__(slug, label, tag, list(namespaces),
                                                      help_link=help_link, description=description)
        assert namespaces, 'namespaces must be defined!'
        assert 0 <= randomness <= 1, 'randomness must be between 0 and 1!'
        self.randomness = randomness

    @property
    def randomness_percent(self):
        return "{:.0f}".format(self.randomness * 100)

    def _get_identifier(self, item):
        return '{}:{}:{}'.format(self.namespaces, self.slug, item)

    def enabled(self, item, **kwargs):
        return (
            (item and deterministic_random(self._get_identifier(item)) < self.randomness)
            or super(PredictablyRandomToggle, self).enabled(item, **kwargs)
        )

# if no namespaces are specified the user namespace is assumed
NAMESPACE_USER = 'user'
NAMESPACE_DOMAIN = 'domain'
ALL_NAMESPACES = [NAMESPACE_USER, NAMESPACE_DOMAIN]


def any_toggle_enabled(*toggles):
    """
    Return a view decorator for allowing access if any of the given toggles are
    enabled. Example usage:

    @toggles.any_toggle_enabled(REPORT_BUILDER, USER_CONFIGURABLE_REPORTS)
    def delete_custom_report():
        pass

    """
    def decorator(view_func):
        @wraps(view_func)
        def wrapped_view(request, *args, **kwargs):
            for t in toggles:
                if (
                    (hasattr(request, 'user') and t.enabled(request.user.username))
                    or (hasattr(request, 'domain') and t.enabled(request.domain))
                ):
                    return view_func(request, *args, **kwargs)
            raise Http404()
        return wrapped_view
    return decorator


def all_toggles():
    """
    Loads all toggles
    """
    # trick for listing the attributes of the current module.
    # http://stackoverflow.com/a/990450/8207
    for toggle_name, toggle in globals().items():
        if not toggle_name.startswith('__'):
            if isinstance(toggle, StaticToggle):
                yield toggle


def toggles_dict(username=None, domain=None):
    """
    Loads all toggles into a dictionary for use in JS
    """
    return {t.slug: True for t in all_toggles() if (t.enabled(username) or
                                                    t.enabled(domain))}


APP_BUILDER_CUSTOM_PARENT_REF = StaticToggle(
    'custom-parent-ref',
    'Custom case parent reference',
    TAG_ONE_OFF
)

APP_BUILDER_CAREPLAN = StaticToggle(
    'careplan',
    'Careplan module',
    TAG_EXPERIMENTAL
)

APP_BUILDER_ADVANCED = StaticToggle(
    'advanced-app-builder',
    'Advanced Module in App-Builder',
    TAG_EXPERIMENTAL
)

APP_BUILDER_SHADOW_MODULES = StaticToggle(
    'shadow-app-builder',
    'Shadow Modules',
    TAG_EXPERIMENTAL,
    [NAMESPACE_DOMAIN],
    help_link='https://confluence.dimagi.com/display/ccinternal/Shadow+Modules',
)

BOOTSTRAP3_PREVIEW = StaticToggle(
    'bootstrap3_preview',
    'Bootstrap 3 Preview',
    TAG_PRODUCT_PATH,
    [NAMESPACE_USER]
)

CASE_LIST_CUSTOM_XML = StaticToggle(
    'case_list_custom_xml',
    'Show text area for entering custom case list xml',
    TAG_EXPERIMENTAL,
    [NAMESPACE_DOMAIN]
)

CASE_LIST_TILE = StaticToggle(
    'case_list_tile',
    'Allow configuration of case list tiles',
    TAG_EXPERIMENTAL,
    [NAMESPACE_DOMAIN, NAMESPACE_USER]
)

SHOW_PERSIST_CASE_CONTEXT_SETTING = StaticToggle(
    'show_persist_case_context_setting',
    'Allow toggling the persistent case context tile',
    TAG_PRODUCT_PATH,
    [NAMESPACE_DOMAIN],
)

CASE_LIST_LOOKUP = StaticToggle(
    'case_list_lookup',
    'Allow external android callouts to search the caselist',
    TAG_EXPERIMENTAL,
    [NAMESPACE_DOMAIN, NAMESPACE_USER]
)

ADD_USERS_FROM_LOCATION = StaticToggle(
    'add_users_from_location',
    "Allow users to add new mobile workers from the locations page",
    TAG_PRODUCT_CORE,
    [NAMESPACE_DOMAIN]
)

DEMO_REPORTS = StaticToggle(
    'demo-reports',
    'Access to map-based demo reports',
    TAG_PREVIEW,
    [NAMESPACE_DOMAIN, NAMESPACE_USER]
)

SUPPLY_REPORTS = StaticToggle(
    'supply_reports',
    "Early stages reports for CommCare Supply",
    TAG_EXPERIMENTAL,
    [NAMESPACE_DOMAIN],
)

DETAIL_LIST_TABS = StaticToggle(
    'detail-list-tabs',
    'Tabs in the case detail list',
    TAG_PRODUCT_PATH,
    [NAMESPACE_DOMAIN, NAMESPACE_USER]
)

DETAIL_LIST_TAB_NODESETS = StaticToggle(
    'detail-list-tab-nodesets',
    'Associate a nodeset with a case detail tab',
    TAG_PRODUCT_PATH,
    [NAMESPACE_DOMAIN],
    help_link='https://confluence.dimagi.com/display/ccinternal/Case+Detail+Nodesets',
)

GRAPH_CREATION = StaticToggle(
    'graph-creation',
    'Case list/detail graph creation',
    TAG_EXPERIMENTAL,
    [NAMESPACE_DOMAIN]
)

OFFLINE_CLOUDCARE = StaticToggle(
    'offline-cloudcare',
    'Offline Cloudcare',
    TAG_EXPERIMENTAL
)

IS_DEVELOPER = StaticToggle(
    'is_developer',
    'Is developer',
    TAG_EXPERIMENTAL
)

MM_CASE_PROPERTIES = StaticToggle(
    'mm_case_properties',
    'Multimedia Case Properties',
    TAG_PRODUCT_PATH
)

VISIT_SCHEDULER = StaticToggle(
    'app_builder_visit_scheduler',
    'Visit Scheduler',
    TAG_EXPERIMENTAL,
    [NAMESPACE_DOMAIN, NAMESPACE_USER]
)


USER_CONFIGURABLE_REPORTS = StaticToggle(
    'user_reports',
    'User configurable reports UI',
    TAG_PRODUCT_PATH,
    [NAMESPACE_DOMAIN, NAMESPACE_USER]
)

LOCATIONS_IN_UCR = StaticToggle(
    'locations_in_ucr',
    'Add Locations as one of the Source Types for User Configurable Reports',
    TAG_ONE_OFF,
    [NAMESPACE_DOMAIN]
)

REPORT_BUILDER = StaticToggle(
    'report_builder',
    'Report Builder',
    TAG_PRODUCT_PATH,
    [NAMESPACE_DOMAIN]
)

REPORT_BUILDER_BETA_GROUP = StaticToggle(
    'report_builder_beta_group',
    'RB beta group',
    TAG_ONE_OFF,
    [NAMESPACE_DOMAIN],
)

STOCK_TRANSACTION_EXPORT = StaticToggle(
    'ledger_export',
    'Show "export transactions" link on case details page',
    TAG_PRODUCT_PATH
)

SYNC_ALL_LOCATIONS = StaticToggle(
    'sync_all_locations',
    'Sync the full location hierarchy when syncing location fixtures',
    TAG_PRODUCT_PATH,
    [NAMESPACE_DOMAIN]
)

EXTENSION_CASES_SYNC_ENABLED = StaticToggle(
    'extension_sync',
    'Enable extension syncing',
    TAG_EXPERIMENTAL,
    [NAMESPACE_DOMAIN]
)

NO_VELLUM = StaticToggle(
    'no_vellum',
    'Allow disabling Form Builder per form '
    '(for custom forms that Vellum breaks)',
    TAG_EXPERIMENTAL,
    [NAMESPACE_DOMAIN, NAMESPACE_USER]
)

HIPAA_COMPLIANCE_CHECKBOX = StaticToggle(
    'hipaa_compliance_checkbox',
    'Show HIPAA compliance checkbox',
    TAG_ONE_OFF,
    [NAMESPACE_USER],
)

REMOTE_APPS = StaticToggle(
    'remote-apps',
    'Allow creation of remote applications',
    TAG_EXPERIMENTAL,
    [NAMESPACE_DOMAIN],
)

CAN_EDIT_EULA = StaticToggle(
    'can_edit_eula',
    "Whether this user can set the custom eula and data sharing internal project options. "
    "This should be a small number of DIMAGI ONLY users",
    TAG_EXPERIMENTAL,
)

STOCK_AND_RECEIPT_SMS_HANDLER = StaticToggle(
    'stock_and_sms_handler',
    "Enable the stock report handler to accept both stock and receipt values "
    "in the format 'soh abc 100.20'",
    TAG_ONE_OFF,
    [NAMESPACE_DOMAIN]
)

LOOSE_SYNC_TOKEN_VALIDATION = StaticToggle(
    'loose_sync_token_validation',
    "Don't fail hard on missing or deleted sync tokens.",
    TAG_EXPERIMENTAL,
    [NAMESPACE_DOMAIN]
)

MULTIPLE_LOCATIONS_PER_USER = StaticToggle(
    'multiple_locations',
    "Enable multiple locations per user on domain.",
    TAG_ONE_OFF,
    [NAMESPACE_DOMAIN]
)

PRODUCTS_PER_LOCATION = StaticToggle(
    'products_per_location',
    "Products Per Location: Specify products stocked at individual locations.  "
    "This doesn't actually do anything yet.",
    TAG_PRODUCT_CORE,
    [NAMESPACE_DOMAIN]
)

ALLOW_CASE_ATTACHMENTS_VIEW = StaticToggle(
    'allow_case_attachments_view',
    "Explicitly allow user to access case attachments, even if they can't view the case list report.",
    TAG_ONE_OFF,
    [NAMESPACE_DOMAIN, NAMESPACE_USER]
)

LOCATION_TYPE_STOCK_RATES = StaticToggle(
    'location_type_stock_rates',
    "Specify stock rates per location type.",
    TAG_PRODUCT_PATH,
    [NAMESPACE_DOMAIN]
)

BULK_ARCHIVE_FORMS = StaticToggle(
    'bulk_archive_forms',
    'Bulk archive forms with excel',
    TAG_PRODUCT_PATH
)

TRANSFER_DOMAIN = StaticToggle(
    'transfer_domain',
    'Transfer domains to different users',
    TAG_PRODUCT_PATH,
    [NAMESPACE_DOMAIN]
)

DHIS2_DOMAIN = StaticToggle(
    'dhis2_domain',
    'Enable DHIS2 integration for this domain',
    TAG_ONE_OFF,
    [NAMESPACE_DOMAIN]
)

PRIME_RESTORE = StaticToggle(
    'prime_restore',
    'Prime restore cache',
    TAG_PRODUCT_PATH,
    [NAMESPACE_DOMAIN, NAMESPACE_USER]
)

FORM_LINK_WORKFLOW = StaticToggle(
    'form_link_workflow',
    'Form linking workflow available on forms',
    TAG_EXPERIMENTAL,
    [NAMESPACE_DOMAIN],
)

# not referenced in code directly but passed through to vellum
# see toggles_dict

VELLUM_SAVE_TO_CASE = StaticToggle(
    'save_to_case',
    "Adds save to case as a question to the form builder",
    TAG_UNKNOWN,
    [NAMESPACE_DOMAIN]
)

VELLUM_EXPERIMENTAL_UI = StaticToggle(
    'experimental_ui',
    "Enables some experimental UI enhancements for the form builder",
    TAG_EXPERIMENTAL,
    [NAMESPACE_DOMAIN]
)

VELLUM_PRINTING = StaticToggle(
    'printing',
    "Enables the Print Android App Callout",
    TAG_PRODUCT_PATH,
    [NAMESPACE_DOMAIN]
)

VELLUM_RICH_TEXT = StaticToggle(
    'rich_text',
    "Enables rich text for the form builder",
    TAG_EXPERIMENTAL,
    [NAMESPACE_DOMAIN]
)

CACHE_AND_INDEX = StaticToggle(
    'cache_and_index',
    'Enable the "Cache and Index" format option when choosing sort properties '
    'in the app builder',
    TAG_UNKNOWN,
    [NAMESPACE_DOMAIN],
)

CUSTOM_PROPERTIES = StaticToggle(
    'custom_properties',
    'Allow users to add arbitrary custom properties to their application',
    TAG_EXPERIMENTAL,
    [NAMESPACE_DOMAIN]
)

BULK_SMS_VERIFICATION = StaticToggle(
    'bulk_sms_verification',
    'Allow initiating the SMS phone verification workflow for all users in a group.',
    TAG_ONE_OFF,
    [NAMESPACE_USER, NAMESPACE_DOMAIN],
)

BULK_PAYMENTS = StaticToggle(
    'bulk_payments',
    'Enable payment of invoices by bulk credit payments and invoice generation for wire transfers',
    TAG_PRODUCT_CORE
)


ENABLE_LOADTEST_USERS = StaticToggle(
    'enable_loadtest_users',
    'Enable creating loadtest users on HQ',
    TAG_EXPERIMENTAL,
    namespaces=[NAMESPACE_DOMAIN],
    help_link='https://confluence.dimagi.com/display/ccinternal/Loadtest+Users',
)

MOBILE_UCR = StaticToggle(
    'mobile_ucr',
    ('Mobile UCR: Configure viewing user configurable reports on the mobile '
     'through the app builder'),
    TAG_EXPERIMENTAL,
    namespaces=[NAMESPACE_DOMAIN],
)

RESTRICT_WEB_USERS_BY_LOCATION = StaticToggle(
    'restrict_web_users_by_location',
    "Allow project to restrict web user permissions by location",
    TAG_PRODUCT_CORE,
    namespaces=[NAMESPACE_DOMAIN],
)

API_THROTTLE_WHITELIST = StaticToggle(
    'api_throttle_whitelist',
    ('API throttle whitelist'),
    TAG_EXPERIMENTAL,
    namespaces=[NAMESPACE_USER],
)


def _commtrackify(domain_name, toggle_is_enabled):
    from corehq.apps.domain.models import Domain
    domain = Domain.get_by_name(domain_name, strict=True)
    if domain and domain.commtrack_enabled != toggle_is_enabled:
        if toggle_is_enabled:
            domain.convert_to_commtrack()
        else:
            domain.commtrack_enabled = False
            domain.save()


COMMTRACK = StaticToggle(
    'commtrack',
    "CommCare Supply",
    TAG_PRODUCT_CORE,
    description=(
        '<a href="http://www.commtrack.org/home/">CommCare Supply</a> '
        "is a logistics and supply chain management module. It is designed "
        "to improve the management, transport, and resupply of a variety of "
        "goods and materials, from medication to food to bednets. <br/>"
    ),
    help_link='https://help.commcarehq.org/display/commtrack/CommTrack+Home',
    namespaces=[NAMESPACE_DOMAIN],
    save_fn=_commtrackify,
)

INSTANCE_VIEWER = StaticToggle(
    'instance_viewer',
    'CloudCare Form Debugging Tool',
    TAG_PRODUCT_PATH,
    namespaces=[NAMESPACE_USER],
)

LOCATIONS_IN_REPORTS = StaticToggle(
    'LOCATIONS_IN_REPORTS',
    "Include locations in report filters",
    TAG_PRODUCT_PATH,
    namespaces=[NAMESPACE_DOMAIN],
)

CLOUDCARE_CACHE = StaticToggle(
    'cloudcare_cache',
    'Aggresively cache case list, can result in stale data',
    TAG_EXPERIMENTAL,
    namespaces=[NAMESPACE_DOMAIN],
)

OPENLMIS = StaticToggle(
    'openlmis',
    'Offer OpenLMIS settings',
    TAG_UNKNOWN,
    namespaces=[NAMESPACE_DOMAIN],
)

CUSTOM_MENU_BAR = StaticToggle(
    'custom_menu_bar',
    "Hide Dashboard and Applications from top menu bar "
    "for non-admin users",
    TAG_ONE_OFF,
    namespaces=[NAMESPACE_DOMAIN],
)

LINK_SUPPLY_POINT = StaticToggle(
    'link_supply_point',
    'Add a "Supply Point" tab to location pages.  This is feature flagged '
    'because this is not a great way to display additional information.',
    TAG_EXPERIMENTAL,
    namespaces=[NAMESPACE_DOMAIN],
)

MULTIPLE_CHOICE_CUSTOM_FIELD = StaticToggle(
    'multiple_choice_custom_field',
    'Allow project to use multiple choice field in custom fields',
    TAG_PRODUCT_PATH,
    namespaces=[NAMESPACE_DOMAIN]
)

RESTRICT_FORM_EDIT_BY_LOCATION = StaticToggle(
    'restrict_form_edit_by_location',
    "Restrict ability to edit/archive forms by the web user's location",
    TAG_ONE_OFF,
    namespaces=[NAMESPACE_DOMAIN],
)

SUPPORT = StaticToggle(
    'support',
    'General toggle for support features',
    TAG_EXPERIMENTAL,
)

BASIC_CHILD_MODULE = StaticToggle(
    'child_module',
    'Basic modules can be child modules',
    TAG_PRODUCT_PATH,
    [NAMESPACE_DOMAIN]
)

HSPH_HACK = StaticToggle(
    'hsph_hack',
    'Optmization hack for HSPH',
    TAG_ONE_OFF,
    [NAMESPACE_DOMAIN],
)

FIXTURE_CASE_SELECTION = StaticToggle(
    'fixture_case',
    'Allow a configurable case list that is filtered based on a fixture type and fixture selection (Due List)',
    TAG_PRODUCT_PATH,
    [NAMESPACE_DOMAIN],
)

EWS_INVALID_REPORT_RESPONSE = StaticToggle(
    'ews_invalid_report_response',
    'Send response about invalid stock on hand',
    TAG_ONE_OFF,
    [NAMESPACE_DOMAIN]
)


BROADCAST_TO_LOCATIONS = StaticToggle(
    'broadcast_to_locations',
    'Send broadcasts to locations',
    TAG_PRODUCT_PATH,
    [NAMESPACE_DOMAIN],
)

MOBILE_WORKER_SELF_REGISTRATION = StaticToggle(
    'mobile_worker_self_registration',
    'Allow mobile workers to self register',
    TAG_PRODUCT_PATH,
    [NAMESPACE_DOMAIN],
)

EWS_BROADCAST_BY_ROLE = StaticToggle(
    'ews_broadcast_by_role',
    'EWS: Filter broadcast recipients by role',
    TAG_ONE_OFF,
    [NAMESPACE_DOMAIN],
)


AUTOMATIC_CASE_CLOSURE = StaticToggle(
    'automatic_case_closure',
    'Automatically Close Cases',
    TAG_PRODUCT_PATH,
    [NAMESPACE_DOMAIN],
)


SMS_PERFORMANCE_FEEDBACK = StaticToggle(
    'sms_performance_feedback',
    'Enable SMS-based performance feedback',
    TAG_PRODUCT_PATH,
    [NAMESPACE_DOMAIN],
)

LEGACY_SYNC_SUPPORT = StaticToggle(
    'legacy_sync_support',
    "Support mobile sync bugs in older projects (2.9 and below).",
    TAG_EXPERIMENTAL,
    [NAMESPACE_DOMAIN]
)

VIEW_BUILD_SOURCE = StaticToggle(
    'diff_builds',
    'Allow users to view and diff build source files',
    TAG_EXPERIMENTAL,
    [NAMESPACE_DOMAIN, NAMESPACE_USER]
)

# Removed until ready for production
# USE_SQL_BACKEND = StaticToggle(
#     'sql_backend',
#     'Uses a sql backend instead of a couch backend for form processing',
#     TAG_PRODUCT_CORE,
#     [NAMESPACE_DOMAIN]
# )

EWS_WEB_USER_EXTENSION = StaticToggle(
    'ews_web_user_extension',
    'Enable EWSGhana web user extension',
    TAG_ONE_OFF,
    [NAMESPACE_DOMAIN]
)

CALL_CENTER_LOCATION_OWNERS = StaticToggle(
    'call_center_location_owners',
    'Enable the use of locations as owners of call center cases',
    TAG_PRODUCT_PATH,
    [NAMESPACE_DOMAIN]
)

GRID_MENUS = StaticToggle(
    'grid_menus',
    'Allow using grid menus on Android',
    TAG_ONE_OFF,
    [NAMESPACE_DOMAIN]
)

<<<<<<< HEAD
TF_USES_SQLITE_BACKEND = StaticToggle(
    'tf_sql_backend',
    'Use a SQLite backend for Touchforms',
=======
SECURE_SESSIONS_CHECKBOX = StaticToggle(
    'secure_sessions_checkbox',
    'Show secure sessions checkbox',
>>>>>>> 1aff78a0
    TAG_PRODUCT_PATH,
    [NAMESPACE_DOMAIN]
)

GUIDED_TOUR = StaticToggle(
    'guided_tour',
    'Show Guided Tour on new application',
    TAG_PRODUCT_PATH,
    [NAMESPACE_DOMAIN]
)

CUSTOM_APP_BASE_URL = StaticToggle(
    'custom_app_base_url',
    'Allow specifying a custom base URL for an application. Main use case is to allow migrating ICDS to a new cluster.',
    TAG_ONE_OFF,
    [NAMESPACE_DOMAIN]
)<|MERGE_RESOLUTION|>--- conflicted
+++ resolved
@@ -718,17 +718,17 @@
     [NAMESPACE_DOMAIN]
 )
 
-<<<<<<< HEAD
 TF_USES_SQLITE_BACKEND = StaticToggle(
     'tf_sql_backend',
     'Use a SQLite backend for Touchforms',
-=======
+    TAG_PRODUCT_PATH,
+    [NAMESPACE_DOMAIN]
+)
+
+
 SECURE_SESSIONS_CHECKBOX = StaticToggle(
     'secure_sessions_checkbox',
     'Show secure sessions checkbox',
->>>>>>> 1aff78a0
-    TAG_PRODUCT_PATH,
-    [NAMESPACE_DOMAIN]
 )
 
 GUIDED_TOUR = StaticToggle(
