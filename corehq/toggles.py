--- conflicted
+++ resolved
@@ -731,16 +731,9 @@
     [NAMESPACE_DOMAIN]
 )
 
-<<<<<<< HEAD
-TWO_FACTOR_AUTH = StaticToggle(
-    'two_factor_auth',
-    "Enforce two factor auth before accessing the domain",
-    TAG_EXPERIMENTAL,
-=======
 TF_USES_SQLITE_BACKEND = StaticToggle(
     'tf_sql_backend',
     'Use a SQLite backend for Touchforms',
     TAG_PRODUCT_PATH,
->>>>>>> 83231eb9
     [NAMESPACE_DOMAIN]
 )