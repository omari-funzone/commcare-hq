--- conflicted
+++ resolved
@@ -1953,8 +1953,6 @@
     Only use this feature if every form behind an SMS survey begins by identifying the contact.
     Otherwise the recipient has no way to know who they're supposed to be enter information about.
     """
-<<<<<<< HEAD
-=======
 )
 
 LOGOUT_SENSITIVE_DOMAIN = StaticToggle(
@@ -1962,5 +1960,4 @@
     'Get details about clients that are not logged in',
     TAG_INTERNAL,
     namespaces=[NAMESPACE_DOMAIN],
->>>>>>> fcf40261
 )