import hashlib
import inspect
import math
from functools import wraps

from django.conf import settings
from django.contrib import messages
from django.http import Http404
from django.urls import reverse
from django.utils.safestring import mark_safe

from attr import attrib, attrs
from couchdbkit import ResourceNotFound

from toggle.models import Toggle
from toggle.shortcuts import set_toggle, toggle_enabled

from corehq.util.quickcache import quickcache


@attrs(frozen=True)
class Tag:
    name = attrib(type=str)
    css_class = attrib(type=str)
    description = attrib(type=str)

    @property
    def index(self):
        return ALL_TAGS.index(self)


TAG_CUSTOM = Tag(
    name='One-Off / Custom',
    css_class='warning',
    description="This feature flag was created for one specific project. "
    "Please don't enable it for any other projects. "
    "This is NOT SUPPORTED outside of that project and may break other features.",
)
TAG_DEPRECATED = Tag(
    name='Deprecated',
    css_class='danger',
    description="This feature flag is being removed. "
    "Do not add any new projects to this list.",
)
TAG_PRODUCT = Tag(
    name='Product',
    css_class='success',
    description="This is a core-product feature that you should feel free to "
    "use.  We've feature-flagged until release.",
)
TAG_PREVIEW = Tag(
    name='Preview',
    css_class='default',
    description='',
)
TAG_SOLUTIONS = Tag(
    name='Solutions',
    css_class='info',
    description="These features are only available for our services projects. This may affect support and "
    "pricing when the project is transitioned to a subscription."
)
TAG_SOLUTIONS_OPEN = Tag(
    name='Solutions - Open Use',
    css_class='info',
    description="These features are only available for our services projects. This may affect support and "
    "pricing when the project is transitioned to a subscription. Open Use Solutions Feature Flags can be "
    "enabled by GS."
)
TAG_SOLUTIONS_CONDITIONAL = Tag(
    name='Solutions - Conditional Use',
    css_class='info',
    description="These features are only available for our services projects. This may affect support and "
    "pricing when the project is transitioned to a subscription. Conditional Use Solutions Feature Flags can be "
    "complicated and should be enabled by GS only after ensuring your partners have the proper training materials."
)
TAG_SOLUTIONS_LIMITED = Tag(
    name='Solutions - Limited Use',
    css_class='info',
    description="These features are only available for our services projects. This may affect support and "
    "pricing when the project is transitioned to a subscription. Limited Use Solutions Feature Flags cannot be "
    "enabled by GS before emailing solutions-tech@dimagi.com and requesting the feature."
)
TAG_INTERNAL = Tag(
    name='Internal Engineering Tools',
    css_class='default',
    description="These are tools for our engineering team to use to manage the product",
)
# Order roughly corresponds to how much we want you to use it
ALL_TAG_GROUPS = [TAG_SOLUTIONS, TAG_PRODUCT, TAG_CUSTOM, TAG_INTERNAL, TAG_DEPRECATED]
ALL_TAGS = [TAG_SOLUTIONS_OPEN, TAG_SOLUTIONS_CONDITIONAL, TAG_SOLUTIONS_LIMITED] + ALL_TAG_GROUPS


class StaticToggle(object):

    def __init__(self, slug, label, tag, namespaces=None, help_link=None,
                 description=None, save_fn=None, enabled_for_new_domains_after=None,
                 enabled_for_new_users_after=None, relevant_environments=None,
                 notification_emails=None):
        self.slug = slug
        self.label = label
        self.tag = tag
        self.help_link = help_link
        self.description = description
        # Optionally provide a callable to be called whenever the toggle is
        # updated.  This is only applicable to domain toggles.  It must accept
        # two parameters, `domain_name` and `toggle_is_enabled`
        self.save_fn = save_fn
        # Toggles can be delcared in localsettings statically
        #   to avoid cache lookups
        self.always_enabled = set(
            settings.STATIC_TOGGLE_STATES.get(self.slug, {}).get('always_enabled', []))
        self.always_disabled = set(
            settings.STATIC_TOGGLE_STATES.get(self.slug, {}).get('always_disabled', []))
        self.enabled_for_new_domains_after = enabled_for_new_domains_after
        self.enabled_for_new_users_after = enabled_for_new_users_after
        # pass in a set of environments where this toggle applies
        self.relevant_environments = relevant_environments

        if namespaces:
            self.namespaces = [None if n == NAMESPACE_USER else n for n in namespaces]
        else:
            self.namespaces = [None]
        self.notification_emails = notification_emails

    def enabled(self, item, namespace=Ellipsis):
        if self.relevant_environments and not (
            settings.SERVER_ENVIRONMENT in self.relevant_environments
            or settings.DEBUG
        ):
            # Don't even bother looking it up in the cache
            return False
        if item in self.always_enabled:
            return True
        elif item in self.always_disabled:
            return False

        if namespace == NAMESPACE_USER:
            namespace = None  # because:
            #     __init__() ... self.namespaces = [None if n == NAMESPACE_USER else n for n in namespaces]
        if namespace is not Ellipsis and namespace not in self.namespaces:
            # short circuit if we're checking an item that isn't supported by this toggle
            return False

        domain_enabled_after = self.enabled_for_new_domains_after
        if (domain_enabled_after is not None and NAMESPACE_DOMAIN in self.namespaces
                and was_domain_created_after(item, domain_enabled_after)):
            return True

        user_enabled_after = self.enabled_for_new_users_after
        if (user_enabled_after is not None and was_user_created_after(item, user_enabled_after)):
            return True

        namespaces = self.namespaces if namespace is Ellipsis else [namespace]
        return any([toggle_enabled(self.slug, item, namespace=n) for n in namespaces])

    def enabled_for_request(self, request):
        return (
            None in self.namespaces
            and hasattr(request, 'user')
            and self.enabled(request.user.username, namespace=None)
        ) or (
            NAMESPACE_DOMAIN in self.namespaces
            and hasattr(request, 'domain')
            and self.enabled(request.domain, namespace=NAMESPACE_DOMAIN)
        )

    def set(self, item, enabled, namespace=None):
        if namespace == NAMESPACE_USER:
            namespace = None  # because:
            #     __init__() ... self.namespaces = [None if n == NAMESPACE_USER else n for n in namespaces]
        set_toggle(self.slug, item, enabled, namespace)

    def required_decorator(self):
        """
        Returns a view function decorator that checks to see if the domain
        or user in the request has the appropriate toggle enabled.
        """
        def decorator(view_func):
            @wraps(view_func)
            def wrapped_view(request, *args, **kwargs):
                if (
                    (hasattr(request, 'user') and self.enabled(request.user.username, namespace=None))
                    or (hasattr(request, 'domain') and self.enabled(request.domain, namespace=NAMESPACE_DOMAIN))
                ):
                    return view_func(request, *args, **kwargs)
                if request.user.is_superuser:
                    from corehq.apps.toggle_ui.views import ToggleEditView
                    toggle_url = reverse(ToggleEditView.urlname, args=[self.slug])
                    messages.warning(
                        request,
                        mark_safe((
                            'This <a href="{}">feature flag</a> should be enabled '
                            'to access this URL'
                        ).format(toggle_url)),
                        fail_silently=True,  # workaround for tests: https://code.djangoproject.com/ticket/17971
                    )
                raise Http404()
            return wrapped_view
        return decorator

    def get_enabled_domains(self):
        try:
            toggle = Toggle.get(self.slug)
        except ResourceNotFound:
            return []

        enabled_users = toggle.enabled_users
        domains = {user.split('domain:')[1] for user in enabled_users if 'domain:' in user}
        domains |= self.always_enabled
        domains -= self.always_disabled
        return list(domains)


def was_domain_created_after(domain, checkpoint):
    """
    Return true if domain was created after checkpoint

    :param domain: Domain name (string).
    :param checkpoint: datetime object.
    """
    from corehq.apps.domain.models import Domain
    domain_obj = Domain.get_by_name(domain)
    return (
        domain_obj is not None and
        domain_obj.date_created is not None and
        domain_obj.date_created > checkpoint
    )


def was_user_created_after(username, checkpoint):
    """
    Return true if user was created after checkpoint

    :param username: Web User username (string).
    :param checkpoint: datetime object.
    """
    from corehq.apps.users.models import WebUser
    user = WebUser.get_by_username(username)
    return (
        user is not None and
        user.created_on is not None and
        user.created_on > checkpoint
    )


def deterministic_random(input_string):
    """
    Returns a deterministically random number between 0 and 1 based on the
    value of the string. The same input should always produce the same output.
    """
    if isinstance(input_string, str):
        input_string = input_string.encode('utf-8')
    return float.fromhex(hashlib.md5(input_string).hexdigest()) / math.pow(2, 128)


class PredictablyRandomToggle(StaticToggle):
    """
    A toggle that is predictably random based off some axis. Useful for for doing
    a randomized rollout of a feature. E.g. "turn this on for 5% of domains", or
    "turn this on for 40% of users".

    It extends StaticToggle, so individual domains/users can also be explicitly added.
    """

    def __init__(
        self,
        slug,
        label,
        tag,
        namespaces,
        randomness,
        help_link=None,
        description=None,
    ):
        super(PredictablyRandomToggle, self).__init__(slug, label, tag, list(namespaces),
                                                      help_link=help_link, description=description)
        _ensure_valid_namespaces(namespaces)
        _ensure_valid_randomness(randomness)
        self.randomness = randomness

    @property
    def randomness_percent(self):
        return "{:.0f}".format(self.randomness * 100)

    def _get_identifier(self, item):
        return '{}:{}:{}'.format(self.namespaces, self.slug, item)

    def enabled(self, item, namespace=Ellipsis):
        if namespace == NAMESPACE_USER:
            namespace = None  # because:
            # StaticToggle.__init__(): self.namespaces = [None if n == NAMESPACE_USER else n for n in namespaces]

        all_namespaces = {None if n == NAMESPACE_USER else n for n in ALL_NAMESPACES}
        if namespace is Ellipsis and set(self.namespaces) != all_namespaces:
            raise ValueError(
                'PredictablyRandomToggle.enabled() cannot be determined for toggle "{slug}" because it is not '
                'available for all namespaces and the namespace of "{item}" is not given.'.format(
                    slug=self.slug,
                    item=item,
                )
            )

        if settings.DISABLE_RANDOM_TOGGLES:
            return False
        elif item in self.always_disabled:
            return False
        elif namespace is not Ellipsis and namespace not in self.namespaces:
            return False
        return (
            (item and deterministic_random(self._get_identifier(item)) < self.randomness)
            or super(PredictablyRandomToggle, self).enabled(item, namespace)
        )


class DynamicallyPredictablyRandomToggle(PredictablyRandomToggle):
    """
    A PredictablyRandomToggle whose randomness can be configured via the database/UI.
    """
    RANDOMNESS_KEY = 'hq_dynamic_randomness'

    def __init__(
        self,
        slug,
        label,
        tag,
        namespaces,
        default_randomness=0.0,
        help_link=None,
        description=None
    ):
        super(PredictablyRandomToggle, self).__init__(slug, label, tag, list(namespaces),
                                                      help_link=help_link, description=description)
        _ensure_valid_namespaces(namespaces)
        _ensure_valid_randomness(default_randomness)
        self.default_randomness = default_randomness

    @property
    @quickcache(vary_on=['self.slug'])
    def randomness(self):
        # a bit hacky: leverage couch's dynamic properties to just tack this onto the couch toggle doc
        try:
            toggle = Toggle.get(self.slug)
        except ResourceNotFound:
            return self.default_randomness
        dynamic_randomness = getattr(toggle, self.RANDOMNESS_KEY, self.default_randomness)
        try:
            dynamic_randomness = float(dynamic_randomness)
            return dynamic_randomness
        except ValueError:
            return self.default_randomness


# if no namespaces are specified the user namespace is assumed
NAMESPACE_USER = 'user'
NAMESPACE_DOMAIN = 'domain'
NAMESPACE_OTHER = 'other'
ALL_NAMESPACES = [NAMESPACE_USER, NAMESPACE_DOMAIN]


def any_toggle_enabled(*toggles):
    """
    Return a view decorator for allowing access if any of the given toggles are
    enabled. Example usage:

    @toggles.any_toggle_enabled(REPORT_BUILDER, USER_CONFIGURABLE_REPORTS)
    def delete_custom_report():
        pass

    """
    def decorator(view_func):
        @wraps(view_func)
        def wrapped_view(request, *args, **kwargs):
            for t in toggles:
                if t.enabled_for_request(request):
                    return view_func(request, *args, **kwargs)
            raise Http404()
        return wrapped_view
    return decorator


@quickcache([])
def all_toggles():
    """
    Loads all toggles
    """
    return list(all_toggles_by_name_in_scope(globals()).values())


def all_toggles_by_name():
    # trick for listing the attributes of the current module.
    # http://stackoverflow.com/a/990450/8207
    return all_toggles_by_name_in_scope(globals())


def all_toggles_by_name_in_scope(scope_dict, toggle_class=StaticToggle):
    result = {}
    for toggle_name, toggle in scope_dict.items():
        if not toggle_name.startswith('__'):
            if isinstance(toggle, toggle_class):
                result[toggle_name] = toggle
    return result


def toggles_dict(username=None, domain=None):
    """
    Loads all toggles into a dictionary for use in JS

    (only enabled toggles are included)
    """
    return {t.slug: True for t in all_toggles() if (t.enabled(username, NAMESPACE_USER) or
                                                    t.enabled(domain, NAMESPACE_DOMAIN))}


def toggle_values_by_name(username=None, domain=None):
    """
    Loads all toggles into a dictionary for use in JS

    all toggles (including those not enabled) are included
    """
    return {toggle_name: (toggle.enabled(username, NAMESPACE_USER) or
                          toggle.enabled(domain, NAMESPACE_DOMAIN))
            for toggle_name, toggle in all_toggles_by_name().items()}


def _ensure_valid_namespaces(namespaces):
    if not namespaces:
        raise Exception('namespaces must be defined!')


def _ensure_valid_randomness(randomness):
    if not 0 <= randomness <= 1:
        raise Exception('randomness must be between 0 and 1!')


APP_BUILDER_CUSTOM_PARENT_REF = StaticToggle(
    'custom-parent-ref',
    'ICDS: Custom case parent reference',
    TAG_CUSTOM,
    [NAMESPACE_DOMAIN],
)

APP_BUILDER_ADVANCED = StaticToggle(
    'advanced-app-builder',
    'Advanced Module in App-Builder',
    TAG_SOLUTIONS_LIMITED,
    [NAMESPACE_DOMAIN],
    description="Advanced Modules allow you to autoload and manage multiple case types, "
                "but may behave in unexpected ways.",
    help_link='https://confluence.dimagi.com/display/ccinternal/Advanced+Modules',
)

APP_BUILDER_SHADOW_MODULES = StaticToggle(
    'shadow-app-builder',
    'Shadow Modules',
    TAG_SOLUTIONS_CONDITIONAL,
    [NAMESPACE_DOMAIN],
    help_link='https://confluence.dimagi.com/display/ccinternal/Shadow+Modules+and+Forms',
)

CASE_LIST_CUSTOM_XML = StaticToggle(
    'case_list_custom_xml',
    'Allow custom XML to define case lists (ex. for case tiles)',
    TAG_SOLUTIONS_LIMITED,
    [NAMESPACE_DOMAIN],
    help_link='https://confluence.dimagi.com/display/public/Custom+Case+XML+Overview',
)

CASE_LIST_CUSTOM_VARIABLES = StaticToggle(
    'case_list_custom_variables',
    'Show text area for entering custom variables',
    TAG_SOLUTIONS_LIMITED,
    [NAMESPACE_DOMAIN],
    description='Defines custom variables that can be used in case list or detail calculations',
)

CASE_LIST_TILE = StaticToggle(
    'case_list_tile',
    'REC: Allow configuration of the REC case list tile',
    TAG_CUSTOM,
    [NAMESPACE_DOMAIN]
)

SHOW_PERSIST_CASE_CONTEXT_SETTING = StaticToggle(
    'show_persist_case_context_setting',
    'Allow toggling the persistent case context tile',
    TAG_SOLUTIONS_CONDITIONAL,
    [NAMESPACE_DOMAIN],
)

CASE_LIST_LOOKUP = StaticToggle(
    'case_list_lookup',
    'Allow external android callouts to search the caselist',
    TAG_SOLUTIONS_CONDITIONAL,
    [NAMESPACE_DOMAIN]
)

BIOMETRIC_INTEGRATION = StaticToggle(
    'biometric_integration',
    "Enables biometric integration (simprints) features.",
    TAG_PRODUCT,
    [NAMESPACE_DOMAIN]
)

ADD_USERS_FROM_LOCATION = StaticToggle(
    'add_users_from_location',
    "Allow users to add new mobile workers from the locations page",
    TAG_SOLUTIONS_CONDITIONAL,
    [NAMESPACE_DOMAIN]
)

CASE_DETAIL_PRINT = StaticToggle(
    'case_detail_print',
    'MLabour: Allowing printing of the case detail, based on an HTML template',
    TAG_CUSTOM,
    [NAMESPACE_DOMAIN],
)

COPY_FORM_TO_APP = StaticToggle(
    'copy_form_to_app',
    'Allow copying a form from one app to another',
    TAG_INTERNAL,
    [NAMESPACE_DOMAIN, NAMESPACE_USER],
)

DATA_FILE_DOWNLOAD = StaticToggle(
    'data_file_download',
    'Offer hosting and sharing data files for downloading from a secure dropzone',
    TAG_SOLUTIONS_OPEN,
    help_link='https://confluence.dimagi.com/display/ccinternal/Offer+hosting+and+sharing+data+files+for+downloading+from+a+secure+dropzone',
    namespaces=[NAMESPACE_DOMAIN],
)

DETAIL_LIST_TAB_NODESETS = StaticToggle(
    'detail-list-tab-nodesets',
    'Associate a nodeset with a case detail tab',
    TAG_SOLUTIONS_CONDITIONAL,
    help_link='https://confluence.dimagi.com/display/ccinternal/Case+Detail+Nodesets',
    namespaces=[NAMESPACE_DOMAIN]
)

DHIS2_INTEGRATION = StaticToggle(
    'dhis2_integration',
    'DHIS2 Integration',
    TAG_SOLUTIONS_LIMITED,
    [NAMESPACE_DOMAIN]
)

GRAPH_CREATION = StaticToggle(
    'graph-creation',
    'Case list/detail graph creation',
    TAG_SOLUTIONS_CONDITIONAL,
    help_link='https://confluence.dimagi.com/display/RD/Graphing+in+HQ',
    namespaces=[NAMESPACE_DOMAIN]
)

IS_CONTRACTOR = StaticToggle(
    'is_contractor',
    'Is contractor',
    TAG_INTERNAL,
    description="Used to give non super-users access to select super-user features"
)

MM_CASE_PROPERTIES = StaticToggle(
    'mm_case_properties',
    'Multimedia Case Properties',
    TAG_DEPRECATED,
    help_link='https://confluence.dimagi.com/display/ccinternal/Multimedia+Case+Properties+Feature+Flag',
    namespaces=[NAMESPACE_DOMAIN],
)

NEW_MULTIMEDIA_UPLOADER = StaticToggle(
    'new_multimedia_uploader',
    'Display new multimedia uploader',
    TAG_INTERNAL,
    [NAMESPACE_DOMAIN]
)

VISIT_SCHEDULER = StaticToggle(
    'app_builder_visit_scheduler',
    'ICDS: Visit Scheduler',
    TAG_CUSTOM,
    [NAMESPACE_DOMAIN, NAMESPACE_USER]
)

USER_CONFIGURABLE_REPORTS = StaticToggle(
    'user_reports',
    'User configurable reports UI',
    TAG_SOLUTIONS_LIMITED,
    [NAMESPACE_DOMAIN, NAMESPACE_USER],
    description=(
        "A feature which will allow your domain to create User Configurable Reports."
    ),
    help_link='https://confluence.dimagi.com/display/RD/User+Configurable+Reporting',
)

LOCATIONS_IN_UCR = StaticToggle(
    'locations_in_ucr',
    'ICDS: Add Locations as one of the Source Types for User Configurable Reports',
    TAG_CUSTOM,
    [NAMESPACE_DOMAIN]
)

REPORT_BUILDER = StaticToggle(
    'report_builder',
    'Activate Report Builder for a project without setting up a subscription.',
    TAG_DEPRECATED,
    [NAMESPACE_DOMAIN],
)

UCR_SUM_WHEN_TEMPLATES = StaticToggle(
    'ucr_sum_when_templates',
    'Allow sum when template columns in dynamic UCRs',
    TAG_CUSTOM,
    [NAMESPACE_DOMAIN],
    description=(
        "Enables use of SumWhenTemplateColumn with custom expressions in dynamic UCRS."
    ),
    help_link='https://commcare-hq.readthedocs.io/ucr.html#sumwhencolumn-and-sumwhentemplatecolumn',
)

ASYNC_RESTORE = StaticToggle(
    'async_restore',
    'Generate restore response in an asynchronous task to prevent timeouts',
    TAG_INTERNAL,
    [NAMESPACE_DOMAIN],
)

REPORT_BUILDER_BETA_GROUP = StaticToggle(
    'report_builder_beta_group',
    'RB beta group',
    TAG_DEPRECATED,
    [NAMESPACE_DOMAIN],
)

SYNC_ALL_LOCATIONS = StaticToggle(
    'sync_all_locations',
    '(Deprecated) Sync the full location hierarchy when syncing location fixtures',
    TAG_DEPRECATED,
    [NAMESPACE_DOMAIN],
    description="Do not turn this feature flag. It is only used for providing compatability for old projects. "
    "We are actively trying to remove projects from this list. This functionality is now possible by using the "
    "Advanced Settings on the Organization Levels page and setting the Level to Expand From option.",
)

HIERARCHICAL_LOCATION_FIXTURE = StaticToggle(
    'hierarchical_location_fixture',
    'Display Settings To Get Hierarchical Location Fixture',
    TAG_INTERNAL,
    [NAMESPACE_DOMAIN],
    description=(
        "Do not turn this feature flag.  It is only used for providing "
        "compatability for old projects.  We are actively trying to remove "
        "projects from this list."
    ),
)

EXTENSION_CASES_SYNC_ENABLED = StaticToggle(
    'extension_sync',
    'Enable extension syncing',
    TAG_SOLUTIONS_CONDITIONAL,
    help_link='https://confluence.dimagi.com/display/ccinternal/Extension+Cases',
    namespaces=[NAMESPACE_DOMAIN],
)


ROLE_WEBAPPS_PERMISSIONS = StaticToggle(
    'role_webapps_permissions',
    'ICDS: Toggle which webapps to see based on role',
    TAG_CUSTOM,
    namespaces=[NAMESPACE_DOMAIN],
)


SYNC_SEARCH_CASE_CLAIM = StaticToggle(
    'search_claim',
    'Enable synchronous mobile searching and case claiming',
    TAG_SOLUTIONS_CONDITIONAL,
    help_link='https://confluence.dimagi.com/display/ccinternal/Remote+Case+Search+and+Claim',
    namespaces=[NAMESPACE_DOMAIN]
)


def _enable_search_index(domain, enabled):
    from corehq.apps.case_search.tasks import reindex_case_search_for_domain
    from corehq.pillows.case_search import domains_needing_search_index
    domains_needing_search_index.clear()
    if enabled:
        # action is no longer reversible due to roll out of EXPLORE_CASE_DATA
        # and upcoming migration of CaseES to CaseSearchES
        reindex_case_search_for_domain.delay(domain)


CASE_LIST_EXPLORER = StaticToggle(
    'case_list_explorer',
    'Show the case list explorer report',
    TAG_SOLUTIONS_OPEN,
    namespaces=[NAMESPACE_DOMAIN],
    save_fn=_enable_search_index,
)

EXPLORE_CASE_DATA = StaticToggle(
    'explore_case_data',
    'Show the Explore Case Data report (in dev). Please make sure the project '
    'is fully migrated to support the CaseSearch index either by enabling '
    'the Case List Explorer toggle or doing a manual migration.\n\n'
    'Please use the EXPLORE_CASE_DATA_PREVIEW Feature Preview moving forward. '
    'This will be deprecated once the Feature Preview is in full swing.',
    TAG_PRODUCT,
    namespaces=[NAMESPACE_DOMAIN, NAMESPACE_USER],
)

ECD_MIGRATED_DOMAINS = StaticToggle(
    'ecd_migrated_domains',
    'Domains that have undergone migration for Explore Case Data and have a '
    'CaseSearch elasticsearch index created.\n\n'
    'NOTE: enabling this Feature Flag will NOT enable the CaseSearch index.',
    TAG_INTERNAL,
    namespaces=[NAMESPACE_DOMAIN],
)

ECD_PREVIEW_ENTERPRISE_DOMAINS = StaticToggle(
    'ecd_enterprise_domains',
    'Enterprise Domains that are eligible to view the Explore Case Data '
    'Feature Preview. By default, this feature will only be available for '
    'domains that are Advanced or Pro and have undergone the ECD migration.',
    TAG_INTERNAL,
    namespaces=[NAMESPACE_DOMAIN],
)

LIVEQUERY_SYNC = StaticToggle(
    'livequery_sync',
    'Enable livequery sync algorithm',
    TAG_INTERNAL,
    namespaces=[NAMESPACE_DOMAIN],
)

NO_VELLUM = StaticToggle(
    'no_vellum',
    'Allow disabling Form Builder per form '
    '(for custom forms that Vellum breaks)',
    TAG_INTERNAL,
    [NAMESPACE_DOMAIN, NAMESPACE_USER]
)

HIPAA_COMPLIANCE_CHECKBOX = StaticToggle(
    'hipaa_compliance_checkbox',
    'Show HIPAA compliance checkbox',
    TAG_INTERNAL,
    [NAMESPACE_USER],
)

CAN_EDIT_EULA = StaticToggle(
    'can_edit_eula',
    "Whether this user can set the custom eula and data sharing internal project options. "
    "This should be a small number of DIMAGI ONLY users",
    TAG_INTERNAL,
)

# This toggle offers the "multiple_apps_unlimited" mobile flag to non-Dimagi users
MOBILE_PRIVILEGES_FLAG = StaticToggle(
    'mobile_privileges_flag',
    'Offer "Enable Privileges on Mobile" flag.',
    TAG_INTERNAL,
    [NAMESPACE_USER]
)

PRODUCTS_PER_LOCATION = StaticToggle(
    'products_per_location',
    "Products Per Location: Specify products stocked at individual locations.  "
    "This doesn't actually do anything yet.",
    TAG_CUSTOM,
    [NAMESPACE_DOMAIN]
)

ALLOW_CASE_ATTACHMENTS_VIEW = StaticToggle(
    'allow_case_attachments_view',
    "Explicitly allow user to access case attachments, even if they can't view the case list report.",
    TAG_CUSTOM,
    [NAMESPACE_DOMAIN, NAMESPACE_USER]
)

TRANSFER_DOMAIN = StaticToggle(
    'transfer_domain',
    'Transfer domains to different users',
    TAG_INTERNAL,
    [NAMESPACE_DOMAIN]
)


FORM_LINK_WORKFLOW = StaticToggle(
    'form_link_workflow',
    'Form linking workflow available on forms',
    TAG_SOLUTIONS_CONDITIONAL,
    [NAMESPACE_DOMAIN],
)

# not referenced in code directly but passed through to vellum
# see toggles_dict

VELLUM_SAVE_TO_CASE = StaticToggle(
    'save_to_case',
    "Adds save to case as a question to the form builder",
    TAG_SOLUTIONS_LIMITED,
    [NAMESPACE_DOMAIN],
    description='This flag allows case management inside repeat groups',
    help_link='https://confluence.dimagi.com/display/ccinternal/Save+to+Case+Feature+Flag',
)

VELLUM_PRINTING = StaticToggle(
    'printing',
    "Enables the Print Android App Callout",
    TAG_SOLUTIONS_LIMITED,
    [NAMESPACE_DOMAIN],
    description='Allows printing from CommCare on the device',
    help_link='https://confluence.dimagi.com/display/ccinternal/Printing+from+a+form+in+CommCare+Android',
)

VELLUM_DATA_IN_SETVALUE = StaticToggle(
    'allow_data_reference_in_setvalue',
    "Allow data references in a setvalue",
    TAG_SOLUTIONS_LIMITED,
    [NAMESPACE_DOMAIN],
    description="This allows referencing other questions in the form in a setvalue. "
                "This may still cause issues if the other questions have not been calculated yet",
)

CACHE_AND_INDEX = StaticToggle(
    'cache_and_index',
    'REC: Enable the "Cache and Index" format option when choosing sort properties '
    'in the app builder',
    TAG_CUSTOM,
    [NAMESPACE_DOMAIN],
)

CUSTOM_PROPERTIES = StaticToggle(
    'custom_properties',
    'Allow users to add arbitrary custom properties to their application',
    TAG_SOLUTIONS_LIMITED,
    help_link='https://confluence.dimagi.com/display/internal/CommCare+Android+Developer+Options+--+Internal#'
              'CommCareAndroidDeveloperOptions--Internal-SettingtheValueofaDeveloperOptionfromHQ',
    namespaces=[NAMESPACE_DOMAIN]
)

WEBAPPS_CASE_MIGRATION = StaticToggle(
    'webapps_case_migration',
    "Work-in-progress to support user-written migrations",
    TAG_CUSTOM,
    namespaces=[NAMESPACE_USER]
)

ENABLE_LOADTEST_USERS = StaticToggle(
    'enable_loadtest_users',
    'Enable creating loadtest users on HQ',
    TAG_SOLUTIONS_CONDITIONAL,
    namespaces=[NAMESPACE_DOMAIN],
    help_link='https://confluence.dimagi.com/display/ccinternal/Loadtest+Users',
)

MOBILE_UCR = StaticToggle(
    'mobile_ucr',
    ('Mobile UCR: Configure viewing user configurable reports on the mobile '
     'through the app builder'),
    TAG_SOLUTIONS_LIMITED,
    namespaces=[NAMESPACE_DOMAIN],
)

MOBILE_UCR_LINKED_DOMAIN = StaticToggle(
    'mobile_ucr_linked_domain',
    ('Mobile UCR: Configure viewing user configurable reports on the mobile when using linked domains. '
     'NOTE: This won\'t work without developer intervention'),
    TAG_CUSTOM,
    namespaces=[NAMESPACE_DOMAIN],
)

API_THROTTLE_WHITELIST = StaticToggle(
    'api_throttle_whitelist',
    ('API throttle whitelist'),
    TAG_INTERNAL,
    namespaces=[NAMESPACE_USER],
)

API_BLACKLIST = StaticToggle(
    'API_BLACKLIST',
    ("Blacklist API access to a user or domain that spams us"),
    TAG_INTERNAL,
    namespaces=[NAMESPACE_DOMAIN, NAMESPACE_USER],
    description="For temporary, emergency use only. If a partner doesn't properly "
    "throttle their API requests, it can hammer our infrastructure, causing "
    "outages. This will cut off the tide, but we should communicate with them "
    "immediately.",
)

FORM_SUBMISSION_BLACKLIST = StaticToggle(
    'FORM_SUBMISSION_BLACKLIST',
    ("Blacklist form submissions from a domain that spams us"),
    TAG_INTERNAL,
    namespaces=[NAMESPACE_DOMAIN],
    description="This is a temporary solution to an unusually high volume of "
    "form submissions from a domain.  We have some projects that automatically "
    "send forms. If that ever causes problems, we can use this to cut them off.",
)


def _commtrackify(domain_name, toggle_is_enabled):
    from corehq.apps.domain.models import Domain
    domain_obj = Domain.get_by_name(domain_name, strict=True)
    if domain_obj and domain_obj.commtrack_enabled != toggle_is_enabled:
        if toggle_is_enabled:
            domain_obj.convert_to_commtrack()
        else:
            domain_obj.commtrack_enabled = False
            domain_obj.save()


COMMTRACK = StaticToggle(
    'commtrack',
    "CommCare Supply",
    TAG_SOLUTIONS_LIMITED,
    description=(
        '<a href="https://help.commcarehq.org/display/commtrack/CommCare+Supply+Home">CommCare Supply</a> '
        "is a logistics and supply chain management module. It is designed "
        "to improve the management, transport, and resupply of a variety of "
        "goods and materials, from medication to food to bednets. <br/>"
    ),
    help_link='https://help.commcarehq.org/display/commtrack/CommCare+Supply+Home',
    namespaces=[NAMESPACE_DOMAIN],
    save_fn=_commtrackify,
)

NON_COMMTRACK_LEDGERS = StaticToggle(
    'non_commtrack_ledgers',
    "Enable ledgers for projects not using Supply.",
    TAG_CUSTOM,
    description=(
        'Turns on the ledger fixture and ledger transaction question types in '
        'the form builder. ONLY WORKS ON SQL DOMAINS!'
    ),
    namespaces=[NAMESPACE_DOMAIN],
)

CUSTOM_INSTANCES = StaticToggle(
    'custom_instances',
    'Inject custom instance declarations',
    TAG_CUSTOM,
    description=(
        'Enables the insertion of custom instances into a case list configuration. '
        'Currently used by SimPrints-integrated projects.'
    ),
    namespaces=[NAMESPACE_DOMAIN],
)

CUSTOM_ASSERTIONS = StaticToggle(
    'custom_assertions',
    'Inject custom assertions into the suite',
    TAG_SOLUTIONS_CONDITIONAL,
    description=(
        'Enables the insertion of custom assertions into the suite file. '
    ),
    namespaces=[NAMESPACE_DOMAIN],
    help_link="https://confluence.dimagi.com/display/ccinternal/User+defined+assert+blocks",
)

APPLICATION_ERROR_REPORT = StaticToggle(
    'application_error_report',
    'Show Application Error Report',
    TAG_SOLUTIONS_OPEN,
    help_link='https://confluence.dimagi.com/display/ccinternal/Show+Application+Error+Report+Feature+Flag',
    namespaces=[NAMESPACE_USER],
)

OPENCLINICA = StaticToggle(
    'openclinica',
    'KEMRI: Offer OpenClinica settings and CDISC ODM export',
    TAG_CUSTOM,
    namespaces=[NAMESPACE_DOMAIN],
)

DASHBOARD_ICDS_REPORT = StaticToggle(
    'dashboard_icds_reports',
    'ICDS: Enable access to the dashboard reports for ICDS',
    TAG_CUSTOM,
    [NAMESPACE_DOMAIN]
)

ICDS_DASHBOARD_REPORT_FEATURES = StaticToggle(
    'features_in_dashboard_icds_reports',
    'ICDS: Enable access to pre-release features in the ICDS Dashboard reports',
    TAG_CUSTOM,
    [NAMESPACE_USER]
)

ICDS_DASHBOARD_SHOW_MOBILE_APK = DynamicallyPredictablyRandomToggle(
    'icds_dashboard_show_mobile_apk',
    'Show a "Mobile APK" download link on the ICDS Dashboard',
    TAG_CUSTOM,
    [NAMESPACE_USER],
)

ICDS_DASHBOARD_TEMPORARY_DOWNTIME = StaticToggle(
    'icds_dashboard_temporary_downtime',
    'ICDS: Temporarily disable the ICDS dashboard by showing a downtime page. '
    'This can be cicurmvented by adding "?bypass-downtime=True" to the end of the url.',
    TAG_CUSTOM,
    [NAMESPACE_DOMAIN]
)


OPENMRS_INTEGRATION = StaticToggle(
    'openmrs_integration',
    'Enable OpenMRS integration',
    TAG_SOLUTIONS_LIMITED,
    [NAMESPACE_DOMAIN],
)

SUPPORT = StaticToggle(
    'support',
    'General toggle for support features',
    TAG_INTERNAL,
    help_link='https://confluence.dimagi.com/display/ccinternal/Support+Flag',
)

LEGACY_CHILD_MODULES = StaticToggle(
    'legacy_child_modules',
    'Legacy, non-nested sub-menus',
    TAG_DEPRECATED,
    [NAMESPACE_DOMAIN],
    description=(
        "Sub-menus are now displayed nested under their parent menu. Some "
        "apps built before this change will require that their modules be "
        "reordered to fit this paradigm. This feature flag exists to support "
        "those applications until they're transitioned."
    )
)

FORMPLAYER_USE_LIVEQUERY = StaticToggle(
    'formplayer_use_livequery',
    'Use LiveQuery on Web Apps',
    TAG_INTERNAL,
    [NAMESPACE_DOMAIN],
)

FIXTURE_CASE_SELECTION = StaticToggle(
    'fixture_case',
    'ICDS: Allow a configurable case list that is filtered based on a fixture type and '
    'fixture selection (Due List)',
    TAG_CUSTOM,
    [NAMESPACE_DOMAIN],
)

SMS_LOG_CHANGES = StaticToggle(
    'sms_log_changes',
    'Message Log Report v2',
    TAG_SOLUTIONS_OPEN,
    [NAMESPACE_USER, NAMESPACE_DOMAIN],
    description=("This flag makes failed messages appear in the Message Log "
                 "Report, and adds Status and Event columns"),
)

ENABLE_INCLUDE_SMS_GATEWAY_CHARGING = StaticToggle(
    'enable_include_sms_gateway_charging',
    'Enable include SMS gateway charging',
    TAG_CUSTOM,
    [NAMESPACE_DOMAIN]
)

MOBILE_WORKER_SELF_REGISTRATION = StaticToggle(
    'mobile_worker_self_registration',
    'UW: Allow mobile workers to self register. Only works in CommCare 2.44 and lower.',
    TAG_DEPRECATED,
    help_link='https://confluence.dimagi.com/display/commcarepublic/SMS+Self+Registration',
    namespaces=[NAMESPACE_DOMAIN],
)

MESSAGE_LOG_METADATA = StaticToggle(
    'message_log_metadata',
    'Include message id in Message Log export.',
    TAG_CUSTOM,
    [NAMESPACE_USER],
)

RUN_AUTO_CASE_UPDATES_ON_SAVE = StaticToggle(
    'run_auto_case_updates_on_save',
    'Run Auto Case Update rules on each case save.',
    TAG_INTERNAL,
    [NAMESPACE_DOMAIN],
)

LEGACY_SYNC_SUPPORT = StaticToggle(
    'legacy_sync_support',
    "Support mobile sync bugs in older projects (2.9 and below).",
    TAG_DEPRECATED,
    [NAMESPACE_DOMAIN]
)

CALL_CENTER_LOCATION_OWNERS = StaticToggle(
    'call_center_location_owners',
    'ICDS: Enable the use of locations as owners of call center cases',
    TAG_CUSTOM,
    [NAMESPACE_DOMAIN]
)

TF_DOES_NOT_USE_SQLITE_BACKEND = StaticToggle(
    'not_tf_sql_backend',
    'Domains that do not use a SQLite backend for Touchforms',
    TAG_INTERNAL,
    [NAMESPACE_DOMAIN],
)

CUSTOM_APP_BASE_URL = StaticToggle(
    'custom_app_base_url',
    'Allow specifying a custom base URL for an application. Main use case is '
    'to allow migrating projects to a new cluster.',
    TAG_SOLUTIONS_LIMITED,
    [NAMESPACE_DOMAIN]
)


PHONE_NUMBERS_REPORT = StaticToggle(
    'phone_numbers_report',
    "Report related to the phone numbers owned by a project's contacts",
    TAG_SOLUTIONS_CONDITIONAL,
    [NAMESPACE_DOMAIN]
)


INBOUND_SMS_LENIENCY = StaticToggle(
    'inbound_sms_leniency',
    "Inbound SMS leniency on domain-owned gateways. "
    "WARNING: This wil be rolled out slowly; do not enable on your own.",
    TAG_INTERNAL,
    [NAMESPACE_DOMAIN]
)


HIDE_MESSAGING_DASHBOARD_FROM_NON_SUPERUSERS = StaticToggle(
    'hide_messaging_dashboard',
    "Hide messaging dashboard from users who are not superusers.",
    TAG_CUSTOM,
    [NAMESPACE_DOMAIN]
)


WHATSAPP_MESSAGING = StaticToggle(
    'whatsapp_messaging',
    "Default SMS to send messages via Whatsapp, where available",
    TAG_CUSTOM,
    [NAMESPACE_DOMAIN]
)


UNLIMITED_REPORT_BUILDER_REPORTS = StaticToggle(
    'unlimited_report_builder_reports',
    'Allow unlimited reports created in report builder',
    TAG_INTERNAL,
    [NAMESPACE_DOMAIN]
)

SHOW_OWNER_LOCATION_PROPERTY_IN_REPORT_BUILDER = StaticToggle(
    'show_owner_location_property_in_report_builder',
    'Show an additional "Owner (Location)" property in report builder reports. '
    'This can be used to create report builder reports that are location-safe.',
    TAG_SOLUTIONS_OPEN,
    [NAMESPACE_DOMAIN],
    help_link='https://confluence.dimagi.com/display/internal/Demo+Mobile+Workers',
)

MOBILE_USER_DEMO_MODE = StaticToggle(
    'mobile_user_demo_mode',
    'Ability to make a mobile worker into Demo only mobile worker',
    TAG_SOLUTIONS_OPEN,
    help_link='https://confluence.dimagi.com/display/internal/Demo+Mobile+Workers',
    namespaces=[NAMESPACE_DOMAIN]
)

SEND_UCR_REBUILD_INFO = StaticToggle(
    'send_ucr_rebuild_info',
    'Notify when UCR rebuilds finish or error.',
    TAG_SOLUTIONS_CONDITIONAL,
    [NAMESPACE_USER]
)

ALLOW_USER_DEFINED_EXPORT_COLUMNS = StaticToggle(
    'allow_user_defined_export_columns',
    'Add user defined columns to exports',
    TAG_DEPRECATED,
    [NAMESPACE_DOMAIN],
)


DATA_EXPORT_TOOL_SCHEMA_EXPORT = StaticToggle(
    'data_export_tool_schema_export',
    'Show an option to download data export tool schemas from the exports list view (Experimental)',
    TAG_SOLUTIONS_OPEN,
    [NAMESPACE_DOMAIN, NAMESPACE_USER],
    help_link='https://confluence.dimagi.com/display/ccinternal/Download+Data+Export+Tool+Schemas+from+the+Exports+List+View',
)


DISABLE_COLUMN_LIMIT_IN_UCR = StaticToggle(
    'disable_column_limit_in_ucr',
    'Enikshay: Disable column limit in UCR',
    TAG_CUSTOM,
    [NAMESPACE_DOMAIN]
)

CLOUDCARE_LATEST_BUILD = StaticToggle(
    'use_latest_build_cloudcare',
    'Uses latest build for Web Apps instead of latest published',
    TAG_SOLUTIONS_OPEN,
    [NAMESPACE_DOMAIN, NAMESPACE_USER]
)

CAUTIOUS_MULTIMEDIA = StaticToggle(
    'cautious_multimedia',
    'More cautious handling of multimedia: do not delete multimedia files, add logging, etc.',
    TAG_INTERNAL,
    [NAMESPACE_DOMAIN],
)

LOCALE_ID_INTEGRITY = StaticToggle(
    'locale_id_integrity',
    'Verify all locale ids in suite are present in app strings before allowing CCZ download',
    TAG_CUSTOM,
    [NAMESPACE_DOMAIN],
    notification_emails=['jschweers']
)

BULK_UPDATE_MULTIMEDIA_PATHS = StaticToggle(
    'bulk_update_multimedia_paths',
    'Bulk multimedia path management',
    TAG_CUSTOM,
    [NAMESPACE_DOMAIN],
    help_link="https://confluence.dimagi.com/display/ICDS/Multimedia+Path+Manager"
)

USER_TESTING_SIMPLIFY = StaticToggle(
    'user_testing_simplify',
    'Simplify the UI for user testing experiments',
    TAG_INTERNAL,
    [NAMESPACE_DOMAIN]
)

# when enabled this should prevent any changes to a domains data
DATA_MIGRATION = StaticToggle(
    'data_migration',
    'Disable submissions, restores, and web user access during a data migration',
    TAG_INTERNAL,
    [NAMESPACE_DOMAIN]
)

EMWF_WORKER_ACTIVITY_REPORT = StaticToggle(
    'emwf_worker_activity_report',
    'Make the Worker Activity Report use the Groups or Users or Locations filter',
    TAG_SOLUTIONS_OPEN,
    namespaces=[NAMESPACE_DOMAIN],
    description=(
        "This flag allows you filter the users to display in the same way as the "
        "other reports - by individual user, group, or location.  Note that this "
        "will also force the report to always display by user."
    ),
)

ICDS = StaticToggle(
    'icds',
    "ICDS: Enable ICDS features (necessary since features are on India and ICDS envs)",
    TAG_CUSTOM,
    namespaces=[NAMESPACE_DOMAIN],
    relevant_environments={'icds', 'india', 'staging'},
)

DATA_DICTIONARY = StaticToggle(
    'data_dictionary',
    'Project level data dictionary of cases',
    TAG_SOLUTIONS_OPEN,
    [NAMESPACE_DOMAIN],
    description='Available in the Data section, shows the names of all properties of each case type.',
)

SORT_CALCULATION_IN_CASE_LIST = StaticToggle(
    'sort_calculation_in_case_list',
    'Configure a custom xpath calculation for Sort Property in Case Lists',
    TAG_SOLUTIONS_CONDITIONAL,
    [NAMESPACE_DOMAIN]
)

VIEW_APP_CHANGES = StaticToggle(
    'app-changes-with-improved-diff',
    'Improved app changes view',
    TAG_SOLUTIONS_OPEN,
    [NAMESPACE_DOMAIN, NAMESPACE_USER],
)

COUCH_SQL_MIGRATION_BLACKLIST = StaticToggle(
    'couch_sql_migration_blacklist',
    "Domains to exclude from migrating to SQL backend because the reference legacy models in custom code. "
    "Includes the following by default: 'ews-ghana', 'ils-gateway', 'ils-gateway-train'",
    TAG_INTERNAL,
    [NAMESPACE_DOMAIN],
)

PAGINATED_EXPORTS = StaticToggle(
    'paginated_exports',
    'Allows for pagination of exports for very large exports',
    TAG_SOLUTIONS_LIMITED,
    [NAMESPACE_DOMAIN]
)

INCREMENTAL_EXPORTS = StaticToggle(
    'incremental_exports',
    'Allows sending of incremental CSV exports to a particular endpoint',
    TAG_CUSTOM,
    [NAMESPACE_DOMAIN],
)

PUBLISH_CUSTOM_REPORTS = StaticToggle(
    'publish_custom_reports',
    "Publish custom reports (No needed Authorization)",
    TAG_CUSTOM,
    [NAMESPACE_DOMAIN]
)

DISPLAY_CONDITION_ON_TABS = StaticToggle(
    'display_condition_on_nodeset',
    'Show Display Condition on Case Detail Tabs',
    TAG_SOLUTIONS_OPEN,
    [NAMESPACE_DOMAIN]
)

PHONE_HEARTBEAT = StaticToggle(
    'phone_apk_heartbeat',
    "Ability to configure a mobile feature to prompt users to update to latest CommCare app and apk",
    TAG_SOLUTIONS_CONDITIONAL,
    [NAMESPACE_DOMAIN]
)

SKIP_REMOVE_INDICES = StaticToggle(
    'skip_remove_indices',
    'Make _remove_indices_from_deleted_cases_task into a no-op.',
    TAG_INTERNAL,
    [NAMESPACE_DOMAIN]
)

MOBILE_RECOVERY_MEASURES = StaticToggle(
    'mobile_recovery_measures',
    'Mobile recovery measures',
    TAG_INTERNAL,
    [NAMESPACE_DOMAIN],
    description=("Used for widely deployed projects where recovery from "
                 "large-scale failures would otherwise be next to impossible."),
)

PREVENT_MOBILE_UCR_SYNC = StaticToggle(
    'prevent_mobile_ucr_sync',
    'ICDS: Used for ICDS emergencies when UCR sync is killing the DB',
    TAG_CUSTOM,
    [NAMESPACE_DOMAIN],
    description='Prevents mobile UCRs from being generated or included in the sync payload',
)

ENABLE_ALL_ADD_ONS = StaticToggle(
    'enable_all_add_ons',
    'Enable all app manager add-ons',
    TAG_SOLUTIONS_OPEN,
    [NAMESPACE_DOMAIN]
)

FILTERED_BULK_USER_DOWNLOAD = StaticToggle(
    'filtered_bulk_user_download',
    "Bulk mobile worker management features: filtered download, bulk delete, and bulk lookup users.",
    TAG_SOLUTIONS_OPEN,
    [NAMESPACE_DOMAIN],
    help_link='https://confluence.dimagi.com/display/ccinternal/Bulk+Mobile+Workers+Management',
)

FILTERED_LOCATION_DOWNLOAD = StaticToggle(
    'filtered_location_download',
    "Ability to filter location download to include only a specified location and its descendants.",
    TAG_CUSTOM,
    [NAMESPACE_DOMAIN],
    help_link='https://confluence.dimagi.com/display/ccinternal/Filtered+Locations+Download',
)

BULK_UPLOAD_DATE_OPENED = StaticToggle(
    'bulk_upload_date_opened',
    "Allow updating of the date_opened field with the bulk uploader",
    TAG_INTERNAL,
    [NAMESPACE_DOMAIN],
)

REGEX_FIELD_VALIDATION = StaticToggle(
    'regex_field_validation',
    'Regular Expression Validation for Custom Data Fields',
    TAG_SOLUTIONS_OPEN,
    namespaces=[NAMESPACE_DOMAIN],
    description="This flag adds the option to specify a regular expression "
                "(regex) to validate custom user data, custom location data, "
                "and/or custom product data fields.",
    help_link='https://confluence.dimagi.com/display/ccinternal/Regular+Expression+Validation+for+Custom+Data+Fields',
)

TWO_FACTOR_SUPERUSER_ROLLOUT = StaticToggle(
    'two_factor_superuser_rollout',
    'Users in this list will be forced to have Two-Factor Auth enabled',
    TAG_INTERNAL,
    [NAMESPACE_USER]
)

CUSTOM_ICON_BADGES = StaticToggle(
    'custom_icon_badges',
    'Custom Icon Badges for modules and forms',
    TAG_SOLUTIONS_LIMITED,
    namespaces=[NAMESPACE_DOMAIN],
)

ICDS_UCR_ELASTICSEARCH_DOC_LOADING = DynamicallyPredictablyRandomToggle(
    'icds_ucr_elasticsearch_doc_loading',
    'ICDS: Load related form docs from ElasticSearch instead of Riak',
    TAG_CUSTOM,
    namespaces=[NAMESPACE_OTHER],
)

COMPARE_UCR_REPORTS = DynamicallyPredictablyRandomToggle(
    'compare_ucr_reports',
    'Compare UCR reports against other reports or against other databases. '
    'Reports for comparison must be listed in settings.UCR_COMPARISONS.',
    TAG_CUSTOM,
    namespaces=[NAMESPACE_OTHER],
    default_randomness=0.001  # 1 in 1000
)

MOBILE_LOGIN_LOCKOUT = StaticToggle(
    'mobile_user_login_lockout',
    "On too many wrong password attempts, lock out mobile users",
    TAG_CUSTOM,
    [NAMESPACE_DOMAIN],
)

LINKED_DOMAINS = StaticToggle(
    'linked_domains',
    'Allow linking project spaces (successor to linked apps)',
    TAG_SOLUTIONS_CONDITIONAL,
    [NAMESPACE_DOMAIN],
    description=(
        "Link project spaces to allow syncing apps, lookup tables, organizations etc."
    ),
    help_link='https://confluence.dimagi.com/display/ccinternal/Linked+Project+Spaces',
    notification_emails=['aking'],
)

MULTI_MASTER_LINKED_DOMAINS = StaticToggle(
    'multi_master_linked_domains',
    "Allow linked apps to pull from multiple master apps in the upstream domain",
    TAG_CUSTOM,
    [NAMESPACE_DOMAIN],
)

MULTI_MASTER_BYPASS_VERSION_CHECK = StaticToggle(
    'MULTI_MASTER_BYPASS_VERSION_CHECK',
    "Bypass minimum CommCare version check for multi master usage. For use only by ICDS.",
    TAG_CUSTOM,
    [NAMESPACE_DOMAIN],
)

SUMOLOGIC_LOGS = DynamicallyPredictablyRandomToggle(
    'sumologic_logs',
    'Send logs to sumologic',
    TAG_INTERNAL,
    namespaces=[NAMESPACE_OTHER],
)

TARGET_COMMCARE_FLAVOR = StaticToggle(
    'target_commcare_flavor',
    'Target CommCare Flavor.',
    TAG_CUSTOM,
    namespaces=[NAMESPACE_DOMAIN],
)

TRAINING_MODULE = StaticToggle(
    'training-module',
    'Training Modules',
    TAG_CUSTOM,
    [NAMESPACE_DOMAIN],
)


EXPORT_MULTISORT = StaticToggle(
    'export_multisort',
    'Sort multiple rows in exports at once.',
    TAG_SOLUTIONS_OPEN,
    [NAMESPACE_DOMAIN],
)


EXPORT_OWNERSHIP = StaticToggle(
    'export_ownership',
    'Allow exports to have ownership.',
    TAG_SOLUTIONS_OPEN,
    [NAMESPACE_DOMAIN],
)


APP_TRANSLATIONS_WITH_TRANSIFEX = StaticToggle(
    'app_trans_with_transifex',
    'Translate Application Content With Transifex',
    TAG_CUSTOM,
    namespaces=[NAMESPACE_USER]
)


VALIDATE_APP_TRANSLATIONS = StaticToggle(
    'validate_app_translations',
    'Validate app translations before uploading them',
    TAG_CUSTOM,
    namespaces=[NAMESPACE_USER]
)


AGGREGATE_UCRS = StaticToggle(
    'aggregate_ucrs',
    'Enable experimental aggregate UCR support',
    TAG_INTERNAL,  # this might change in the future
    namespaces=[NAMESPACE_DOMAIN],
    notification_emails=['czue'],
)


SHOW_RAW_DATA_SOURCES_IN_REPORT_BUILDER = StaticToggle(
    'show_raw_data_sources_in_report_builder',
    'Allow building report builder reports directly from raw UCR Data Sources',
    TAG_SOLUTIONS_CONDITIONAL,
    namespaces=[NAMESPACE_DOMAIN],
)


RELATED_LOCATIONS = StaticToggle(
    'related_locations',
    'REACH: Enable experimental location many-to-many mappings',
    TAG_CUSTOM,
    namespaces=[NAMESPACE_DOMAIN],
    help_link='https://confluence.dimagi.com/display/RD/Related+Locations',
)

ICDS_DISHA_API = StaticToggle(
    'icds_disha_access',
    'ICDS: Access DISHA API',
    TAG_CUSTOM,
    namespaces=[NAMESPACE_USER],
    relevant_environments={'icds', 'india'},
)


ICDS_NIC_INDICATOR_API = StaticToggle(
    'icds_nic_indicator_acess',
    'ICDS: Dashboard Indicator API for NIC',
    TAG_CUSTOM,
    namespaces=[NAMESPACE_USER],
    relevant_environments={'icds', 'india'},
)

AP_WEBSERVICE = StaticToggle(
    'ap_webservice',
    'ICDS: ENABLE AP webservice',
    TAG_CUSTOM,
    namespaces=[NAMESPACE_USER],
    relevant_environments={'icds', 'india'},
)

ALLOW_BLANK_CASE_TAGS = StaticToggle(
    'allow_blank_case_tags',
    'eCHIS/ICDS: Allow blank case tags',
    TAG_CUSTOM,
    namespaces=[NAMESPACE_DOMAIN],
)

FILTER_ON_GROUPS_AND_LOCATIONS = StaticToggle(
    'filter_on_groups_and_locations',
    '[ONSE] Change filter from groups OR locations to groups AND locations in all reports and exports in the '
    'ONSE domain with group and location filters',
    TAG_CUSTOM,
    namespaces=[NAMESPACE_DOMAIN],
    description='For reports filtered by groups and locations, change the OR logic to an AND, so that '
                '(for example): "Groups or Users: [Salima District] AND [User group Healthworkers]" '
                'returns 40 healthworkers who are also in salima. Changes this logic to all reports that '
                'have group and location filters, such as the Submissions by Form report.',
)

DONT_INDEX_SAME_CASETYPE = StaticToggle(
    'dont_index_same_casetype',
    "Don't create a parent index if the child case has the same case type as the parent case",
    TAG_DEPRECATED,
    namespaces=[NAMESPACE_DOMAIN],
    description=inspect.cleandoc("""This toggle preserves old behaviour
        of not creating a parent index on the child case if their case
        types are the same.""")
)

SORT_OUT_OF_ORDER_FORM_SUBMISSIONS_SQL = DynamicallyPredictablyRandomToggle(
    'sort_out_of_order_form_submissions_sql',
    'Sort out of order form submissions in the SQL update strategy',
    TAG_INTERNAL,
    namespaces=[NAMESPACE_DOMAIN],
)


RESTRICT_APP_RELEASE = StaticToggle(
    'restrict_app_release',
    'ICDS: Show permission to manage app releases on user roles',
    TAG_CUSTOM,
    namespaces=[NAMESPACE_DOMAIN],
)


RELEASE_BUILDS_PER_PROFILE = StaticToggle(
    'release_builds_per_profile',
    'Do not release builds for all app profiles by default. Then manage via Source files view',
    TAG_CUSTOM,
    namespaces=[NAMESPACE_DOMAIN],
)

MANAGE_RELEASES_PER_LOCATION = StaticToggle(
    'manage_releases_per_location',
    'Manage releases per location',
    TAG_SOLUTIONS_LIMITED,
    namespaces=[NAMESPACE_DOMAIN],
    help_link='https://confluence.dimagi.com/display/ccinternal/Manage+Releases+per+Location',
)


LOCATION_SAFE_CASE_IMPORTS = StaticToggle(
    'location_safe_case_imports',
    'Allow location-restricted users to import cases owned at their location or below',
    TAG_SOLUTIONS_OPEN,
    namespaces=[NAMESPACE_DOMAIN],
)

FORM_CASE_IDS_CASE_IMPORTER = StaticToggle(
    'form_case_ids_case_importer',
    'Show the form and case ids download button on the case importer',
    TAG_SOLUTIONS_OPEN,
    namespaces=[NAMESPACE_DOMAIN],
)

HIDE_HQ_ON_MOBILE_EXPERIENCE = StaticToggle(
    'hide_hq_on_mobile_experience',
    'Do not show modal on mobile that mobile hq experience is bad',
    TAG_SOLUTIONS_OPEN,
    namespaces=[NAMESPACE_DOMAIN]
)


DASHBOARD_REACH_REPORT = StaticToggle(
    'dashboard_reach_reports',
    'REACH: Enable access to the AAA Convergence Dashboard reports for REACH',
    TAG_CUSTOM,
    [NAMESPACE_DOMAIN]
)


PARTIAL_UI_TRANSLATIONS = StaticToggle(
    'partial_ui_translations',
    'Enable uploading a subset of translations in the UI Translations Excel upload',
    TAG_CUSTOM,
    [NAMESPACE_DOMAIN]
)


PARALLEL_MPR_ASR_REPORT = StaticToggle(
    'parallel_mpr_asr_report',
    'Release parallel loading of MPR and ASR report',
    TAG_CUSTOM,
    [NAMESPACE_DOMAIN, NAMESPACE_USER]
)


MANAGE_CCZ_HOSTING = StaticToggle(
    'manage_ccz_hosting',
    'Allow project to manage ccz hosting',
    TAG_CUSTOM,
    [NAMESPACE_USER]
)


SKIP_ORM_FIXTURE_UPLOAD = StaticToggle(
    'skip_orm_fixture_upload',
    'Exposes an option in fixture api upload to skip saving through couchdbkit',
    TAG_CUSTOM,
    [NAMESPACE_DOMAIN]
)

ENABLE_UCR_MIRRORS = StaticToggle(
    'enable_ucr_mirrors',
    'Enable the mirrored engines for UCRs in this domain',
    TAG_CUSTOM,
    [NAMESPACE_DOMAIN]
)

LOCATION_COLUMNS_APP_STATUS_REPORT = StaticToggle(
    'location_columns_app_status_report',
    'Enables location columns to app status report',
    TAG_CUSTOM,
    [NAMESPACE_DOMAIN]
)

MPR_ASR_CONDITIONAL_AGG = DynamicallyPredictablyRandomToggle(
    'mpr_asr_conditional_agg',
    'Improved MPR ASR by doing aggregation at selected level',
    TAG_CUSTOM,
    [NAMESPACE_USER]
)

SKIP_CREATING_DEFAULT_BUILD_FILES_ON_BUILD = StaticToggle(
    'skip_creating_default_build_files_on_build',
    'Skips creating the build files for default profile each time a build is made'
    'which helps speed up the build and revert process',
    TAG_CUSTOM,
    [NAMESPACE_DOMAIN]
)

DISABLE_CASE_UPDATE_RULE_SCHEDULED_TASK = StaticToggle(
    'disable_case_update_rule_task',
    'Disable the `run_case_update_rules` periodic task '
    'while investigating database performance issues.',
    TAG_CUSTOM,
    [NAMESPACE_DOMAIN]
)


PHI_CAS_INTEGRATION = StaticToggle(
    'phi_cas_integration',
    'Integrate with PHI Api to search and validate beneficiaries',
    TAG_CUSTOM,
    [NAMESPACE_DOMAIN],
)


DAILY_INDICATORS = StaticToggle(
    'daily_indicators',
    'Enable daily indicators api',
    TAG_CUSTOM,
    [NAMESPACE_USER],
)

mwcd_indicators = StaticToggle(
    'mwcd_indicators',
    'Enable MWCD indicators API',
    TAG_CUSTOM,
    [NAMESPACE_USER],
)

ICDS_GOVERNANCE_DASHABOARD_API = StaticToggle(
    'governance_apis',
    'ICDS: Dashboard Governance dashboard API',
    TAG_CUSTOM,
    namespaces=[NAMESPACE_USER],
    relevant_environments={'icds', 'india'},
)

DO_NOT_RATE_LIMIT_SUBMISSIONS = StaticToggle(
    'do_not_rate_limit_submissions',
    'Do not rate limit submissions for this project, on a temporary basis.',
    TAG_INTERNAL,
    [NAMESPACE_DOMAIN],
    description="""
    When an individual project is having problems with rate limiting,
    use this toggle to lift the restriction for them on a temporary basis,
    just to unblock them while we sort out the conversation with the client.
    """
)

TEST_FORM_SUBMISSION_RATE_LIMIT_RESPONSE = StaticToggle(
    'test_form_submission_rate_limit_response',
    ("Respond to all form submissions with a 429 response. For use on test domains only. "
     "Without this, there's no sane way to test the UI for being rate limited on "
     "Mobile and Web Apps. Never use this on a real domain."),
    TAG_INTERNAL,
    namespaces=[NAMESPACE_DOMAIN],
    description="",
)

RATE_LIMIT_RESTORES = DynamicallyPredictablyRandomToggle(
    'rate_limit_restores',
    'Rate limit restores with a 429 TOO MANY REQUESTS response',
    TAG_INTERNAL,
    [NAMESPACE_DOMAIN],
    description="""
    While we are gaining an understanding of the effects of rate limiting,
    we want to force rate limiting on certain domains, while also being to
    toggle on and off global rate limiting quickly in response to issues.

    To turn on global rate limiting, set Randomness Level to 1.
    To turn it off, set to 0.
    """
)

SKIP_UPDATING_USER_REPORTING_METADATA = StaticToggle(
    'skip_updating_user_reporting_metadata',
    'ICDS: Skip updates to user reporting metadata to avoid expected load on couch',
    TAG_CUSTOM,
    [NAMESPACE_DOMAIN],
)

RESTRICT_MOBILE_ACCESS = StaticToggle(
    'restrict_mobile_endpoints',
    'Require explicit permissions to access mobile app endpoints',
    TAG_CUSTOM,
    [NAMESPACE_DOMAIN],
)

SHOW_BUILD_PROFILE_IN_APPLICATION_STATUS = StaticToggle(
    'show_build_profile_in_app_status',
    'Show build profile installed on phone tracked via heartbeat request in App Status Report',
    TAG_CUSTOM,
    [NAMESPACE_DOMAIN]
)


LIVEQUERY_READ_FROM_STANDBYS = DynamicallyPredictablyRandomToggle(
    'livequery_read_from_standbys',
    'Allow livequery restore to read data from plproxy standbys if they are available',
    TAG_INTERNAL,
    [NAMESPACE_USER],
    description="""
    To allow a gradual rollout and testing of using the standby
    databases to generate restore payloads.
    """
)


RUN_CUSTOM_DATA_PULL_REQUESTS = StaticToggle(
    'run_custom_data_pull_requests',
    '[ICDS] Initiate custom data pull requests from UI',
    TAG_CUSTOM,
    [NAMESPACE_USER]
)


RUN_DATA_MANAGEMENT_TASKS = StaticToggle(
    'run_data_management_tasks',
    '[ICDS] Run data management tasks',
    TAG_CUSTOM,
    [NAMESPACE_USER]
)


ACCOUNTING_TESTING_TOOLS = StaticToggle(
    'accounting_testing_tools',
    'Enable Accounting Testing Tools',
    TAG_INTERNAL,
    [NAMESPACE_USER]
)


ADD_ROW_INDEX_TO_MOBILE_UCRS = StaticToggle(
    'add_row_index_to_mobile_ucrs',
    'Add row index to mobile UCRs as the first column to retain original order of data',
    TAG_CUSTOM,
    [NAMESPACE_DOMAIN]
)


TWO_STAGE_USER_PROVISIONING = StaticToggle(
    'two_stage_user_provisioning',
    'Enable two-stage user provisioning (users confirm and set their own passwords via email).',
    TAG_SOLUTIONS_LIMITED,
    [NAMESPACE_DOMAIN],
    help_link='https://confluence.dimagi.com/display/ccinternal/Two-Stage+Mobile+Worker+Account+Creation',
)

PERFORM_LOCATION_REASSIGNMENT = StaticToggle(
    'location_reassignment',
    'Ability to submit requests for location reassignment',
    TAG_CUSTOM,
    [NAMESPACE_USER],
    relevant_environments={'icds', 'india', 'staging'},
)

DOWNLOAD_LOCATION_REASSIGNMENT_REQUEST_TEMPLATE = StaticToggle(
    'download_location_reassignment_template',
    'Allow domain users to download location reassignment template',
    TAG_CUSTOM,
    [NAMESPACE_DOMAIN],
    relevant_environments={'icds', 'india', 'staging'},
)

ICDS_BIHAR_DEMOGRAPHICS_API = StaticToggle(
    'bihar_demographics_api',
    'ICDS: Bihar Demographics API',
    TAG_CUSTOM,
    namespaces=[NAMESPACE_USER],
    relevant_environments={'icds', 'india'},

)

ICDS_LOCATION_REASSIGNMENT_AGG = StaticToggle(
    'location_reassignment_agg',
    'ICDS: Use aggregation modifications for location reassignment',
    TAG_CUSTOM,
    namespaces=[NAMESPACE_DOMAIN],
    relevant_environments={'icds', 'india'},
)

REFER_CASE_REPEATER = StaticToggle(
    'refer_case_repeater',
    'COVID: Allow refer case repeaters to be setup',
    TAG_CUSTOM,
    namespaces=[NAMESPACE_DOMAIN]
)

RESTRICT_LOGIN_AS = StaticToggle(
    'restrict_login_as',
    'COVID: Limit allowed users for login as',
    TAG_CUSTOM,
<<<<<<< HEAD
    namespaces=[NAMESPACE_DOMAIN],
    description="""
    Adds a permission that can be set on user roles to allow login as, but only as a limited set of users. Users with this enabled can "login as" other users that set custom user property "login_as_user" to the first user's username.
    For example, if web user a@a.com has this permission set on their role, they can only login as mobile users who have the custom property "login_as_user" set to "a@a.com".
    """
)

SHARDED_RUN_MESSAGING_RULE = StaticToggle(
    'sharded_run_messaging_rule',
    'Trigger concurrent tasks per each shard for conditional case alerts'
    'Applies to SQL domains only',
    TAG_CUSTOM,
=======
>>>>>>> b83cce54
    namespaces=[NAMESPACE_DOMAIN]
)<|MERGE_RESOLUTION|>--- conflicted
+++ resolved
@@ -1910,20 +1910,9 @@
     'restrict_login_as',
     'COVID: Limit allowed users for login as',
     TAG_CUSTOM,
-<<<<<<< HEAD
     namespaces=[NAMESPACE_DOMAIN],
     description="""
     Adds a permission that can be set on user roles to allow login as, but only as a limited set of users. Users with this enabled can "login as" other users that set custom user property "login_as_user" to the first user's username.
     For example, if web user a@a.com has this permission set on their role, they can only login as mobile users who have the custom property "login_as_user" set to "a@a.com".
     """
-)
-
-SHARDED_RUN_MESSAGING_RULE = StaticToggle(
-    'sharded_run_messaging_rule',
-    'Trigger concurrent tasks per each shard for conditional case alerts'
-    'Applies to SQL domains only',
-    TAG_CUSTOM,
-=======
->>>>>>> b83cce54
-    namespaces=[NAMESPACE_DOMAIN]
 )