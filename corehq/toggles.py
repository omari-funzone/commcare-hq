--- conflicted
+++ resolved
@@ -1759,18 +1759,17 @@
     [NAMESPACE_USER]
 )
 
-<<<<<<< HEAD
 SKIP_ORM_FIXTURE_UPLOAD = StaticToggle(
     'skip_orm_fixture_upload',
     'Exposes an option in fixture api upload to skip saving through couchdbkit',
     TAG_CUSTOM,
     [NAMESPACE_DOMAIN]
-=======
+)
+
 
 MANAGE_CCZ_HOSTING = StaticToggle(
     'manage_ccz_hosting',
     'Allow project to configure ccz hosting',
     TAG_CUSTOM,
     [NAMESPACE_USER, NAMESPACE_DOMAIN]
->>>>>>> e2c9f5ad
 )