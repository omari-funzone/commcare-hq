--- conflicted
+++ resolved
@@ -475,39 +475,22 @@
 class CaseRepeaterTest(BaseRepeaterTest, TestXmlMixin):
     domain = "case-rep"
 
-<<<<<<< HEAD
-    @classmethod
-    def setUpClass(cls):
-        super().setUpClass()
-        cls.connx = ConnectionSettings.objects.create(
-            domain=cls.domain,
-            url="case-repeater-url",
-        )
-        cls.repeater = CaseRepeater(
-            domain=cls.domain,
-            connection_settings_id=cls.connx.id,
-        )
-        cls.repeater.save()
-
-    @classmethod
-    def tearDownClass(cls):
-        cls.repeater.delete()
-        cls.connx.delete()
-        super().tearDownClass()
-=======
     def setUp(self):
         super().setUp()
-        self.repeater = CaseRepeater(
+        self.connx = ConnectionSettings.objects.create(
             domain=self.domain,
             url="case-repeater-url",
         )
-        self.repeater.save()
->>>>>>> a632ace0
+        self.repeater = CaseRepeater.objects.create(
+            domain=self.domain,
+            connection_settings_id=self.connx.id,
+        )
 
     def tearDown(self):
         FormProcessorTestUtils.delete_all_cases(self.domain)
         delete_all_repeat_records()
         self.repeater.delete()
+        self.connx.delete()
         super().tearDown()
 
     @run_with_all_backends
