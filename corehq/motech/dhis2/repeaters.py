import json
from distutils.version import LooseVersion

from django.utils.translation import ugettext_lazy as _

from memoized import memoized
from requests import RequestException
from urllib3.exceptions import HTTPError

from couchforms.signals import successful_form_received
from dimagi.ext.couchdbkit import SchemaProperty, StringProperty

from corehq.form_processor.interfaces.dbaccessors import FormAccessors
from corehq.motech.dhis2.const import DHIS2_MAX_VERSION
from corehq.motech.dhis2.dhis2_config import Dhis2Config, Dhis2EntityConfig
from corehq.motech.dhis2.entities_helpers import send_dhis2_entities
from corehq.motech.dhis2.events_helpers import send_dhis2_event
from corehq.motech.dhis2.exceptions import Dhis2Exception
from corehq.motech.exceptions import ConfigurationError
from corehq.motech.repeater_helpers import (
    get_relevant_case_updates_from_form_json,
)
from corehq.motech.repeaters.models import CaseRepeater, FormRepeater, Repeater
from corehq.motech.repeaters.repeater_generators import (
    FormRepeaterJsonPayloadGenerator,
)
from corehq.motech.repeaters.signals import create_repeat_records
from corehq.motech.requests import Requests
from corehq.motech.value_source import get_form_question_values
from corehq.toggles import DHIS2_INTEGRATION


class Dhis2EntityRepeater(CaseRepeater):
    class Meta(object):
        app_label = 'repeaters'

    include_app_id_param = False
    friendly_name = _("Forward Cases as DHIS2 Tracked Entities")
    payload_generator_classes = (FormRepeaterJsonPayloadGenerator,)

    dhis2_entity_config = SchemaProperty(Dhis2EntityConfig)
    dhis2_version = StringProperty(default=None)

    _has_config = True

    def __str__(self):
        return Repeater.__str__(self)

    @property
    def api_version(self) -> int:
        return get_api_version(self)

    def allowed_to_forward(self, payload):
        return True

    @memoized
    def payload_doc(self, repeat_record):
        return FormAccessors(repeat_record.domain).get_form(repeat_record.payload_id)

    @property
    def form_class_name(self):
        return self.__class__.__name__

    @classmethod
    def available_for_domain(cls, domain):
        return DHIS2_INTEGRATION.enabled(domain)

    def get_payload(self, repeat_record):
        payload = super().get_payload(repeat_record)
        return json.loads(payload)

    def send_request(self, repeat_record, payload):
        value_sources = []
        for case_config in self.dhis2_entity_config.case_configs:
            value_sources.append(case_config.org_unit_id)
            for value_source in case_config.attributes.values():
                value_sources.append(value_source)

        case_trigger_infos = get_relevant_case_updates_from_form_json(
            self.domain, payload, case_types=self.white_listed_case_types,
            extra_fields=[vs.case_property for vs in value_sources if hasattr(vs, 'case_property')],
            form_question_values=get_form_question_values(payload),
        )
        requests = get_requests(self)
        return send_dhis2_entities(requests, self, case_trigger_infos)


class Dhis2Repeater(FormRepeater):
    class Meta(object):
        app_label = 'repeaters'

    include_app_id_param = False
    friendly_name = _("Forward Forms to DHIS2 as Anonymous Events")
    payload_generator_classes = (FormRepeaterJsonPayloadGenerator,)

    dhis2_config = SchemaProperty(Dhis2Config)
    dhis2_version = StringProperty(default=None)

    _has_config = True

    def __str__(self):
        return Repeater.__str__(self)

    def __eq__(self, other):
        return (
            isinstance(other, self.__class__) and
            self.get_id == other.get_id
        )

    def __hash__(self):
        return hash(self.get_id)

    @property
    def api_version(self) -> int:
        """
        Returns the API version supported by the DHIS2 instance.

        `DHIS 2 Developer guide`_:

            The Web API is versioned starting from DHIS 2.25. The API
            versioning follows the DHIS 2 major version numbering. As an
            example, the API version for DHIS 2.25 is 25.


        .. _DHIS 2 Developer guide: https://docs.dhis2.org/master/en/developer/html/webapi_browsing_the_web_api.html#webapi_api_versions
        """
        return get_api_version(self)

    @memoized
    def payload_doc(self, repeat_record):
        return FormAccessors(repeat_record.domain).get_form(repeat_record.payload_id)

    @property
    def form_class_name(self):
        """
        The class name used to determine which edit form to use
        """
        return self.__class__.__name__

    @classmethod
    def available_for_domain(cls, domain):
        return DHIS2_INTEGRATION.enabled(domain)

    def get_payload(self, repeat_record):
        payload = super(Dhis2Repeater, self).get_payload(repeat_record)
        return json.loads(payload)

    def send_request(self, repeat_record, payload):
        """
        Sends API request and returns response if ``payload`` is a form
        that is configured to be forwarded to DHIS2.

        If ``payload`` is a form that isn't configured to be forwarded,
        returns True.
        """
<<<<<<< HEAD
        requests = get_requests(self)
=======
        requests = Requests(
            self.domain,
            self.url,
            self.username,
            self.plaintext_password,
            verify=self.verify,
            notify_addresses=self.notify_addresses,
            payload_id=repeat_record.payload_id,
        )
>>>>>>> 349d676b
        for form_config in self.dhis2_config.form_configs:
            if form_config.xmlns == payload['form']['@xmlns']:
                try:
                    return send_dhis2_event(
                        requests,
                        self.api_version,
                        form_config,
                        payload,
                    )
                except (RequestException, HTTPError, ConfigurationError) as err:
                    requests.notify_error(f"Error sending Events to {self}: {err}")
                    raise
        return True


def get_api_version(repeater):
    if repeater.dhis2_version is None:
        requests = get_requests(repeater)
        metadata = fetch_metadata(requests)
        repeater.dhis2_version = metadata["system"]["version"]
        try:
            get_minor_component(repeater.dhis2_version)
        except ValueError as err:
            requests.notify_exception(str(err))
            raise Dhis2Exception from err
        if LooseVersion(repeater.dhis2_version) > DHIS2_MAX_VERSION:
            requests.notify_error(
                "Integration has not yet been tested for DHIS2 version "
                f"{repeater.dhis2_version}. Its API may not be supported."
            )
        repeater.save()
    return get_minor_component(repeater.dhis2_version)


def get_minor_component(version_number):
    try:
        minor_component = LooseVersion(version_number).version[1]
    except (AttributeError, IndexError):
        raise ValueError(f"Unable to parse version number {version_number!r}.")
    return minor_component


def get_requests(repeater):
    return Requests(
        repeater.domain,
        repeater.url,
        repeater.username,
        repeater.plaintext_password,
        verify=repeater.verify,
        notify_addresses=repeater.notify_addresses,
    )


def fetch_metadata(requests):
    """
    Fetch metadata about a DHIS2 instance.

    Currently only used for determining what API version it supports.

    .. NOTE::
       Metadata is large (like a 100MB JSON document), and contains the
       IDs one would need to compile a human-readable configuration into
       one that maps to DHIS2 IDs.

    """
    response = requests.get('/api/metadata', raise_for_status=True)
    return response.json()


def create_dhis2_event_repeat_records(sender, xform, **kwargs):
    create_repeat_records(Dhis2Repeater, xform)


def create_dhis2_entity_repeat_records(sender, xform, **kwargs):
    create_repeat_records(Dhis2EntityRepeater, xform)


successful_form_received.connect(create_dhis2_event_repeat_records)
successful_form_received.connect(create_dhis2_entity_repeat_records)<|MERGE_RESOLUTION|>--- conflicted
+++ resolved
@@ -81,7 +81,7 @@
             extra_fields=[vs.case_property for vs in value_sources if hasattr(vs, 'case_property')],
             form_question_values=get_form_question_values(payload),
         )
-        requests = get_requests(self)
+        requests = get_requests(self, repeat_record.payload_id)
         return send_dhis2_entities(requests, self, case_trigger_infos)
 
 
@@ -153,19 +153,7 @@
         If ``payload`` is a form that isn't configured to be forwarded,
         returns True.
         """
-<<<<<<< HEAD
-        requests = get_requests(self)
-=======
-        requests = Requests(
-            self.domain,
-            self.url,
-            self.username,
-            self.plaintext_password,
-            verify=self.verify,
-            notify_addresses=self.notify_addresses,
-            payload_id=repeat_record.payload_id,
-        )
->>>>>>> 349d676b
+        requests = get_requests(self, repeat_record.payload_id)
         for form_config in self.dhis2_config.form_configs:
             if form_config.xmlns == payload['form']['@xmlns']:
                 try:
@@ -208,7 +196,7 @@
     return minor_component
 
 
-def get_requests(repeater):
+def get_requests(repeater, payload_id=None):
     return Requests(
         repeater.domain,
         repeater.url,
@@ -216,6 +204,7 @@
         repeater.plaintext_password,
         verify=repeater.verify,
         notify_addresses=repeater.notify_addresses,
+        payload_id=payload_id,
     )
 
 
