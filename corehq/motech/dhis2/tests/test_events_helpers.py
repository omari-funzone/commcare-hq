import json

from django.test.testcases import TestCase

from fakecouch import FakeCouchDb

from corehq.apps.domain.shortcuts import create_domain
from corehq.apps.locations.models import LocationType, SQLLocation
from corehq.apps.users.models import WebUser
from corehq.motech.dhis2.const import DHIS2_DATA_TYPE_DATE, LOCATION_DHIS_ID
from corehq.motech.dhis2.dhis2_config import Dhis2FormConfig
from corehq.motech.dhis2.events_helpers import get_event
from corehq.motech.dhis2.forms import Dhis2ConfigForm
from corehq.motech.dhis2.repeaters import Dhis2Repeater

DOMAIN = "dhis2-test"


class TestDhis2EventsHelpers(TestCase):

    @classmethod
    def setUpClass(cls):
        super().setUpClass()
<<<<<<< HEAD

=======
>>>>>>> beb6dcb5
        cls.domain = create_domain(DOMAIN)
        location_type = LocationType.objects.create(
            domain=DOMAIN,
            name='test_location_type',
        )
        cls.location = SQLLocation.objects.create(
            domain=DOMAIN,
            name='test location',
            location_id='test_location',
            location_type=location_type,
            metadata={LOCATION_DHIS_ID: "dhis2_location_id"},
        )
        cls.user = WebUser.create(DOMAIN, 'test', 'passwordtest')
        cls.user.set_location(DOMAIN, cls.location)

    @classmethod
    def tearDownClass(cls):
        cls.user.delete()
        cls.location.delete()
        cls.user.delete()
        cls.domain.delete()
        super().tearDownClass()

    def setUp(self):
        self.db = Dhis2Repeater.get_db()
        self.fakedb = FakeCouchDb()
        Dhis2Repeater.set_db(self.fakedb)

    def tearDown(self):
        Dhis2Repeater.set_db(self.db)

    def test_form_processing(self):
        form = {
            "domain": DOMAIN,
            "form": {
                "@xmlns": "test_xmlns",
                "event_date": "2017-05-25T21:06:27.012000",
                "completed_date": "2017-05-25T21:06:27.012000",
                "name": "test event",
                "meta": {
                    "location": self.location.location_id,
                    "timeEnd": "2017-05-25T21:06:27.012000",
                    "timeStart": "2017-05-25T21:06:17.739000",
                    "userID": self.user.user_id,
                    "username": self.user.username
                }
            },
            "received_on": "2017-05-26T09:17:23.692083Z",
        }
        config = {
            'form_configs': json.dumps([{
                'xmlns': 'test_xmlns',
                'program_id': 'test program',
                'event_status': 'COMPLETED',
                'completed_date': {
                    'doc_type': 'FormQuestion',
                    'form_question': '/data/completed_date',
                    'external_data_type': DHIS2_DATA_TYPE_DATE
                },
                'org_unit_id': {
                    'doc_type': 'FormUserAncestorLocationField',
                    'location_field': LOCATION_DHIS_ID
                },
                'datavalue_maps': [
                    {
                        'data_element_id': 'dhis2_element_id',
                        'value': {
                            'doc_type': 'FormQuestion',
                            'form_question': '/data/name'
                        }
                    }
                ]
            }])
        }
        config_form = Dhis2ConfigForm(data=config)
        self.assertTrue(config_form.is_valid())
        data = config_form.cleaned_data
        repeater = Dhis2Repeater()
        repeater.dhis2_config.form_configs = [Dhis2FormConfig.wrap(fc) for fc in data['form_configs']]
        repeater.save()
        event = get_event(DOMAIN, repeater.dhis2_config.form_configs[0], form)
        self.assertDictEqual(
            {
                'dataValues': [
                    {
                        'dataElement': 'dhis2_element_id',
                        'value': 'test event'
                    }
                ],
                'status': 'COMPLETED',
                'completedDate': '2017-05-25',
                'program': 'test program',
                'eventDate': '2017-05-26',
                'orgUnit': 'dhis2_location_id'
            },
            event
        )<|MERGE_RESOLUTION|>--- conflicted
+++ resolved
@@ -21,10 +21,6 @@
     @classmethod
     def setUpClass(cls):
         super().setUpClass()
-<<<<<<< HEAD
-
-=======
->>>>>>> beb6dcb5
         cls.domain = create_domain(DOMAIN)
         location_type = LocationType.objects.create(
             domain=DOMAIN,
