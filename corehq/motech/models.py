import json
import re
from typing import Callable, Optional

from django.db import models
<<<<<<< HEAD
from django.utils.translation import gettext_lazy as _
=======
from django.utils.translation import gettext as _
>>>>>>> 8a8b6f56

import jsonfield

import corehq.motech.auth
from corehq.motech.auth import (
    AuthManager,
    BasicAuthManager,
    BearerAuthManager,
    DigestAuthManager,
    OAuth1Manager,
    OAuth2PasswordGrantManager,
    api_auth_settings_choices,
    oauth1_api_endpoints,
    oauth2_api_settings,
)
from corehq.motech.const import (
    ALGO_AES,
    AUTH_TYPES,
    BASIC_AUTH,
    BEARER_AUTH,
    DIGEST_AUTH,
    OAUTH1,
    OAUTH2_PWD,
    PASSWORD_PLACEHOLDER,
)
from corehq.motech.utils import b64_aes_decrypt, b64_aes_encrypt


class ConnectionSettings(models.Model):
    """
    Stores the connection details of a remote API.

    Used for DHIS2 aggregated data / DataSet integration. Intended also
    to be used for Repeaters and OpenMRS Importers.
    """
    domain = models.CharField(max_length=126, db_index=True)
    name = models.CharField(max_length=255)
    url = models.CharField(max_length=255)
    auth_type = models.CharField(
        max_length=16, null=True, blank=True,
        choices=(
            (None, "None"),
            *AUTH_TYPES,
        )
    )
    api_auth_settings = models.CharField(
        max_length=64, null=True, blank=True,
        choices=api_auth_settings_choices,
    )
    username = models.CharField(max_length=255, null=True, blank=True)
    password = models.CharField(max_length=255, blank=True)
    # OAuth 2.0 Password Grant needs username, password, client_id & client_secret
    client_id = models.CharField(max_length=255, null=True, blank=True)
    client_secret = models.CharField(max_length=255, blank=True)
    skip_cert_verify = models.BooleanField(default=False)
    notify_addresses_str = models.CharField(max_length=255, default="")
    # last_token is stored encrypted because it can contain secrets
    last_token_aes = models.TextField(blank=True, default="")

    def __str__(self):
        return self.name

    @property
    def plaintext_password(self):
        if self.password.startswith(f'${ALGO_AES}$'):
            ciphertext = self.password.split('$', 2)[2]
            return b64_aes_decrypt(ciphertext)
        return self.password

    @plaintext_password.setter
    def plaintext_password(self, plaintext):
        if plaintext != PASSWORD_PLACEHOLDER:
            ciphertext = b64_aes_encrypt(plaintext)
            self.password = f'${ALGO_AES}${ciphertext}'

    @property
    def plaintext_client_secret(self):
        if self.client_secret.startswith(f'${ALGO_AES}$'):
            ciphertext = self.client_secret.split('$', 2)[2]
            return b64_aes_decrypt(ciphertext)
        return self.client_secret

    @plaintext_client_secret.setter
    def plaintext_client_secret(self, plaintext):
        if plaintext != PASSWORD_PLACEHOLDER:
            ciphertext = b64_aes_encrypt(plaintext)
            self.client_secret = f'${ALGO_AES}${ciphertext}'

    @property
    def last_token(self) -> Optional[dict]:
        if self.last_token_aes:
            plaintext = b64_aes_decrypt(self.last_token_aes)
            return json.loads(plaintext)
        return None

    @last_token.setter
    def last_token(self, token: Optional[dict]):
        if token is None:
            self.last_token_aes = ''
        else:
            plaintext = json.dumps(token)
            self.last_token_aes = b64_aes_encrypt(plaintext)

    @property
    def notify_addresses(self):
        return [addr for addr in re.split('[, ]+', self.notify_addresses_str) if addr]

    def get_requests(
        self,
        payload_id: Optional[str] = None,
        logger: Optional[Callable] = None,
    ):
        from corehq.motech.requests import Requests

        auth_manager = self.get_auth_manager()
        return Requests(
            self.domain,
            self.url,
            verify=not self.skip_cert_verify,
            auth_manager=auth_manager,
            notify_addresses=self.notify_addresses,
            payload_id=payload_id,
            logger=logger,
        )

    def get_auth_manager(self):
        if self.auth_type is None:
            return AuthManager()
        if self.auth_type == BASIC_AUTH:
            return BasicAuthManager(
                self.username,
<<<<<<< HEAD
                self.plaintext_password,
=======
                self.password,
>>>>>>> 8a8b6f56
            )
        if self.auth_type == DIGEST_AUTH:
            return DigestAuthManager(
                self.username,
<<<<<<< HEAD
                self.plaintext_password,
=======
                self.password,
>>>>>>> 8a8b6f56
            )
        if self.auth_type == OAUTH1:
            return OAuth1Manager(
                client_id=self.client_id,
<<<<<<< HEAD
                client_secret=self.plaintext_client_secret,
=======
                client_secret=self.client_secret,
>>>>>>> 8a8b6f56
                api_endpoints=self._get_oauth1_api_endpoints(),
                connection_settings=self,
            )
        if self.auth_type == BEARER_AUTH:
            return BearerAuthManager(
                self.username,
<<<<<<< HEAD
                self.plaintext_password,
=======
                self.password,
>>>>>>> 8a8b6f56
            )
        if self.auth_type == OAUTH2_PWD:
            return OAuth2PasswordGrantManager(
                self.url,
                self.username,
<<<<<<< HEAD
                self.plaintext_password,
                client_id=self.client_id,
                client_secret=self.plaintext_client_secret,
=======
                self.password,
                client_id=self.client_id,
                client_secret=self.client_secret,
>>>>>>> 8a8b6f56
                api_settings=self._get_oauth2_api_settings(),
                connection_settings=self,
            )

    def _get_oauth1_api_endpoints(self):
        if self.api_auth_settings in dict(oauth1_api_endpoints):
            return getattr(corehq.motech.auth, self.api_auth_settings)
        raise ValueError(_(
            f'Unable to resolve API endpoints {self.api_auth_settings!r}. '
            'Please select the applicable API auth settings for the '
            f'{self.name!r} connection.'
        ))

    def _get_oauth2_api_settings(self):
        if self.api_auth_settings in dict(oauth2_api_settings):
            return getattr(corehq.motech.auth, self.api_auth_settings)
        raise ValueError(_(
            f'Unable to resolve API settings {self.api_auth_settings!r}. '
            'Please select the applicable API auth settings for the '
            f'{self.name!r} connection.'
        ))

<<<<<<< HEAD
=======
    @property
    def used_by(self):
        """
        Returns the names of kinds of things that are currently using
        this instance. Used for informing users, and determining whether
        the instance can be deleted.
        """
        from corehq.motech.dhis2.dbaccessors import get_dataset_maps
        from corehq.motech.repeaters.models import Repeater

        kinds = set()
        if self.incrementalexport_set.first():
            kinds.add(_('Incremental Exports'))
        if any(m.connection_settings_id == self.id
               for m in get_dataset_maps(self.domain)):
            kinds.add(_('DHIS2 DataSet Maps'))
        if any (r.connection_settings_id == self.id
                for r in Repeater.by_domain(self.domain)):
            kinds.add(_('Data Forwarding'))

        # TODO: Check OpenmrsImporters (when OpenmrsImporters use ConnectionSettings)

        return kinds

>>>>>>> 8a8b6f56

class RequestLog(models.Model):
    """
    Store API requests and responses to analyse errors and keep an audit trail
    """
    domain = models.CharField(max_length=126, db_index=True)  # 126 seems to be a popular length
    timestamp = models.DateTimeField(auto_now_add=True, db_index=True)
    log_level = models.IntegerField(null=True)
    # payload_id is set for requests that are caused by a payload (e.g.
    # a form submission -- in which case payload_id will have the value
    # of XFormInstanceSQL.form_id). It also uniquely identifies a Repeat
    # Record, so it can be used to link a Repeat Record with the
    # requests to send its payload.
    payload_id = models.CharField(max_length=126, blank=True, null=True, db_index=True)
    request_method = models.CharField(max_length=12)
    request_url = models.CharField(max_length=255, db_index=True)
    request_headers = jsonfield.JSONField(blank=True)
    request_params = jsonfield.JSONField(blank=True)
    request_body = models.TextField(blank=True, null=True)
    request_error = models.TextField(null=True)
    response_status = models.IntegerField(null=True, db_index=True)
    response_body = models.TextField(blank=True, null=True)

    class Meta:
        db_table = 'dhis2_jsonapilog'

    @staticmethod
    def log(level, log_entry):
        return RequestLog.objects.create(
            domain=log_entry.domain,
            log_level=level,
            payload_id=log_entry.payload_id,
            request_method=log_entry.method,
            request_url=log_entry.url,
            request_headers=log_entry.headers,
            request_params=log_entry.params,
            request_body=log_entry.data,
            request_error=log_entry.error,
            response_status=log_entry.response_status,
            response_body=log_entry.response_body,
        )<|MERGE_RESOLUTION|>--- conflicted
+++ resolved
@@ -3,11 +3,7 @@
 from typing import Callable, Optional
 
 from django.db import models
-<<<<<<< HEAD
-from django.utils.translation import gettext_lazy as _
-=======
 from django.utils.translation import gettext as _
->>>>>>> 8a8b6f56
 
 import jsonfield
 
@@ -139,54 +135,32 @@
         if self.auth_type == BASIC_AUTH:
             return BasicAuthManager(
                 self.username,
-<<<<<<< HEAD
-                self.plaintext_password,
-=======
-                self.password,
->>>>>>> 8a8b6f56
+                self.plaintext_password,
             )
         if self.auth_type == DIGEST_AUTH:
             return DigestAuthManager(
                 self.username,
-<<<<<<< HEAD
-                self.plaintext_password,
-=======
-                self.password,
->>>>>>> 8a8b6f56
+                self.plaintext_password,
             )
         if self.auth_type == OAUTH1:
             return OAuth1Manager(
                 client_id=self.client_id,
-<<<<<<< HEAD
                 client_secret=self.plaintext_client_secret,
-=======
-                client_secret=self.client_secret,
->>>>>>> 8a8b6f56
                 api_endpoints=self._get_oauth1_api_endpoints(),
                 connection_settings=self,
             )
         if self.auth_type == BEARER_AUTH:
             return BearerAuthManager(
                 self.username,
-<<<<<<< HEAD
-                self.plaintext_password,
-=======
-                self.password,
->>>>>>> 8a8b6f56
+                self.plaintext_password,
             )
         if self.auth_type == OAUTH2_PWD:
             return OAuth2PasswordGrantManager(
                 self.url,
                 self.username,
-<<<<<<< HEAD
                 self.plaintext_password,
                 client_id=self.client_id,
                 client_secret=self.plaintext_client_secret,
-=======
-                self.password,
-                client_id=self.client_id,
-                client_secret=self.client_secret,
->>>>>>> 8a8b6f56
                 api_settings=self._get_oauth2_api_settings(),
                 connection_settings=self,
             )
@@ -209,8 +183,6 @@
             f'{self.name!r} connection.'
         ))
 
-<<<<<<< HEAD
-=======
     @property
     def used_by(self):
         """
@@ -235,7 +207,6 @@
 
         return kinds
 
->>>>>>> 8a8b6f56
 
 class RequestLog(models.Model):
     """
