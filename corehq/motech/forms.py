--- conflicted
+++ resolved
@@ -8,11 +8,8 @@
 from crispy_forms import layout as crispy
 from email_validator import EmailNotValidError, validate_email
 
-<<<<<<< HEAD
 from corehq.apps.hqwebapp import crispy as hqcrispy
-=======
 from corehq.motech.auth import api_auth_settings_choices
->>>>>>> 8a41aa56
 from corehq.motech.const import PASSWORD_PLACEHOLDER
 from corehq.motech.models import ConnectionSettings
 
@@ -69,16 +66,10 @@
             'notify_addresses_str',
         ]
 
-<<<<<<< HEAD
     def __init__(self, domain, *args, **kwargs):
         from corehq.motech.views import ConnectionSettingsListView
 
-        if kwargs.get('instance') and kwargs['instance'].plaintext_password:
-=======
-    def __init__(self, *args, domain, **kwargs):
-        self.domain = domain  # Passed by ``FormSet.form_kwargs``
-        if 'instance' in kwargs:
->>>>>>> 8a41aa56
+        if kwargs.get('instance'):
             # `plaintext_password` is not a database field, and so
             # super().__init__() will not update `initial` with it. We
             # need to do that here.
