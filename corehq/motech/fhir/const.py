FHIR_VERSION_4_0_1 = '4.0.1'
FHIR_VERSIONS = [
    (FHIR_VERSION_4_0_1, 'R4'),
]
<<<<<<< HEAD
SUPPORTED_FHIR_RESOURCE_TYPES = [
    'Patient',
    'DiagnosticReport',
    'Observation'
]
=======

# See https://www.hl7.org/fhir/valueset-bundle-type.html
FHIR_BUNDLE_TYPES = {
    'document',
    'message',
    'transaction',
    'transaction-response',
    'batch',
    'batch-response',
    'history',
    'searchset',
    'collection',
}

# The XMLNS to use for forms for data imported from a remote FHIR
# service. e.g. Setting `external_id` on a case to its FHIR ID, or cases
# created or updated in CommCare via our FHIR API. This is to prevent
# FHIRRepeater from sending data from a FHIR service back again.
XMLNS_FHIR = 'http://commcarehq.org/x/fhir/engine-read'

# The URI to identify CommCare as the system responsible for allocating
# case IDs. See https://www.hl7.org/fhir/datatypes.html#Identifier
SYSTEM_URI_CASE_ID = 'http://commcarehq.org/x/fhir/case-id'


FHIR_DATA_TYPE_LIST_OF_STRING = 'fhir_list_of_string'
FHIR_DATA_TYPES = (
    FHIR_DATA_TYPE_LIST_OF_STRING,
)
>>>>>>> a963f23d
<|MERGE_RESOLUTION|>--- conflicted
+++ resolved
@@ -2,13 +2,6 @@
 FHIR_VERSIONS = [
     (FHIR_VERSION_4_0_1, 'R4'),
 ]
-<<<<<<< HEAD
-SUPPORTED_FHIR_RESOURCE_TYPES = [
-    'Patient',
-    'DiagnosticReport',
-    'Observation'
-]
-=======
 
 # See https://www.hl7.org/fhir/valueset-bundle-type.html
 FHIR_BUNDLE_TYPES = {
@@ -38,4 +31,9 @@
 FHIR_DATA_TYPES = (
     FHIR_DATA_TYPE_LIST_OF_STRING,
 )
->>>>>>> a963f23d
+
+SUPPORTED_FHIR_RESOURCE_TYPES = [
+    'Patient',
+    'DiagnosticReport',
+    'Observation'
+]