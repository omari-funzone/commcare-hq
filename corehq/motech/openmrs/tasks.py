"""
Tasks are used to pull data from OpenMRS. They either use OpenMRS's
Reporting REST API to import cases on a regular basis (like weekly), or
its Atom Feed (daily or more) to track changes.
"""
from __future__ import absolute_import
from __future__ import division
from __future__ import unicode_literals
import uuid
from collections import namedtuple
from datetime import datetime
from celery.schedules import crontab
from celery.task import task, periodic_task
from couchdbkit import ResourceNotFound
from jinja2 import Template
from requests import HTTPError
import time
from casexml.apps.case.mock import CaseBlock
from corehq import toggles
from corehq.apps.case_importer import util as importer_util
from corehq.apps.case_importer.const import LookupErrors
from corehq.apps.case_importer.util import EXTERNAL_ID
from corehq.apps.hqcase.utils import submit_case_blocks
from corehq.apps.locations.dbaccessors import get_one_commcare_user_at_location
from corehq.apps.locations.models import SQLLocation, LocationType
from corehq.apps.users.models import CommCareUser
<<<<<<< HEAD
from corehq.motech.openmrs.atom_feed import get_updated_patients, update_patient
from corehq.motech.openmrs.const import (
    IMPORT_FREQUENCY_WEEKLY,
    IMPORT_FREQUENCY_MONTHLY,
    OPENMRS_ATOM_FEED_POLL_INTERVAL,
=======
from corehq.motech.openmrs.const import (
    IMPORT_FREQUENCY_MONTHLY,
    IMPORT_FREQUENCY_WEEKLY,
    OPENMRS_IMPORTER_DEVICE_ID_PREFIX,
>>>>>>> d95208b5
    XMLNS_OPENMRS,
)
from corehq.motech.openmrs.dbaccessors import get_openmrs_importers_by_domain
from corehq.motech.openmrs.logger import logger
from corehq.motech.openmrs.models import POSIX_MILLISECONDS
from corehq.motech.openmrs.repeaters import OpenmrsRepeater
from corehq.motech.requests import Requests
from corehq.motech.utils import b64_aes_decrypt
from toggle.shortcuts import find_domains_with_toggle_enabled
import six


RowAndCase = namedtuple('RowAndCase', ['row', 'case'])
LOCATION_OPENMRS = 'openmrs_uuid'  # The location metadata key that maps to its corresponding OpenMRS location UUID


def parse_params(params, location=None):
    """
    Inserts date and OpenMRS location UUID into report params
    """
    today = datetime.today().strftime('%Y-%m-%d')
    location_uuid = location.metadata[LOCATION_OPENMRS] if location else None

    parsed = {}
    for key, value in params.items():
        if isinstance(value, six.string_types) and '{{' in value:
            template = Template(value)
            value = template.render(today=today, location=location_uuid)
        parsed[key] = value
    return parsed


def get_openmrs_patients(requests, importer, location=None):
    """
    Send request to OpenMRS Reporting API and return results
    """
    endpoint = '/ws/rest/v1/reportingrest/reportdata/' + importer.report_uuid
    params = parse_params(importer.report_params, location)
    response = requests.get(endpoint, params=params)
    try:
        response.raise_for_status()
    except HTTPError:
        logger.debug(response.json())
        raise
    data = response.json()
    return data['dataSets'][0]['rows']  # e.g. ...
    #     [{u'familyName': u'Hornblower', u'givenName': u'Horatio', u'personId': 2},
    #      {u'familyName': u'Patient', u'givenName': u'John', u'personId': 3}]


def get_case_properties(patient, importer):
    cast = {
        POSIX_MILLISECONDS: lambda x: datetime(*time.gmtime(x / 1000.0)[:6]).isoformat() + 'Z',
    }
    name_columns = importer.name_columns.split(' ')
    case_name = ' '.join([patient[column] for column in name_columns])
    fields_to_update = {
        mapping.property: (cast[mapping.data_type](patient[mapping.column])
                           if mapping.data_type else
                           patient[mapping.column])
        for mapping in importer.column_map
    }
    return case_name, fields_to_update


def get_addpatient_caseblock(patient, importer, owner_id):
    """
    Creates a new case with imported patient details.
    """
    case_id = uuid.uuid4().hex
    case_name, fields_to_update = get_case_properties(patient, importer)
    return CaseBlock(
        create=True,
        case_id=case_id,
        owner_id=owner_id,
        user_id=owner_id,
        case_type=importer.case_type,
        case_name=case_name,
        external_id=patient[importer.external_id_column],
        update=fields_to_update,
    )


def get_updatepatient_caseblock(case, patient, importer):
    """
    Updates a case with imported patient details. Does not change owner.
    """
    case_name, fields_to_update = get_case_properties(patient, importer)
    return CaseBlock(
        create=False,
        case_id=case.get_id,
        case_name=case_name,
        update=fields_to_update,
    )


def import_patients_of_owner(requests, importer, domain_name, owner, location=None):
    openmrs_patients = get_openmrs_patients(requests, importer, location)
    case_blocks = []
    for i, patient in enumerate(openmrs_patients):
        case, error = importer_util.lookup_case(
            EXTERNAL_ID,
            str(patient[importer.external_id_column]),
            domain_name,
            importer.case_type
        )
        if error is None:
            case_block = get_updatepatient_caseblock(case, patient, importer)
            case_blocks.append(RowAndCase(i, case_block))
        elif error == LookupErrors.NotFound:
            case_block = get_addpatient_caseblock(patient, importer, owner.user_id)
            case_blocks.append(RowAndCase(i, case_block))

    submit_case_blocks(
        [cb.case.as_string() for cb in case_blocks],
        domain_name,
        device_id='{}{}'.format(OPENMRS_IMPORTER_DEVICE_ID_PREFIX, importer.get_id),
        user_id=owner.user_id,
        xmlns=XMLNS_OPENMRS,
    )


@task(queue='background_queue')
def import_patients_to_domain(domain_name, force=False):
    """
    Iterates OpenmrsImporters of a domain, and imports patients

    Who owns the imported cases?

    If `importer.owner_id` is set, then the server will be queried
    once. All patients, regardless of their location, will be assigned
    to the mobile worker whose ID is `importer.owner_id`.

    If `importer.location_type_name` is set, then check whether the
    OpenmrsImporter's location is set with `importer.location_id`.

    If `importer.location_id` is given, then the server will be queried
    for each location among its descendants whose type is
    `importer.location_type_name`. The request's query parameters will
    include that descendant location's OpenMRS UUID. Imported cases
    will be owned by the first mobile worker in that location.

    If `importer.location_id` is given, then the server will be queried
    for each location in the project space whose type is
    `importer.location_type_name`. As when `importer.location_id` is
    specified, the request's query parameters will include that
    location's OpenMRS UUID, and imported cases will be owned by the
    first mobile worker in that location.

    ..NOTE:: As you can see from the description above, if
             `importer.owner_id` is set then `importer.location_id` is
             not used.

    :param domain_name: The name of the domain
    :param force: Import regardless of the configured import frequency / today's date
    """
    today = datetime.today()
    for importer in get_openmrs_importers_by_domain(domain_name):
        if not force and importer.import_frequency == IMPORT_FREQUENCY_WEEKLY and today.weekday() != 1:
            continue  # Import on Tuesdays
        if not force and importer.import_frequency == IMPORT_FREQUENCY_MONTHLY and today.day != 1:
            continue  # Import on the first of the month
        # TODO: ^^^ Make those configurable

        password = b64_aes_decrypt(importer.password)
        requests = Requests(domain_name, importer.server_url, importer.username, password)
        if importer.location_type_name:
            try:
                location_type = LocationType.objects.get(domain=domain_name, name=importer.location_type_name)
            except LocationType.DoesNotExist:
                logger.error(
                    'No organization level named "{location_type}" found in project space "{domain}".'.format(
                        location_type=importer.location_type_name, domain=domain_name)
                )
                continue
            if importer.location_id:
                location = SQLLocation.objects.filter(domain=domain_name).get(importer.location_id)
                locations = location.get_descendants.filter(location_type=location_type)
            else:
                locations = SQLLocation.objects.filter(domain=domain_name, location_type=location_type)
            for location in locations:
                # Assign cases to the first user in the location, not to the location itself
                owner = get_one_commcare_user_at_location(domain_name, location.location_id)
                if not owner:
                    logger.error(
                        'Project space "{domain}" at location "{location}" has no user to own cases imported from '
                        'OpenMRS Importer "{importer}"'.format(
                            domain=domain_name, location=location.name, importer=importer)
                    )
                    continue
                import_patients_of_owner(requests, importer, domain_name, owner, location)
        elif importer.owner_id:
            try:
                owner = CommCareUser.get(importer.owner_id)
            except ResourceNotFound:
                logger.error(
                    'Project space "{domain}" has no user to own cases imported from OpenMRS Importer '
                    '"{importer}"'.format(
                        domain=domain_name, importer=importer)
                )
                continue
            import_patients_of_owner(requests, importer, domain_name, owner)
        else:
            logger.error(
                'Error importing patients for project space "{domain}" from OpenMRS Importer "{importer}": Unable '
                'to determine the owner of imported cases without either owner_id or location_type_name'.format(
                    domain=domain_name, importer=importer)
            )
            continue


@periodic_task(
    run_every=crontab(minute=4, hour=4),
    queue='background_queue'
)
def import_patients():
    """
    Uses the Reporting REST API to import patients
    """
    for domain_name in find_domains_with_toggle_enabled(toggles.OPENMRS_INTEGRATION):
        import_patients_to_domain(domain_name)


@task(queue='background_queue')
def poll_openmrs_atom_feeds(domain_name):
    for repeater in OpenmrsRepeater.by_domain(domain_name):
        if repeater.atom_feed_enabled and not repeater.paused:
            updated_patients = get_updated_patients(repeater)
            for patient_uuid, updated_at in updated_patients:
                update_patient(repeater, patient_uuid, updated_at)


@periodic_task(
    run_every=crontab(**OPENMRS_ATOM_FEED_POLL_INTERVAL),
    queue='background_queue'
)
def track_changes():
    """
    Uses the OpenMRS Atom Feed to track changes
    """
    domains = find_domains_with_toggle_enabled(toggles.OPENMRS_INTEGRATION)
    for domain in domains:
        poll_openmrs_atom_feeds.delay(domain)<|MERGE_RESOLUTION|>--- conflicted
+++ resolved
@@ -24,18 +24,12 @@
 from corehq.apps.locations.dbaccessors import get_one_commcare_user_at_location
 from corehq.apps.locations.models import SQLLocation, LocationType
 from corehq.apps.users.models import CommCareUser
-<<<<<<< HEAD
 from corehq.motech.openmrs.atom_feed import get_updated_patients, update_patient
-from corehq.motech.openmrs.const import (
-    IMPORT_FREQUENCY_WEEKLY,
-    IMPORT_FREQUENCY_MONTHLY,
-    OPENMRS_ATOM_FEED_POLL_INTERVAL,
-=======
 from corehq.motech.openmrs.const import (
     IMPORT_FREQUENCY_MONTHLY,
     IMPORT_FREQUENCY_WEEKLY,
+    OPENMRS_ATOM_FEED_POLL_INTERVAL,
     OPENMRS_IMPORTER_DEVICE_ID_PREFIX,
->>>>>>> d95208b5
     XMLNS_OPENMRS,
 )
 from corehq.motech.openmrs.dbaccessors import get_openmrs_importers_by_domain
