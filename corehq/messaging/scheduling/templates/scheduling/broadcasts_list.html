{% extends "hqwebapp/base_section.html" %}
{% load hq_shared_tags %}
{% load i18n %}

{% requirejs_main 'scheduling/js/broadcasts_list' %}

{% block stylesheets %}{{ block.super }}
  <style>
    .label {
      font-size: 100%;
    }
  </style>
{% endblock %}

{% block page_content %}
<<<<<<< HEAD
    {% registerurl 'new_list_broadcasts' domain %}
    {% registerurl 'edit_schedule' domain '---' '---' %}
    <div class="btn-group">
        <a href="{% url 'create_schedule' domain %}" class="btn btn-primary">
            <i class="fa fa-plus"></i>
            {% trans 'Add Broadcast' %}
        </a>
    </div>
    <h4>{% trans 'Scheduled Broadcasts' %}</h4>
    <div id="scheduled-broadcasts" class="ko-template">
        <div class="alert alert-info" data-bind="visible: !broadcasts().length">
            {% trans "There are no messages to display." %}
        </div>
        <table class="table table-striped table-bordered" data-bind="visible: broadcasts().length">
            <thead>
                <tr>
                    <th class="col-md-1">{% trans 'Delete' %}</th>
                    <th class="col-md-4">{% trans 'Name' %}</th>
                    <th class="col-md-3">{% trans 'Last Sent' %}</th>
                    <th class="col-md-2">{% trans 'Status' %}</th>
                    <th class="col-md-2">{% trans 'Action' %}</th>
                </tr>
            </thead>
            <tbody data-bind="foreach: broadcasts">
                <tr data-bind="visible: !deleted()">
                    <td class="text-center">
                        <button class="btn btn-danger" data-bind="click: deleteBroadcast, disable: actionInProgress">
                            <i class="fa fa-remove"></i>
                        </button>
                    </td>
                    <td>
                        <a data-bind="text: name, attr: {href: editUrl}"></a>
                    </td>
                    <td data-bind="text: last_sent"></td>
                    <td>
                        <span class="label label-success" data-bind="visible: active()">
                            {% trans "Active" %}
                        </span>
                        <span class="label label-danger" data-bind="visible: !active()">
                            {% trans "Inactive" %}
                        </span>
                    </td>
                    <td>
                        <button class="btn btn-default"
                                data-bind="visible: active(), disable: !editable() || actionInProgress(), click: deactivateBroadcast">
                            {% trans "Deactivate" %}
                        </button>
                        <button class="btn btn-default"
                                data-bind="visible: !active(), disable: !editable() || actionInProgress, click: activateBroadcast">
                            {% trans "Activate" %}
                        </button>
                    </td>
                </tr>
            </tbody>
        </table>
        <pagination data-apply-bindings="false"
                    params="goToPage: goToPage,
                            slug: 'scheduled-broadcasts',
                            perPage: itemsPerPage,
                            totalItems: totalItems,
                            showSpinner: showPaginationSpinner"></pagination>
    </div>
    <h4 style="clear: both">{% trans 'Immediate Broadcasts History' %}</h4>
    <div id="immediate-broadcasts" class="ko-template">
        <div class="alert alert-info" data-bind="visible: !broadcasts().length">
            {% trans "There are no messages to display." %}
        </div>
        <table class="table table-striped table-bordered" data-bind="visible: broadcasts().length">
            <thead>
                <tr>
                    <th class="col-md-8">{% trans 'Name' %}</th>
                    <th class="col-md-4">{% trans 'Sent' %}</th>
                </tr>
            </thead>
            <tbody data-bind="foreach: broadcasts">
                <tr>
                    <td>
                        <a data-bind="text: name, attr: {href: editUrl}"></a>
                    </td>
                    <td data-bind="text: last_sent"></td>
                </tr>
            </tbody>
        </table>
        <pagination data-apply-bindings="false"
                    params="goToPage: goToPage,
                            slug: 'immediate-broadcasts',
                            perPage: itemsPerPage,
                            totalItems: totalItems,
                            showSpinner: showPaginationSpinner"></pagination>
    </div>
=======
  {% registerurl 'new_list_broadcasts' domain %}
  {% registerurl 'edit_schedule' domain '---' '---' %}
  <div class="btn-group">
    <a href="{% url 'create_schedule' domain %}" class="btn btn-primary">
      <i class="fa fa-plus"></i>
      {% trans 'Add Broadcast' %}
    </a>
  </div>
  <h4>{% trans 'Scheduled Broadcasts' %}</h4>
  <div>
    <table id="scheduled-table" class="table table-striped table-bordered">
      <thead>
      <tr>
        <th class="col-md-1">{% trans 'Delete' %}</th>
        <th class="col-md-4">{% trans 'Name' %}</th>
        <th class="col-md-3">{% trans 'Last Sent' %}</th>
        <th class="col-md-2">{% trans 'Status' %}</th>
        <th class="col-md-2">{% trans 'Action' %}</th>
      </tr>
      </thead>
    </table>
  </div>
  <h4 style="clear: both">{% trans 'Immediate Broadcasts History' %}</h4>
  <div>
    <table id="immediate-table" class="table table-striped table-bordered">
      <thead>
      <tr>
        <th class="col-md-8">{% trans 'Name' %}</th>
        <th class="col-md-4">{% trans 'Sent' %}</th>
      </tr>
      </thead>
    </table>
  </div>
>>>>>>> 2ed1e41e
{% endblock %}<|MERGE_RESOLUTION|>--- conflicted
+++ resolved
@@ -13,98 +13,6 @@
 {% endblock %}
 
 {% block page_content %}
-<<<<<<< HEAD
-    {% registerurl 'new_list_broadcasts' domain %}
-    {% registerurl 'edit_schedule' domain '---' '---' %}
-    <div class="btn-group">
-        <a href="{% url 'create_schedule' domain %}" class="btn btn-primary">
-            <i class="fa fa-plus"></i>
-            {% trans 'Add Broadcast' %}
-        </a>
-    </div>
-    <h4>{% trans 'Scheduled Broadcasts' %}</h4>
-    <div id="scheduled-broadcasts" class="ko-template">
-        <div class="alert alert-info" data-bind="visible: !broadcasts().length">
-            {% trans "There are no messages to display." %}
-        </div>
-        <table class="table table-striped table-bordered" data-bind="visible: broadcasts().length">
-            <thead>
-                <tr>
-                    <th class="col-md-1">{% trans 'Delete' %}</th>
-                    <th class="col-md-4">{% trans 'Name' %}</th>
-                    <th class="col-md-3">{% trans 'Last Sent' %}</th>
-                    <th class="col-md-2">{% trans 'Status' %}</th>
-                    <th class="col-md-2">{% trans 'Action' %}</th>
-                </tr>
-            </thead>
-            <tbody data-bind="foreach: broadcasts">
-                <tr data-bind="visible: !deleted()">
-                    <td class="text-center">
-                        <button class="btn btn-danger" data-bind="click: deleteBroadcast, disable: actionInProgress">
-                            <i class="fa fa-remove"></i>
-                        </button>
-                    </td>
-                    <td>
-                        <a data-bind="text: name, attr: {href: editUrl}"></a>
-                    </td>
-                    <td data-bind="text: last_sent"></td>
-                    <td>
-                        <span class="label label-success" data-bind="visible: active()">
-                            {% trans "Active" %}
-                        </span>
-                        <span class="label label-danger" data-bind="visible: !active()">
-                            {% trans "Inactive" %}
-                        </span>
-                    </td>
-                    <td>
-                        <button class="btn btn-default"
-                                data-bind="visible: active(), disable: !editable() || actionInProgress(), click: deactivateBroadcast">
-                            {% trans "Deactivate" %}
-                        </button>
-                        <button class="btn btn-default"
-                                data-bind="visible: !active(), disable: !editable() || actionInProgress, click: activateBroadcast">
-                            {% trans "Activate" %}
-                        </button>
-                    </td>
-                </tr>
-            </tbody>
-        </table>
-        <pagination data-apply-bindings="false"
-                    params="goToPage: goToPage,
-                            slug: 'scheduled-broadcasts',
-                            perPage: itemsPerPage,
-                            totalItems: totalItems,
-                            showSpinner: showPaginationSpinner"></pagination>
-    </div>
-    <h4 style="clear: both">{% trans 'Immediate Broadcasts History' %}</h4>
-    <div id="immediate-broadcasts" class="ko-template">
-        <div class="alert alert-info" data-bind="visible: !broadcasts().length">
-            {% trans "There are no messages to display." %}
-        </div>
-        <table class="table table-striped table-bordered" data-bind="visible: broadcasts().length">
-            <thead>
-                <tr>
-                    <th class="col-md-8">{% trans 'Name' %}</th>
-                    <th class="col-md-4">{% trans 'Sent' %}</th>
-                </tr>
-            </thead>
-            <tbody data-bind="foreach: broadcasts">
-                <tr>
-                    <td>
-                        <a data-bind="text: name, attr: {href: editUrl}"></a>
-                    </td>
-                    <td data-bind="text: last_sent"></td>
-                </tr>
-            </tbody>
-        </table>
-        <pagination data-apply-bindings="false"
-                    params="goToPage: goToPage,
-                            slug: 'immediate-broadcasts',
-                            perPage: itemsPerPage,
-                            totalItems: totalItems,
-                            showSpinner: showPaginationSpinner"></pagination>
-    </div>
-=======
   {% registerurl 'new_list_broadcasts' domain %}
   {% registerurl 'edit_schedule' domain '---' '---' %}
   <div class="btn-group">
@@ -114,29 +22,85 @@
     </a>
   </div>
   <h4>{% trans 'Scheduled Broadcasts' %}</h4>
-  <div>
-    <table id="scheduled-table" class="table table-striped table-bordered">
+  <div id="scheduled-broadcasts" class="ko-template">
+    <div class="alert alert-info" data-bind="visible: !broadcasts().length">
+      {% trans "There are no messages to display." %}
+    </div>
+    <table class="table table-striped table-bordered" data-bind="visible: broadcasts().length">
       <thead>
-      <tr>
-        <th class="col-md-1">{% trans 'Delete' %}</th>
-        <th class="col-md-4">{% trans 'Name' %}</th>
-        <th class="col-md-3">{% trans 'Last Sent' %}</th>
-        <th class="col-md-2">{% trans 'Status' %}</th>
-        <th class="col-md-2">{% trans 'Action' %}</th>
-      </tr>
+        <tr>
+          <th class="col-md-1">{% trans 'Delete' %}</th>
+          <th class="col-md-4">{% trans 'Name' %}</th>
+          <th class="col-md-3">{% trans 'Last Sent' %}</th>
+          <th class="col-md-2">{% trans 'Status' %}</th>
+          <th class="col-md-2">{% trans 'Action' %}</th>
+        </tr>
       </thead>
+      <tbody data-bind="foreach: broadcasts">
+        <tr data-bind="visible: !deleted()">
+          <td class="text-center">
+            <button class="btn btn-danger" data-bind="click: deleteBroadcast, disable: actionInProgress">
+              <i class="fa fa-remove"></i>
+            </button>
+          </td>
+          <td>
+            <a data-bind="text: name, attr: {href: editUrl}"></a>
+          </td>
+          <td data-bind="text: last_sent"></td>
+          <td>
+            <span class="label label-success" data-bind="visible: active()">
+              {% trans "Active" %}
+            </span>
+            <span class="label label-danger" data-bind="visible: !active()">
+              {% trans "Inactive" %}
+            </span>
+          </td>
+          <td>
+            <button class="btn btn-default"
+                    data-bind="visible: active(), disable: !editable() || actionInProgress(), click: deactivateBroadcast">
+              {% trans "Deactivate" %}
+            </button>
+            <button class="btn btn-default"
+                    data-bind="visible: !active(), disable: !editable() || actionInProgress, click: activateBroadcast">
+              {% trans "Activate" %}
+            </button>
+          </td>
+        </tr>
+      </tbody>
     </table>
+    <pagination data-apply-bindings="false"
+                params="goToPage: goToPage,
+                        slug: 'scheduled-broadcasts',
+                        perPage: itemsPerPage,
+                        totalItems: totalItems,
+                        showSpinner: showPaginationSpinner"></pagination>
   </div>
   <h4 style="clear: both">{% trans 'Immediate Broadcasts History' %}</h4>
-  <div>
-    <table id="immediate-table" class="table table-striped table-bordered">
+  <div id="immediate-broadcasts" class="ko-template">
+    <div class="alert alert-info" data-bind="visible: !broadcasts().length">
+        {% trans "There are no messages to display." %}
+    </div>
+    <table class="table table-striped table-bordered" data-bind="visible: broadcasts().length">
       <thead>
-      <tr>
-        <th class="col-md-8">{% trans 'Name' %}</th>
-        <th class="col-md-4">{% trans 'Sent' %}</th>
-      </tr>
+        <tr>
+          <th class="col-md-8">{% trans 'Name' %}</th>
+          <th class="col-md-4">{% trans 'Sent' %}</th>
+        </tr>
       </thead>
+      <tbody data-bind="foreach: broadcasts">
+        <tr>
+          <td>
+            <a data-bind="text: name, attr: {href: editUrl}"></a>
+          </td>
+          <td data-bind="text: last_sent"></td>
+        </tr>
+      </tbody>
     </table>
+    <pagination data-apply-bindings="false"
+                params="goToPage: goToPage,
+                        slug: 'immediate-broadcasts',
+                        perPage: itemsPerPage,
+                        totalItems: totalItems,
+                        showSpinner: showPaginationSpinner"></pagination>
   </div>
->>>>>>> 2ed1e41e
 {% endblock %}