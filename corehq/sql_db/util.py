--- conflicted
+++ resolved
@@ -62,50 +62,28 @@
     if values:
         return_values = [sort_col] + values
 
-<<<<<<< HEAD
     qs = model_class.objects.using(db_name)
     if annotate:
         qs = qs.annotate(**annotate)
+
     qs = qs.filter(q_expression)
-    value = 0
     last_value = qs.order_by('-{}'.format(sort_col)).values_list(sort_col, flat=True).first()
     if last_value is not None:
         qs = qs.order_by(sort_col)
         if return_values:
             qs = qs.values_list(*return_values)
-        while value < last_value:
-            filter_expression = {'{}__gt'.format(sort_col): value}
+
+        value = None
+        filter_expression = {}
+        while value is None or value < last_value:
             for row in qs.filter(**filter_expression)[:query_size]:
                 if return_values:
                     value = row[0]
+                    yield row[1:]
                 else:
                     value = row.pk
-                yield row
-=======
-    for db_name in db_names:
-        qs = model_class.objects.using(db_name)
-        if annotate:
-            qs = qs.annotate(**annotate)
-
-        qs = qs.filter(q_expression)
-        last_value = qs.order_by('-{}'.format(sort_col)).values_list(sort_col, flat=True).first()
-        if last_value is not None:
-            qs = qs.order_by(sort_col)
-            if return_values:
-                qs = qs.values_list(*return_values)
-
-            value = None
-            filter_expression = {}
-            while value is None or value < last_value:
-                for row in qs.filter(**filter_expression)[:query_size]:
-                    if return_values:
-                        value = row[0]
-                        yield row[1:]
-                    else:
-                        value = row.pk
-                        yield row
-                filter_expression = {'{}__gt'.format(sort_col): value}
->>>>>>> e9cd9f52
+                    yield row
+            filter_expression = {'{}__gt'.format(sort_col): value}
 
 
 def split_list_by_db_partition(partition_values):
