--- conflicted
+++ resolved
@@ -300,8 +300,10 @@
     return ret
 
 
-<<<<<<< HEAD
-@quickcache([], timeout=STALE_CHECK_FREQUENCY, skip_arg=lambda *args: settings.UNIT_TESTING)
+@quickcache(
+  [], timeout=STALE_CHECK_FREQUENCY, skip_arg=lambda *args: settings.UNIT_TESTING,
+  memoize_timeout=STALE_CHECK_FREQUENCY, session_function=None
+)
 def get_standbys_with_acceptible_delay():
     """:returns: set of database aliases that are configured as standbys and have replication
                  delay below the configured threshold
@@ -319,22 +321,6 @@
     masters = candidate_dbs - all_standbys
     ok_standbys = candidate_dbs & queryable_standbys
     return masters | ok_standbys
-=======
-@quickcache(
-    ['dbs'], timeout=STALE_CHECK_FREQUENCY, skip_arg=lambda *args: settings.UNIT_TESTING,
-    memoize_timeout=STALE_CHECK_FREQUENCY, session_function=None
-)
-def filter_out_stale_standbys(dbs):
-    # from given list of databases filters out those with more than
-    #   acceptable standby delay, if that database is a standby
-    delays_by_db = get_standby_delays_by_db()
-    relevant_dbs = tuple(dbs)
-    return [
-        db
-        for db in dbs
-        if get_replication_delay_for_standby(db, relevant_dbs) <= delays_by_db.get(db, ACCEPTABLE_STANDBY_DELAY_SECONDS)
-    ]
->>>>>>> ec5f7412
 
 
 def select_db_for_read(weighted_dbs):
