from django.conf import settings
from django.test import TestCase
from django.test.utils import override_settings
from casexml.apps.case import const
from casexml.apps.case.models import CommCareCase
from casexml.apps.case.tests.test_const import *
from casexml.apps.case.tests.util import bootstrap_case_from_xml
from corehq.form_processor.interfaces.dbaccessors import CaseAccessors
from corehq.form_processor.interfaces.processor import FormProcessorInterface
<<<<<<< HEAD
from corehq.form_processor.models import CommCareCaseSQL
=======
from corehq.form_processor.models import CaseTransaction
from corehq.form_processor.test_utils import run_with_all_backends
>>>>>>> ff577a68


@override_settings(CASEXML_FORCE_DOMAIN_CHECK=False)
class CaseFromXFormTest(TestCase):

    def setUp(self):
        self.interface = FormProcessorInterface()

    @run_with_all_backends
    def testCreate(self):
        xform, case = bootstrap_case_from_xml(self, "create.xml")
        self._check_static_properties(case)
        self.assertEqual(False, case.closed)

        if settings.TESTS_SHOULD_USE_SQL_BACKEND:
            self._check_transactions(case, [xform])
        else:
            self.assertEqual(1, len(case.actions))
            create_action = case.actions[0]
            self.assertEqual(const.CASE_ACTION_CREATE, create_action.action_type)
            self.assertEqual("http://openrosa.org/case/test/create", create_action.xform_xmlns)
            self.assertEqual(xform.form_id, create_action.xform_id)
            self.assertEqual("test create", create_action.xform_name)

    @run_with_all_backends
    def testCreateThenUpdateInSeparateForms(self):
        # recycle our previous test's form
        xform1, original_case = bootstrap_case_from_xml(self, "create_update.xml")
        self.assertEqual(original_case.type, "test_case_type")
        self.assertEqual(original_case.name, "test case name")
        # we don't need to bother checking all the properties because this is
        # the exact same workflow as above.
        
        xform2, case = bootstrap_case_from_xml(self, "update.xml", original_case.case_id)
        # fetch the case from the DB to ensure it is property wrapped
        case = CaseAccessors().get_case(case.case_id)
        self.assertEqual(False, case.closed)

        if settings.TESTS_SHOULD_USE_SQL_BACKEND:
            self._check_transactions(case, [xform1, xform2])
        else:
            self.assertEqual(3, len(case.actions))
            new_update_action = case.actions[2]
            self.assertEqual(const.CASE_ACTION_UPDATE, new_update_action.action_type)
            self.assertEqual("http://openrosa.org/case/test/update", new_update_action.xform_xmlns)
            self.assertEqual("", new_update_action.xform_name)
            # updated prop
            self.assertEqual("abcd", new_update_action.updated_unknown_properties["someprop"])
            # new prop
            self.assertEqual("efgh", new_update_action.updated_unknown_properties["somenewprop"])

            # update original case fields
            self.assertEqual("a_new_type", new_update_action.updated_known_properties["type"])
            self.assertEqual("a new name", new_update_action.updated_known_properties["name"])
            self.assertEqual(UPDATE_DATE, new_update_action.updated_known_properties["opened_on"])

        # some properties didn't change
        self.assertEqual("123", str(case.dynamic_case_properties()['someotherprop']))

        # but some should have
        self.assertEqual("abcd", case.dynamic_case_properties()["someprop"])

        # and there are new ones
        self.assertEqual("efgh", case.dynamic_case_properties()["somenewprop"])

        # we also changed everything originally in the case
        self.assertEqual("a_new_type", case.type)
        self.assertEqual("a new name", case.name)
        self.assertEqual(UPDATE_DATE, case.opened_on)

        # case should have a new modified date
        self.assertEqual(MODIFY_DATE, case.modified_on)
        
    @run_with_all_backends
    def testCreateThenClose(self):
        xform1, case = bootstrap_case_from_xml(self, "create.xml")

        # now close it
        xform2, case = bootstrap_case_from_xml(self, "close.xml", case.case_id)
        self.assertEqual(True, case.closed)

        if settings.TESTS_SHOULD_USE_SQL_BACKEND:
            self._check_transactions(case, [xform1, xform2])
        else:
            self.assertEqual(3, len(case.actions))
            update_action = case.actions[1]
            close_action = case.actions[2]
            self.assertEqual(const.CASE_ACTION_UPDATE, update_action.action_type)
            self.assertEqual(const.CASE_ACTION_CLOSE, close_action.action_type)
            self.assertEqual("http://openrosa.org/case/test/close", close_action.xform_xmlns)
            self.assertEqual("", close_action.xform_name)
            self.assertEqual("abcde", update_action.updated_unknown_properties["someprop"])
            self.assertEqual("case closed", update_action.updated_unknown_properties["someclosedprop"])
            self.assertEqual(CLOSE_DATE, close_action.date)

        self.assertEqual("abcde", case.dynamic_case_properties()["someprop"])
        self.assertEqual("case closed", case.dynamic_case_properties()["someclosedprop"])
        self.assertEqual(CLOSE_DATE, case.modified_on)

    def _check_static_properties(self, case):
<<<<<<< HEAD
        if settings.TESTS_SHOULD_USE_SQL_BACKEND:
            self.assertEqual(CommCareCaseSQL, type(case))
        else:
            self.assertEqual(CommCareCase, type(case))
        self.assertEqual('CommCareCase', case.doc_type)
=======
        self.assertEqual(self.interface.case_model, type(case))
        if not settings.TESTS_SHOULD_USE_SQL_BACKEND:
            self.assertEqual('CommCareCase', case.doc_type)
>>>>>>> ff577a68
        self.assertEqual("test_case_type", case.type)
        self.assertEqual("test case name", case.name)
        self.assertEqual("someuser", case.user_id)
        self.assertEqual(ORIGINAL_DATE, case.opened_on)
        self.assertEqual(ORIGINAL_DATE, case.modified_on)
        self.assertEqual("someexternal", case.external_id)

    def _check_transactions(self, case, xforms):
        self.assertEqual(len(xforms), len(case.transactions))
        for index, xform in enumerate(xforms):
            transaction = case.transactions[index]
            self.assertEqual(CaseTransaction.TYPE_FORM, transaction.type)
            self.assertEqual(xform.form_id, transaction.form_uuid)
            self.assertFalse(transaction.revoked)<|MERGE_RESOLUTION|>--- conflicted
+++ resolved
@@ -7,12 +7,8 @@
 from casexml.apps.case.tests.util import bootstrap_case_from_xml
 from corehq.form_processor.interfaces.dbaccessors import CaseAccessors
 from corehq.form_processor.interfaces.processor import FormProcessorInterface
-<<<<<<< HEAD
-from corehq.form_processor.models import CommCareCaseSQL
-=======
-from corehq.form_processor.models import CaseTransaction
+from corehq.form_processor.models import CaseTransaction, CommCareCaseSQL
 from corehq.form_processor.test_utils import run_with_all_backends
->>>>>>> ff577a68
 
 
 @override_settings(CASEXML_FORCE_DOMAIN_CHECK=False)
@@ -113,17 +109,11 @@
         self.assertEqual(CLOSE_DATE, case.modified_on)
 
     def _check_static_properties(self, case):
-<<<<<<< HEAD
         if settings.TESTS_SHOULD_USE_SQL_BACKEND:
             self.assertEqual(CommCareCaseSQL, type(case))
         else:
             self.assertEqual(CommCareCase, type(case))
-        self.assertEqual('CommCareCase', case.doc_type)
-=======
-        self.assertEqual(self.interface.case_model, type(case))
-        if not settings.TESTS_SHOULD_USE_SQL_BACKEND:
             self.assertEqual('CommCareCase', case.doc_type)
->>>>>>> ff577a68
         self.assertEqual("test_case_type", case.type)
         self.assertEqual("test case name", case.name)
         self.assertEqual("someuser", case.user_id)
