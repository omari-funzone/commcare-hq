--- conflicted
+++ resolved
@@ -380,126 +380,6 @@
     def get_attachment(self, attachment_name):
         return self.fetch_attachment(attachment_name)
 
-<<<<<<< HEAD
-    @classmethod
-    def cache_and_get_object(cls, cobject, case_id, attachment_key, size_key=OBJECT_ORIGINAL):
-        """
-        Retrieve cached_object or image and cache sizes if necessary
-        """
-        if not cobject.is_cached():
-            resp = cls.get_db().fetch_attachment(case_id, attachment_key, stream=True)
-            stream = StringIO(resp.read())
-            headers = resp.resp.headers
-            cobject.cache_put(stream, headers)
-
-        meta, stream = cobject.get(size_key=size_key)
-        return meta, stream
-
-
-    @classmethod
-    def fetch_case_image(cls, case_id, attachment_key, filesize_limit=0, width_limit=0, height_limit=0, fixed_size=None):
-        """
-        Return (metadata, stream) information of best matching image attachment.
-        attachment_key is the case property of the attachment
-        attachment filename is the filename of the original submission - full extension and all.
-        """
-        if fixed_size is not None:
-            size_key = fixed_size
-        else:
-            size_key = OBJECT_ORIGINAL
-
-        constraint_dict = {}
-        if filesize_limit:
-            constraint_dict['content_length'] = filesize_limit
-
-        if height_limit:
-            constraint_dict['height'] = height_limit
-
-        if width_limit:
-            constraint_dict['width'] = width_limit
-        do_constrain = bool(constraint_dict)
-
-        # if size key is None, then one of the limit criteria are set
-        attachment_cache_key = "%(case_id)s_%(attachment)s" % {
-            "case_id": case_id,
-            "attachment": attachment_key,
-        }
-
-        cached_image = CachedImage(attachment_cache_key)
-        meta, stream = cls.cache_and_get_object(cached_image, case_id, attachment_key, size_key=size_key)
-
-        # now that we got it cached, let's check for size constraints
-
-        if do_constrain:
-            #check this size first
-            #see if the current size matches the criteria
-
-            def meets_constraint(constraints, meta):
-                for c, limit in constraints.items():
-                    if meta[c] > limit:
-                        return False
-                return True
-
-            if meets_constraint(constraint_dict, meta):
-                #yay, do nothing
-                pass
-            else:
-                #this meta is no good, find another one
-                lesser_keys = IMAGE_SIZE_ORDERING[0:IMAGE_SIZE_ORDERING.index(size_key)]
-                lesser_keys.reverse()
-                is_met = False
-                for lesser_size in lesser_keys:
-                    less_meta, less_stream = cached_image.get_size(lesser_size)
-                    if meets_constraint(constraint_dict, less_meta):
-                        meta = less_meta
-                        stream = less_stream
-                        is_met = True
-                        break
-                if not is_met:
-                    meta = None
-                    stream = None
-
-        return meta, stream
-
-
-    @classmethod
-    def fetch_case_attachment(cls, case_id, attachment_key, fixed_size=None, **kwargs):
-        """
-        Return (metadata, stream) information of best matching image attachment.
-        TODO: This should be the primary case_attachment retrieval method, the image one is a silly separation of similar functionality
-        Additional functionality to be abstracted by content_type of underlying attachment
-        """
-        size_key = OBJECT_ORIGINAL
-        if fixed_size is not None and fixed_size in OBJECT_SIZE_MAP:
-            size_key = fixed_size
-
-        # if size key is None, then one of the limit criteria are set
-        attachment_cache_key = "%(case_id)s_%(attachment)s" % {
-            "case_id": case_id,
-            "attachment": attachment_key
-        }
-
-        cobject = CachedObject(attachment_cache_key)
-        meta, stream = cls.cache_and_get_object(cobject, case_id, attachment_key, size_key=size_key)
-
-        return meta, stream
-=======
-    def get_attachment_server_url(self, attachment_key):
-        """
-        A server specific URL for remote clients to access case attachment resources async.
-        """
-        if attachment_key in self.case_attachments:
-            return "%s%s" % (web.get_url_base(),
-                             reverse("api_case_attachment", kwargs={
-                                 "domain": self.domain,
-                                 "case_id": self._id,
-                                 "attachment_id": attachment_key,
-                             })
-            )
-        else:
-            return None
->>>>>>> 4be9e1a9
-
     def dynamic_case_properties(self):
         """(key, value) tuples sorted by key"""
         json = self.to_json()
