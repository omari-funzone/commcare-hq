from __future__ import absolute_import
from __future__ import unicode_literals
import json
import traceback
from datetime import datetime, timedelta
from dateutil.parser import parse
from django.conf import settings
import math
from django.db import models
from django.db.models.aggregates import Count
from jsonfield.fields import JSONField

from pillowtop.feed.couch import change_from_couch_row
from pillowtop.feed.interface import ChangeMeta

ERROR_MESSAGE_LENGTH = 512


def _get_extra_args(limit, reduce, skip):
    extra_args = dict()
    if not reduce and limit is not None:
            extra_args.update(
                limit=limit,
                skip=skip
            )
    return extra_args


def path_from_object(obj):
    path = "{0}.{1}".format(obj.__class__.__module__, obj.__class__.__name__)
    return path


class PillowError(models.Model):
    doc_id = models.CharField(max_length=255, null=False, db_index=True)
    pillow = models.CharField(max_length=255, null=False, db_index=True)
    date_created = models.DateTimeField()
    date_last_attempt = models.DateTimeField()
    date_next_attempt = models.DateTimeField(db_index=True, null=True)
    total_attempts = models.IntegerField(default=0)
    current_attempt = models.IntegerField(default=0, db_index=True)
    error_type = models.CharField(max_length=255, null=True, db_index=True)
    error_traceback = models.TextField(null=True)
    change = JSONField(null=True)
    change_metadata = JSONField(null=True)

    @property
    def change_object(self):
        change = change_from_couch_row(self.change if self.change else {'id': self.doc_id})
        if self.change_metadata:
            change.metadata = ChangeMeta.wrap(self.change_metadata)
        change.document = None
        return change

    class Meta(object):
        app_label = 'pillow_retry'
        unique_together = ('doc_id', 'pillow',)

    def add_attempt(self, exception, traceb, change_meta=None, date=None):
        new_attempts = change_meta.attempts if change_meta else 1

        self.current_attempt += new_attempts
        self.total_attempts += new_attempts
        self.date_last_attempt = date or datetime.utcnow()
        self.calculate_next_attempt()

<<<<<<< HEAD
        self.error_type = path_from_object(exception)
        self.error_traceback = "{}\n\n{}".format(exception.message, "".join(traceback.format_tb(traceb)))
=======
        self.error_traceback = "{}\n\n{}".format(exception, "".join(traceback.format_tb(traceb)))
>>>>>>> 88fbe637

    def calculate_next_attempt(self):
        if self.current_attempt <= settings.PILLOW_RETRY_QUEUE_MAX_PROCESSING_ATTEMPTS:
            time_till_next = settings.PILLOW_RETRY_REPROCESS_INTERVAL * math.pow(self.current_attempt, settings.PILLOW_RETRY_BACKOFF_FACTOR)
            self.date_next_attempt = self.date_last_attempt + timedelta(minutes=time_till_next)
        else:
            self.date_next_attempt = None

    def reset_attempts(self):
        self.current_attempt = 0
        self.date_next_attempt = datetime.utcnow()

    def has_next_attempt(self):
        return self.current_attempt == 0 or (
            self.total_attempts <= self.multi_attempts_cutoff() and
            self.current_attempt <= settings.PILLOW_RETRY_QUEUE_MAX_PROCESSING_ATTEMPTS
        )

    @classmethod
    def get_or_create(cls, change, pillow):
        change.document = None
        doc_id = change.id
        try:
            error = cls.objects.get(doc_id=doc_id, pillow=pillow.pillow_id)
        except cls.DoesNotExist:
            now = datetime.utcnow()
            error = PillowError(
                doc_id=doc_id,
                pillow=pillow.pillow_id,
                date_created=now,
                change=change.to_dict(),
                date_last_attempt=now,
                date_next_attempt=now,
            )
            if change.metadata:
                error.date_created = change.metadata.publish_timestamp
                error.change_metadata = change.metadata.to_json()

        return error

    @classmethod
    def get_errors_to_process(cls, utcnow, limit=None, skip=0):
        """
        Get errors according the following rules:

            date_next_attempt <= utcnow
            AND
            (
                total_attempts <= multi_attempt_cutoff & current_attempt <= max_attempts
                OR
                total_attempts > multi_attempt_cutoff & current_attempt 0
            )

        where:
        * multi_attempt_cutoff = settings.PILLOW_RETRY_MULTI_ATTEMPTS_CUTOFF
        * max_attempts = settings.PILLOW_RETRY_QUEUE_MAX_PROCESSING_ATTEMPTS

        :param utcnow:      The current date and time in UTC.
        :param limit:       Paging limit param.
        :param skip:        Paging skip param.
        """
        max_attempts = settings.PILLOW_RETRY_QUEUE_MAX_PROCESSING_ATTEMPTS
        multi_attempts_cutoff = cls.multi_attempts_cutoff()
        query = PillowError.objects \
            .filter(date_next_attempt__lte=utcnow) \
            .filter(
                models.Q(current_attempt=0) |
                (models.Q(total_attempts__lte=multi_attempts_cutoff) & models.Q(current_attempt__lte=max_attempts))
            )

        # temporarily disable queuing of ConfigurableReportKafkaPillow errors
        query = query.filter(~models.Q(pillow='corehq.apps.userreports.pillow.ConfigurableReportKafkaPillow'))

        if limit is not None:
            return query[skip:skip+limit]
        else:
            return query

    @classmethod
    def multi_attempts_cutoff(cls):
        default = settings.PILLOW_RETRY_QUEUE_MAX_PROCESSING_ATTEMPTS * 3
        return getattr(settings, 'PILLOW_RETRY_MULTI_ATTEMPTS_CUTOFF', default)

    @classmethod
    def bulk_reset_attempts(cls, last_attempt_lt, attempts_gte=None):
        if attempts_gte is None:
            attempts_gte = settings.PILLOW_RETRY_QUEUE_MAX_PROCESSING_ATTEMPTS

        multi_attempts_cutoff = cls.multi_attempts_cutoff()
        return PillowError.objects.filter(
            models.Q(date_last_attempt__lt=last_attempt_lt),
            models.Q(current_attempt__gte=attempts_gte) | models.Q(total_attempts__gte=multi_attempts_cutoff)
        ).update(
            current_attempt=0,
            date_next_attempt=datetime.utcnow()
        )<|MERGE_RESOLUTION|>--- conflicted
+++ resolved
@@ -64,12 +64,8 @@
         self.date_last_attempt = date or datetime.utcnow()
         self.calculate_next_attempt()
 
-<<<<<<< HEAD
         self.error_type = path_from_object(exception)
-        self.error_traceback = "{}\n\n{}".format(exception.message, "".join(traceback.format_tb(traceb)))
-=======
         self.error_traceback = "{}\n\n{}".format(exception, "".join(traceback.format_tb(traceb)))
->>>>>>> 88fbe637
 
     def calculate_next_attempt(self):
         if self.current_attempt <= settings.PILLOW_RETRY_QUEUE_MAX_PROCESSING_ATTEMPTS:
