--- conflicted
+++ resolved
@@ -224,14 +224,7 @@
             else:
                 target_index = alias
             if delete:
-<<<<<<< HEAD
-                try:
-                    es_interface.delete_doc(target_index, doc_type, doc_id)
-                except NotFoundError:
-                    pass
-=======
                 es_interface.delete_doc(alias, doc_type, doc_id)
->>>>>>> 5c83dc1e
             else:
                 params = {'retry_on_conflict': 2}
                 if es_merge_update:
