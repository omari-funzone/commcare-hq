<<<<<<< HEAD
from copy import copy

=======
>>>>>>> 3512b80e
from django.conf import settings

from corehq.elastic import SIZE_LIMIT

disallowed_settings_by_es_version = {
    1: ['max_result_window'],
    2: [
        'merge.policy.merge_factor',
        'store.throttle.max_bytes_per_sec',
        'store.throttle.type'
    ],
    7: [
        'merge.policy.merge_factor',
        'store.throttle.max_bytes_per_sec',
        'store.throttle.type'
    ]
}

<<<<<<< HEAD
def _get_es_settings(es_settings):
    es_settings = copy(es_settings)
=======

def _get_es_settings(es_settings):
>>>>>>> 3512b80e
    for setting in disallowed_settings_by_es_version[settings.ELASTICSEARCH_MAJOR_VERSION]:
        es_settings['index'].pop(setting)
    return es_settings


def get_standard_es_settings():
    return _get_es_settings(
        {
            "index": {
                "refresh_interval": "1800s",
                # this property will be filtered out on ES 1
                "max_result_window": SIZE_LIMIT,
                # todo: remove these deprecated properties we are off ES 1
                "merge.policy.merge_factor": 20,
                "store.throttle.max_bytes_per_sec": "1mb",
                "store.throttle.type": "merge",
            }
        }
    )


def get_reindex_es_settings():
    return _get_es_settings({
        "index": {
            "refresh_interval": "5s",
            # this property will be filtered out on ES 1
            "max_result_window": SIZE_LIMIT,
            # todo: remove these deprecated properties we are off ES 1
            "merge.policy.merge_factor": 10,
            "store.throttle.max_bytes_per_sec": "5mb",
            "store.throttle.type": "node",

        }
    })

INDEX_STANDARD_SETTINGS = get_standard_es_settings()
INDEX_REINDEX_SETTINGS = get_reindex_es_settings()<|MERGE_RESOLUTION|>--- conflicted
+++ resolved
@@ -1,8 +1,3 @@
-<<<<<<< HEAD
-from copy import copy
-
-=======
->>>>>>> 3512b80e
 from django.conf import settings
 
 from corehq.elastic import SIZE_LIMIT
@@ -21,13 +16,8 @@
     ]
 }
 
-<<<<<<< HEAD
-def _get_es_settings(es_settings):
-    es_settings = copy(es_settings)
-=======
 
 def _get_es_settings(es_settings):
->>>>>>> 3512b80e
     for setting in disallowed_settings_by_es_version[settings.ELASTICSEARCH_MAJOR_VERSION]:
         es_settings['index'].pop(setting)
     return es_settings
