--- conflicted
+++ resolved
@@ -220,7 +220,6 @@
             else:
                 program_id = 'all'
 
-<<<<<<< HEAD
             loc_id = ''
             if dm.location_id:
                 location = SQLLocation.objects.get(location_id=dm.location_id)
@@ -229,19 +228,13 @@
                     location = location.parent
                 loc_id = location.location_id
 
-            url = '%s?location_id=%s&filter_by_program=%s' % (
-                url,
-                loc_id,
-                program_id if program_id else ''
-=======
             start_date, end_date = EWSDateFilter.last_reporting_period()
             url = '%s?location_id=%s&filter_by_program=%s&startdate=%s&enddate=%s' % (
                 url,
-                dm.location_id if dm.location_id else '',
+                loc_id,
                 program_id if program_id else '',
                 start_date.strftime('%Y-%m-%d'),
                 end_date.strftime('%Y-%m-%d')
->>>>>>> eb295f48
             )
 
         return url
