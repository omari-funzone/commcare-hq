import json
from django.http import HttpResponse
from django.utils.translation import ugettext_noop
from django.views.decorators.http import require_POST, require_GET
from corehq.apps.domain.decorators import domain_admin_required
from custom.ewsghana.api import GhanaEndpoint, EWSApi
from custom.ewsghana.models import EWSGhanaConfig
from custom.ewsghana.reports.stock_levels_report import InventoryManagementData
from custom.ewsghana.tasks import ews_bootstrap_domain_task, ews_clear_stock_data_task, \
    EWS_FACILITIES
from custom.ilsgateway.tasks import get_product_stock, get_stock_transaction
from custom.ilsgateway.views import GlobalStats, BaseConfigView
<<<<<<< HEAD
from custom.logistics.tasks import stock_data_task, language_fix
=======
from custom.logistics.tasks import stock_data_task
from custom.logistics.tasks import resync_webusers_passwords_task
from dimagi.utils.dates import force_to_datetime
>>>>>>> a38b608a


class EWSGlobalStats(GlobalStats):
    template_name = "ewsghana/global_stats.html"
    show_supply_point_types = True
    root_name = 'Country'


class EWSConfigView(BaseConfigView):
    config = EWSGhanaConfig
    urlname = 'ews_config'
    sync_urlname = 'sync_ewsghana'
    sync_stock_url = 'ews_sync_stock_data'
    clear_stock_url = 'ews_clear_stock_data'
    page_title = ugettext_noop("EWS Ghana")
    template_name = 'ewsghana/ewsconfig.html'
    source = 'ewsghana'


@domain_admin_required
@require_POST
def sync_ewsghana(request, domain):
    ews_bootstrap_domain_task.delay(domain)
    return HttpResponse('OK')


@domain_admin_required
@require_POST
def ews_sync_stock_data(request, domain):
    apis = (
        ('product_stock', get_product_stock),
        ('stock_transaction', get_stock_transaction)
    )
    config = EWSGhanaConfig.for_domain(domain)
    domain = config.domain
    endpoint = GhanaEndpoint.from_config(config)
    stock_data_task.delay(domain, endpoint, apis, EWS_FACILITIES)
    return HttpResponse('OK')


@domain_admin_required
@require_POST
def ews_clear_stock_data(request, domain):
    ews_clear_stock_data_task.delay()
    return HttpResponse('OK')


@domain_admin_required
@require_POST
def ews_fix_languages(request, domain):
    config = EWSGhanaConfig.for_domain(domain)
    endpoint = GhanaEndpoint.from_config(config)
<<<<<<< HEAD
    language_fix.delay(EWSApi(domain=domain, endpoint=endpoint))
    return HttpResponse('OK')
=======
    resync_webusers_passwords_task.delay(config, endpoint)
    return HttpResponse('OK')


@require_GET
def inventory_management(request, domain):

    inventory_management_ds = InventoryManagementData(
        config=dict(
            program=None, product=None, domain=domain,
            startdate=force_to_datetime(request.GET.get('startdate')),
            enddate=force_to_datetime(request.GET.get('enddate')), location_id=request.GET.get('location_id')
        )
    )
    return HttpResponse(
        json.dumps(inventory_management_ds.charts[0].data),
        mimetype='application/json'
    )
>>>>>>> a38b608a
<|MERGE_RESOLUTION|>--- conflicted
+++ resolved
@@ -10,13 +10,9 @@
     EWS_FACILITIES
 from custom.ilsgateway.tasks import get_product_stock, get_stock_transaction
 from custom.ilsgateway.views import GlobalStats, BaseConfigView
-<<<<<<< HEAD
-from custom.logistics.tasks import stock_data_task, language_fix
-=======
+from custom.logistics.tasks import language_fix
 from custom.logistics.tasks import stock_data_task
-from custom.logistics.tasks import resync_webusers_passwords_task
 from dimagi.utils.dates import force_to_datetime
->>>>>>> a38b608a
 
 
 class EWSGlobalStats(GlobalStats):
@@ -69,11 +65,7 @@
 def ews_fix_languages(request, domain):
     config = EWSGhanaConfig.for_domain(domain)
     endpoint = GhanaEndpoint.from_config(config)
-<<<<<<< HEAD
     language_fix.delay(EWSApi(domain=domain, endpoint=endpoint))
-    return HttpResponse('OK')
-=======
-    resync_webusers_passwords_task.delay(config, endpoint)
     return HttpResponse('OK')
 
 
@@ -90,5 +82,4 @@
     return HttpResponse(
         json.dumps(inventory_management_ds.charts[0].data),
         mimetype='application/json'
-    )
->>>>>>> a38b608a
+    )