--- conflicted
+++ resolved
@@ -558,11 +558,7 @@
             domain=loc.domain,
             type='parent_change',
             sql_location=loc.sql_location,
-<<<<<<< HEAD
-            data={'previous_parent': loc.previous_parents[-1], 'current_parent': loc.parent_location_id}
-=======
-            data={'previous_parent': previous_parent, 'current_parent': loc.parent_id}
->>>>>>> 28ead785
+            data={'previous_parent': previous_parent, 'current_parent': loc.parent_location_id}
         )
 
     group = last_location_group(loc)
