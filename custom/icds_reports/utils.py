import json
import os
from collections import OrderedDict

from datetime import datetime, timedelta

import operator

from dateutil.relativedelta import relativedelta
from django.urls.base import reverse

from corehq.util.quickcache import quickcache
from django.db.models.aggregates import Sum, Avg
from django.template.loader import render_to_string
from django.utils.translation import ugettext as _

from corehq.apps.locations.models import SQLLocation, LocationType
from corehq.apps.reports.datatables import DataTablesColumn
from corehq.apps.reports_core.filters import Choice
from corehq.apps.userreports.models import StaticReportConfiguration
from corehq.apps.userreports.reports.factory import ReportFactory
from corehq.util.view_utils import absolute_reverse
from custom.icds_reports.const import LocationTypes
from dimagi.utils.dates import DateSpan, rrule, MONTHLY

from custom.icds_reports.models import AggChildHealthMonthly, AggAwcMonthly, \
    AggCcsRecordMonthly, AggAwcDailyView, DailyAttendanceView, ChildHealthMonthlyView

OPERATORS = {
    "==": operator.eq,
    "!=": operator.ne,
    ">": operator.gt,
    ">=": operator.ge,
    "<": operator.lt,
    "<=": operator.le,
    "in": operator.contains,
}

RED = '#d60000'
YELLOW = '#f2ed00'
ORANGE = '#df7400'
BLUE = '#006fdf'
GREEN = '#009811'
GREY = '#9D9D9D'


class MPRData(object):
    resource_file = 'resources/block_mpr.json'


class ASRData(object):
    resource_file = 'resources/block_asr.json'


class ICDSData(object):

    def __init__(self, domain, filters, report_id):
        report_config = ReportFactory.from_spec(
            StaticReportConfiguration.by_id(report_id.format(domain=domain))
        )
        report_config.set_filter_values(filters)
        self.report_config = report_config

    def data(self):
        return self.report_config.get_data()


class ICDSMixin(object):
    has_sections = False
    posttitle = None

    def __init__(self, config):
        self.config = config

    @property
    def subtitle(self):
        return []

    @property
    def headers(self):
        return []

    @property
    def rows(self):
        return [[]]

    @property
    def sources(self):
        with open(os.path.join(os.path.dirname(__file__), self.resource_file)) as f:
            return json.loads(f.read())[self.slug]

    @property
    def selected_location(self):
        if self.config['location_id']:
            return SQLLocation.objects.get(
                location_id=self.config['location_id']
            )

    @property
    def awc(self):
        if self.config['location_id']:
            return self.selected_location.get_descendants(include_self=True).filter(
                location_type__name='awc'
            )

    @property
    def awc_number(self):
        if self.awc:
            return len(
                [
                    loc for loc in self.awc
                    if 'test' not in loc.metadata and loc.metadata.get('test', '').lower() != 'yes'
                ]
            )

    def custom_data(self, selected_location, domain):
        data = {}

        for config in self.sources['data_source']:
            filters = {}
            if selected_location:
                key = selected_location.location_type.name.lower() + '_id'
                filters = {
                    key: [Choice(value=selected_location.location_id, display=selected_location.name)]
                }
            if 'date_filter_field' in config:
                filters.update({config['date_filter_field']: self.config['date_span']})
            if 'filter' in config:
                for fil in config['filter']:
                    if 'type' in fil:
                        now = datetime.now()
                        start_date = now if 'start' not in fil else now - timedelta(days=fil['start'])
                        end_date = now if 'end' not in fil else now - timedelta(days=fil['end'])
                        datespan = DateSpan(start_date, end_date)
                        filters.update({fil['column']: datespan})
                    else:
                        filters.update({
                            fil['column']: {
                                'operator': fil['operator'],
                                'operand': fil['value']
                            }
                        })

            report_data = ICDSData(domain, filters, config['id']).data()
            for column in config['columns']:
                column_agg_func = column['agg_fun']
                column_name = column['column_name']
                column_data = 0
                if column_agg_func == 'sum':
                    column_data = sum([x.get(column_name, 0) for x in report_data])
                elif column_agg_func == 'count':
                    column_data = len(report_data)
                elif column_agg_func == 'count_if':
                    value = column['condition']['value']
                    op = column['condition']['operator']

                    def check_condition(v):
                        if isinstance(v, basestring):
                            fil_v = str(value)
                        elif isinstance(v, int):
                            fil_v = int(value)
                        else:
                            fil_v = value

                        if op == "in":
                            return OPERATORS[op](fil_v, v)
                        else:
                            return OPERATORS[op](v, fil_v)

                    column_data = len([val for val in report_data if check_condition(val[column_name])])
                elif column_agg_func == 'avg':
                    values = [x.get(column_name, 0) for x in report_data]
                    column_data = sum(values) / (len(values) or 1)
                column_display = column_name if 'column_in_report' not in column else column['column_in_report']
                data.update({
                    column_display: data.get(column_display, 0) + column_data
                })
        return data


class ICDSDataTableColumn(DataTablesColumn):

    @property
    def render_html(self):
        column_params = dict(
            title=self.html,
            sort=self.sortable,
            rotate=self.rotate,
            css="span%d" % self.css_span if self.css_span > 0 else '',
            rowspan=self.rowspan,
            help_text=self.help_text,
            expected=self.expected
        )
        return render_to_string("icds_reports/partials/column.html", dict(
            col=column_params
        ))


def percent_increase(prop, data, prev_data):
    current = 0
    previous = 0
    if data:
        current = data[0][prop]
    if prev_data:
        previous = prev_data[0][prop]
    return ((current or 0) - (previous or 0)) / float(previous or 1) * 100


def percent_diff(property, current_data, prev_data, all):
    current = 0
    curr_all = 1
    prev = 0
    prev_all = 1
    if current_data:
        current = (current_data[0][property] or 0)
        curr_all = (current_data[0][all] or 1)

    if prev_data:
        prev = (prev_data[0][property] or 0)
        prev_all = (prev_data[0][all] or 1)

    current_percent = current / float(curr_all) * 100
    prev_percent = prev / float(prev_all) * 100
    return current_percent - prev_percent


def get_value(data, prop):
    return (data[0][prop] or 0) if data else 0


def get_location_filter(location, domain, config):
    loc_level = 'state'
    if location:
        try:
            sql_location = SQLLocation.objects.get(location_id=location, domain=domain)
            locations = sql_location.get_ancestors(include_self=True)
            aggregation_level = locations.count() + 1
            if sql_location.location_type.code != LocationTypes.AWC:
                loc_level = LocationType.objects.filter(
                    parent_type=sql_location.location_type,
                    domain=domain
                )[0].code
            else:
                loc_level = LocationTypes.AWC
            for loc in locations:
                location_key = '%s_id' % loc.location_type.code
                config.update({
                    location_key: loc.location_id,
                })
            config.update({
                'aggregation_level': aggregation_level
            })
        except SQLLocation.DoesNotExist:
            pass
    return loc_level


def get_system_usage_data(yesterday, config):
    yesterday_date = datetime(*yesterday)
    two_days_ago = (yesterday_date - relativedelta(days=1)).date()

    def get_data_for(date, filters):
        return AggAwcDailyView.objects.filter(
            date=date, **filters
        ).values(
            'aggregation_level'
        ).annotate(
            awcs=Sum('awc_count'),
            daily_attendance=Sum('daily_attendance_open'),
            num_forms=Sum('usage_num_forms'),
            num_home_visits=Sum('usage_num_home_visit'),
            num_gmp=Sum('usage_num_gmp'),
            num_thr=Sum('usage_num_thr')
        )

    yesterday_data = get_data_for(yesterday_date, config)
    two_days_ago_data = get_data_for(two_days_ago, config)

    return {
        'records': [
            [
                {
                    'label': _('Average number of household registration forms submitted yesterday'),
                    'help_text': _('Average number of household registration forms submitted by AWWs yesterday.'),
                    'percent': percent_increase('num_forms', yesterday_data, two_days_ago_data),
                    'value': get_value(yesterday_data, 'num_forms'),
                    'all': get_value(yesterday_data, 'awcs'),
                    'format': 'number'
                }
            ],
            [
                {
                    'label': _('Average number of Home Visit forms submitted yesterday'),
                    'help_text': _(
                        ("Average number of home visit forms submitted yesterday. Home visit forms are "
                         "Birth Preparedness, Delivery, Post Natal Care, Exclusive breastfeeding and "
                         "Complementary feeding")
                    ),
                    'percent': percent_increase('num_home_visits', yesterday_data, two_days_ago_data),
                    'value': get_value(yesterday_data, 'num_home_visits'),
                    'all': get_value(yesterday_data, 'awcs'),
                    'format': 'number'
                },
                {
                    'label': _('Average number of Growth Monitoring forms submitted yesterday'),
                    'help_text': _('Average number of growth monitoring forms (GMP) submitted yesterday'),
                    'percent': percent_increase('num_gmp', yesterday_data, two_days_ago_data),
                    'value': get_value(yesterday_data, 'num_gmp'),
                    'all': get_value(yesterday_data, 'awcs'),
                    'format': 'number'
                }
            ],
            [
                {
                    'label': _('Average number of Take Home Ration forms submitted yesterday'),
                    'help_text': _('Average number of Take Home Rations (THR) forms submitted yesterday'),
                    'percent': percent_increase('num_thr', yesterday_data, two_days_ago_data),
                    'value': get_value(yesterday_data, 'num_thr'),
                    'all': get_value(yesterday_data, 'awcs'),
                    'format': 'number'
                }
            ]
        ]
    }


@quickcache(['config'], timeout=24 * 60 * 60)
def get_maternal_child_data(config):

    def get_data_for_child_health_monthly(date, filters):
        return AggChildHealthMonthly.objects.filter(
            month=date, **filters
        ).values(
            'aggregation_level'
        ).annotate(
            underweight=(
                Sum('nutrition_status_moderately_underweight') + Sum('nutrition_status_severely_underweight')
            ),
            valid=Sum('wer_eligible'),
            wasting=Sum('wasting_moderate') + Sum('wasting_severe'),
            stunting=Sum('stunting_moderate') + Sum('stunting_severe'),
            height_eli=Sum('height_eligible'),
            low_birth_weight=Sum('low_birth_weight_in_month'),
            bf_birth=Sum('bf_at_birth'),
            born=Sum('born_in_month'),
            ebf=Sum('ebf_in_month'),
            ebf_eli=Sum('ebf_eligible'),
            cf_initiation=Sum('cf_initiation_in_month'),
            cf_initiation_eli=Sum('cf_initiation_eligible')
        )

    def get_data_for_deliveries(date, filters):
        return AggCcsRecordMonthly.objects.filter(
            month=date, **filters
        ).values(
            'aggregation_level'
        ).annotate(
            institutional_delivery=Sum('institutional_delivery_in_month'),
            delivered=Sum('delivered_in_month')
        )

    current_month = datetime(*config['month'])
    previous_month = datetime(*config['prev_month'])
    del config['month']
    del config['prev_month']

    this_month_data = get_data_for_child_health_monthly(current_month, config)
    prev_month_data = get_data_for_child_health_monthly(previous_month, config)

    deliveries_this_month = get_data_for_deliveries(current_month, config)
    deliveries_prev_month = get_data_for_deliveries(previous_month, config)

    return {
        'records': [
            [
                {
                    'label': _('Prevalence of Underweight (Weight-for-Age)'),
                    'help_text': _((
                        "Percentage of children between 0-5 years enrolled for ICDS services with weight-for-age "
                        "less than -2 standard deviations of the WHO Child Growth Standards median. Children who "
                        "are moderately or severely underweight have a higher risk of mortality."
                    )),
                    'percent': percent_diff(
                        'underweight',
                        this_month_data,
                        prev_month_data,
                        'valid'
                    ),
                    'value': get_value(this_month_data, 'underweight'),
                    'all': get_value(this_month_data, 'valid'),
                    'format': 'percent_and_div',
                    'frequency': 'month',
                    'redirect': 'underweight_children'
                },
                {
                    'label': _('% Wasting (weight-for-height)'),
                    'help_text': _((
                        "Percentage of children (6-60 months) with weight-for-height below -3 standard "
                        "deviations of the WHO Child Growth Standards median. Severe Acute Malnutrition "
                        "(SAM) or wasting in children is a symptom of acute undernutrition usually as a "
                        "consequence of insufficient food intake or a high incidence of infectious "
                        "diseases.")
                    ),
                    'percent': percent_diff(
                        'wasting',
                        this_month_data,
                        prev_month_data,
                        'height_eli'
                    ),
                    'value': get_value(this_month_data, 'wasting'),
                    'all': get_value(this_month_data, 'height_eli'),
                    'format': 'percent_and_div',
                    'frequency': 'month',
                    'redirect': 'wasting'
                }
            ],
            [
                {
                    'label': _('% Stunting (height-for-age)'),
                    'help_text': _((
                        "Percentage of children (6-60 months) with height-for-age below -2Z standard deviations "
                        "of the WHO Child Growth Standards median. Stunting in children is a sign of chronic "
                        "undernutrition and has long lasting harmful consequences on the growth of a child")
                    ),
                    'percent': percent_diff(
                        'stunting',
                        this_month_data,
                        prev_month_data,
                        'height_eli'
                    ),
                    'value': get_value(this_month_data, 'stunting'),
                    'all': get_value(this_month_data, 'height_eli'),
                    'format': 'percent_and_div',
                    'frequency': 'month',
                    'redirect': 'stunning'
                },
                {
                    'label': _('% Newborns with Low Birth Weight'),
                    'help_text': _((
                        "Percentage of newborns with born with birth weight less than 2500 grams. Newborns with"
                        " Low Birth Weight are closely associated with foetal and neonatal mortality and "
                        "morbidity, inhibited growth and cognitive development, and chronic diseases later "
                        "in life")),
                    'percent': percent_diff(
                        'low_birth_weight',
                        this_month_data,
                        prev_month_data,
                        'born'
                    ),
                    'value': get_value(this_month_data, 'low_birth_weight'),
                    'all': get_value(this_month_data, 'born'),
                    'format': 'percent_and_div',
                    'frequency': 'month',
                    'redirect': 'low_birth'
                }
            ],
            [
                {
                    'label': _('% Early Initiation of Breastfeeding'),
                    'help_text': _((
                        "Percentage of children breastfed within an hour of birth. Early initiation of "
                        "breastfeeding ensure the newborn recieves the 'first milk' rich in nutrients "
                        "and encourages exclusive breastfeeding practic")
                    ),
                    'percent': percent_diff(
                        'bf_birth',
                        this_month_data,
                        prev_month_data,
                        'born'
                    ),
                    'value': get_value(this_month_data, 'bf_birth'),
                    'all': get_value(this_month_data, 'born'),
                    'format': 'percent_and_div',
                    'frequency': 'month',
                    'redirect': 'early_initiation'
                },
                {
                    'label': _('% Exclusive breastfeeding'),
                    'help_text': _((
                        "Percentage of children between 0 - 6 months exclusively breastfed. An infant is "
                        "exclusively breastfed if they recieve only breastmilk with no additional food, "
                        "liquids (even water) ensuring optimal nutrition and growth between 0 - 6 months")
                    ),
                    'percent': percent_diff(
                        'ebf',
                        this_month_data,
                        prev_month_data,
                        'ebf_eli'
                    ),
                    'value': get_value(this_month_data, 'ebf'),
                    'all': get_value(this_month_data, 'ebf_eli'),
                    'format': 'percent_and_div',
                    'frequency': 'month',
                    'redirect': 'exclusive_breastfeeding'
                }
            ],
            [
                {
                    'label': _('% Children initiated appropriate complementary feeding'),
                    'help_text': _((
                        "Percentage of children between 6 - 8 months given timely introduction to solid or "
                        "semi-solid food. Timely intiation of complementary feeding in addition to "
                        "breastmilk at 6 months of age is a key feeding practice to reduce malnutrition")
                    ),
                    'percent': percent_diff(
                        'cf_initiation',
                        this_month_data,
                        prev_month_data,
                        'cf_initiation_eli'
                    ),
                    'value': get_value(this_month_data, 'cf_initiation'),
                    'all': get_value(this_month_data, 'cf_initiation_eli'),
                    'format': 'percent_and_div',
                    'frequency': 'month',
                    'redirect': 'children_initiated'
                },
                {
                    'label': _('% Institutional deliveries'),
                    'help_text': _((
                        "Percentage of pregant women who delivered in a public or private medical facility "
                        "in the last month. Delivery in medical instituitions is associated with a "
                        "decrease maternal mortality rate")
                    ),
                    'percent': percent_diff(
                        'institutional_delivery',
                        deliveries_this_month,
                        deliveries_prev_month,
                        'delivered'
                    ),
                    'value': get_value(deliveries_this_month, 'institutional_delivery'),
                    'all': get_value(deliveries_this_month, 'delivered'),
                    'format': 'percent_and_div',
                    'frequency': 'month',
                    'redirect': 'institutional_deliveries'
                }
            ]
        ]
    }


def get_cas_reach_data(yesterday, config):
    yesterday_date = datetime(*yesterday)
    two_days_ago = (yesterday_date - relativedelta(days=1)).date()

    def get_data_for_awc_monthly(month, filters):
        return AggAwcMonthly.objects.filter(
            month=month, **filters
        ).values(
            'aggregation_level'
        ).annotate(
            states=Sum('num_launched_states'),
            districts=Sum('num_launched_districts'),
            blocks=Sum('num_launched_blocks'),
            supervisors=Sum('num_launched_supervisors'),
            awcs=Sum('num_launched_awcs'),

        )

    def get_data_for_daily_usage(date, filters):
        return AggAwcDailyView.objects.filter(
            date=date, **filters
        ).values(
            'aggregation_level'
        ).annotate(
            awcs=Sum('num_awcs'),
            daily_attendance=Sum('daily_attendance_open')
        )

    current_month = datetime(*config['month'])
    previous_month = datetime(*config['prev_month'])
    del config['month']
    del config['prev_month']

    awc_this_month_data = get_data_for_awc_monthly(current_month, config)
    awc_prev_month_data = get_data_for_awc_monthly(previous_month, config)

    daily_yesterday = get_data_for_daily_usage(yesterday_date, config)
    daily_two_days_ago = get_data_for_daily_usage(two_days_ago, config)

    return {
        'records': [
            [
                {
                    'label': _('AWCs covered'),
                    'help_text': _('Total AWCs that have launched ICDS CAS'),
                    'percent': percent_increase('awcs', awc_this_month_data, awc_prev_month_data),
                    'value': get_value(awc_this_month_data, 'awcs'),
                    'all': None,
                    'format': 'number',
                    'frequency': 'month'
                },
                {
                    'label': _('Number of AWCs Open yesterday'),
                    'help_text': _(("Total Number of Angwanwadi Centers that were open yesterday "
                                    "by the AWW or the AWW helper")),
                    'percent': percent_increase('daily_attendance', daily_yesterday, daily_two_days_ago),
                    'value': get_value(daily_yesterday, 'daily_attendance'),
                    'all': get_value(daily_yesterday, 'awcs'),
                    'format': 'div',
                    'frequency': 'day'
                }
            ],
            [
                {
                    'label': _('Sectors covered'),
                    'help_text': _('Total Sectors that have launched ICDS CAS'),
                    'percent': None,
                    'value': get_value(awc_this_month_data, 'supervisors'),
                    'all': None,
                    'format': 'number',
                    'frequency': 'month'
                },
                {
                    'label': _('Blocks covered'),
                    'help_text': _('Total Blocks that have launched ICDS CAS'),
                    'percent': None,
                    'value': get_value(awc_this_month_data, 'blocks'),
                    'all': None,
                    'format': 'number',
                    'frequency': 'month'
                },
            ],
            [

                {
                    'label': _('Districts covered'),
                    'help_text': _('Total Districts that have launched ICDS CAS'),
                    'percent': None,
                    'value': get_value(awc_this_month_data, 'districts'),
                    'all': None,
                    'format': 'number',
                    'frequency': 'month'
                }
                ,
                {
                    'label': _('States/UTs covered'),
                    'help_text': _('Total States that have launched ICDS CAS'),
                    'percent': None,
                    'value': get_value(awc_this_month_data, 'states'),
                    'all': None,
                    'format': 'number',
                    'frequency': 'month'
                }
            ]
        ]
    }


def get_demographics_data(yesterday, config):
    yesterday_date = datetime(*yesterday)
    two_days_ago = (yesterday_date - relativedelta(days=1)).date()

    def get_data_for(date, filters):
        return AggAwcDailyView.objects.filter(
            date=date, **filters
        ).values(
            'aggregation_level'
        ).annotate(
            household=Sum('cases_household'),
            child_health=Sum('cases_child_health'),
            child_health_all=Sum('cases_child_health_all'),
            ccs_pregnant=Sum('cases_ccs_pregnant'),
            ccs_pregnant_all=Sum('cases_ccs_pregnant_all'),
            css_lactating=Sum('cases_ccs_lactating'),
            css_lactating_all=Sum('cases_ccs_lactating_all'),
            person_adolescent=Sum('cases_person_adolescent_girls_11_18'),
            person_adolescent_all=Sum('cases_person_adolescent_girls_11_18_all'),
            person_aadhaar=Sum('cases_person_has_aadhaar'),
            all_persons=Sum('cases_person')
        )

    yesterday_data = get_data_for(yesterday_date, config)
    two_days_ago_data = get_data_for(two_days_ago, config)

    return {
        'records': [
            [
                {
                    'label': _('Registered Households'),
                    'help_text': _('Total number of households registered'),
                    'percent': percent_increase('household', yesterday_data, two_days_ago_data),
                    'value': get_value(yesterday_data, 'household'),
                    'all': None,
                    'format': 'number',
                    'frequency': 'day'
                },
                {
                    'label': _('Children (0-6 years)'),
                    'help_text': _('Total number of children registered between the age of 0 - 6 years'),
                    'percent': percent_increase('child_health_all', yesterday_data, two_days_ago_data),
                    'value': get_value(yesterday_data, 'child_health_all'),
                    'all': None,
                    'format': 'number',
                    'frequency': 'day'
                }
            ],
            [
                {
                    'label': _('Children (0-6 years) enrolled for ICDS services'),
                    'help_text': _((
                        "Total number of children registered between the age of 0 - 6 years "
                        "and enrolled for ICDS services"
                    )),
                    'percent': percent_increase('child_health', yesterday_data, two_days_ago_data),
                    'value': get_value(yesterday_data, 'child_health'),
                    'all': None,
                    'format': 'number',
                    'frequency': 'day'
                },
                {
                    'label': _('Pregnant Women'),
                    'help_text': _('Total number of pregnant women registered'),
                    'percent': percent_increase('ccs_pregnant_all', yesterday_data, two_days_ago_data),
                    'value': get_value(yesterday_data, 'ccs_pregnant_all'),
                    'all': None,
                    'format': 'number',
                    'frequency': 'day'
                }
            ], [
                {
                    'label': _('Pregnant Women enrolled for ICDS services'),
                    'help_text': _('Total number of pregnant women registered and enrolled for ICDS services'),
                    'percent': percent_increase('ccs_pregnant', yesterday_data, two_days_ago_data),
                    'value': get_value(yesterday_data, 'ccs_pregnant'),
                    'all': None,
                    'format': 'number',
                    'frequency': 'day'
                },
                {
                    'label': _('Lactating Women'),
                    'help_text': _('Total number of lactating women registered'),
                    'percent': percent_increase('css_lactating_all', yesterday_data, two_days_ago_data),
                    'value': get_value(yesterday_data, 'css_lactating_all'),
                    'all': None,
                    'format': 'number',
                    'frequency': 'day'
                }
            ], [
                {
                    'label': _('Lactating Women enrolled for ICDS services'),
                    'help_text': _('Total number of lactating women registered and enrolled for ICDS services'),
                    'percent': percent_increase('css_lactating', yesterday_data, two_days_ago_data),
                    'value': get_value(yesterday_data, 'css_lactating'),
                    'all': None,
                    'format': 'number',
                    'frequency': 'day'
                },
                {
                    'label': _('Adolescent Girls (11-18 years)'),
                    'help_text': _('Total number of adolescent girls (11 - 18 years) who are registered'),
                    'percent': percent_increase(
                        'person_adolescent_all',
                        yesterday_data,
                        two_days_ago_data
                    ),
                    'value': get_value(yesterday_data, 'person_adolescent_all'),
                    'all': None,
                    'format': 'number',
                    'frequency': 'day'
                }
            ], [
                {
                    'label': _('Adolescent Girls (11-18 years) enrolled for ICDS services'),
                    'help_text': _((
                        "Total number of adolescent girls (11 - 18 years) "
                        "who are registered and enrolled for ICDS services"
                    )),
                    'percent': percent_increase(
                        'person_adolescent',
                        yesterday_data,
                        two_days_ago_data
                    ),
                    'value': get_value(yesterday_data, 'person_adolescent'),
                    'all': None,
                    'format': 'number',
                    'frequency': 'day'
                },
                {
                    'label': _('% Adhaar seeded beneficaries'),
                    'help_text': _((
                        'Percentage of ICDS beneficiaries whose Adhaar identification has been captured'
                    )),
                    'percent': percent_diff(
                        'person_aadhaar',
                        yesterday_data,
                        two_days_ago_data,
                        'all_persons'
                    ),
                    'value': get_value(yesterday_data, 'person_aadhaar'),
                    'all': get_value(yesterday_data, 'all_persons'),
                    'format': 'number',
                    'frequency': 'day'
                }
            ]
        ]
    }


def get_awc_infrastructure_data(config):
    def get_data_for(month, filters):
        return AggAwcMonthly.objects.filter(
            month=month, **filters
        ).values(
            'aggregation_level'
        ).annotate(
            clean_water=Sum('infra_clean_water'),
            functional_toilet=Sum('infra_functional_toilet'),
            medicine_kits=Sum('infra_medicine_kits'),
            infant_scale=Sum('infra_baby_weighing_scale'),
            adult_scale=Sum('infra_adult_weighing_scale'),
            awcs=Sum('num_awcs')
        )

    current_month = datetime(*config['month'])
    previous_month = datetime(*config['prev_month'])
    del config['month']
    del config['prev_month']

    this_month_data = get_data_for(current_month, config)
    prev_month_data = get_data_for(previous_month, config)

    return {
        'records': [
            [
                {
                    'label': _('% AWCs with Clean Drinking Water'),
                    'help_text': _('Percentage of AWCs with a source of clean drinking water'),
                    'percent': percent_diff(
                        'clean_water',
                        this_month_data,
                        prev_month_data,
                        'awcs'
                    ),
                    'value': get_value(this_month_data, 'clean_water'),
                    'all': get_value(this_month_data, 'awcs'),
                    'format': 'percent_and_div',
                    'frequency': 'month'
                },
                {
                    'label': _((
                        "% AWCs with Functional Toilet")
                    ),
                    'help_text': _('% AWCs with functional toilet'),
                    'percent': percent_diff(
                        'functional_toilet',
                        this_month_data,
                        prev_month_data,
                        'awcs'
                    ),
                    'value': get_value(this_month_data, 'functional_toilet'),
                    'all': get_value(this_month_data, 'awcs'),
                    'format': 'percent_and_div',
                    'frequency': 'month'
                }
            ],
            [
                {
                    'label': _('% AWCs with Electricity'),
                    'help_text': _('Percentage of AWCs with access to electricity'),
                    'percent': 0,
                    'value': 0,
                    'all': 0,
                    'format': 'percent_and_div',
                    'frequency': 'month'
                },
                {
                    'label': _('% AWCs with Medicine Kit'),
                    'help_text': _('Percentage of AWCs with a Medicine Kit'),
                    'percent': percent_diff(
                        'medicine_kits',
                        this_month_data,
                        prev_month_data,
                        'awcs'
                    ),
                    'value': get_value(this_month_data, 'medicine_kits'),
                    'all': get_value(this_month_data, 'awcs'),
                    'format': 'percent_and_div',
                    'frequency': 'month'
                }
            ],
            [
                {
                    'label': _('% AWCs with Weighing Scale: Infants'),
                    'help_text': _('Percentage of AWCs with weighing scale for infants'),
                    'percent': percent_diff(
                        'infant_scale',
                        this_month_data,
                        prev_month_data,
                        'awcs'
                    ),
                    'value': get_value(this_month_data, 'infant_scale'),
                    'all': get_value(this_month_data, 'awcs'),
                    'format': 'percent_and_div',
                    'frequency': 'month'
                },
                {
                    'label': _('% AWCs with Weighing Scale: Mother and Child'),
                    'help_text': _('Percentage of AWCs with weighing scale for mother and child'),
                    'percent': percent_diff(
                        'adult_scale',
                        this_month_data,
                        prev_month_data,
                        'awcs'
                    ),
                    'value': get_value(this_month_data, 'adult_scale'),
                    'all': get_value(this_month_data, 'awcs'),
                    'format': 'percent_and_div',
                    'frequency': 'month'
                }
            ],
            [
                {
                    'label': _('% AWCs with infantometer'),
                    'help_text': _('Percentage of AWCs with an Infantometer'),
                    'percent': 0,
                    'value': 0,
                    'all': 0,
                    'format': 'percent_and_div',
                    'frequency': 'month'
                },
                {
                    'label': _('% AWCs with Stadiometer'),
                    'help_text': _('Percentage of AWCs with a Stadiometer'),
                    'percent': 0,
                    'value': 0,
                    'all': 0,
                    'format': 'percent_and_div',
                    'frequency': 'month'
                }
            ]
        ]
    }


def get_awc_opened_data(filters):

    def get_data_for(date):
        return AggAwcDailyView.objects.filter(
            date=datetime(*date), aggregation_level=1
        ).values(
            'state_name'
        ).annotate(
            awcs=Sum('awc_count'),
            daily_attendance=Sum('daily_attendance_open'),
        )

    yesterday_data = get_data_for(filters['yesterday'])
    data = {}
    num = 0
    denom = 0
    for row in yesterday_data:
        awcs = row['awcs']
        name = row['state_name']
        daily = row['daily_attendance']
        num += daily
        denom += awcs
        percent = (daily or 0) * 100 / (awcs or 1)
        if 0 <= percent < 51:
            data.update({name: {'fillKey': '0%-50%'}})
        elif 51 <= percent <= 75:
            data.update({name: {'fillKey': '51%-75%'}})
        elif percent > 75:
            data.update({name: {'fillKey': '75%-100%'}})
    return {
        "configs": [
            {
                "slug": "awc_opened",
                "label": "Awc Opened yesterday",
                "fills": {
                    '0%-50%': RED,
                    '51%-75%': YELLOW,
                    '75%-100%': GREEN,
                    'defaultFill': GREY,
                },
                "rightLegend": {
                    "average": num * 100 / (denom or 1),
                    "info": _("Percentage of Angwanwadi Centers that were open yesterday")
                },
                "data": data,
            }
        ]
    }


# @quickcache(['config', 'loc_level'], timeout=24 * 60 * 60)
def get_prevalence_of_undernutrition_data_map(config, loc_level):

    def get_data_for(filters):
        filters['month'] = datetime(*filters['month'])
        return AggChildHealthMonthly.objects.filter(
            **filters
        ).values(
            '%s_name' % loc_level
        ).annotate(
            moderately_underweight=Sum('nutrition_status_moderately_underweight'),
            severely_underweight=Sum('nutrition_status_severely_underweight'),
            normal=Sum('nutrition_status_normal'),
            valid=Sum('wer_eligible'),
        )

    map_data = {}
    average = []
    for row in get_data_for(config):
        valid = row['valid']
        name = row['%s_name' % loc_level]

        severely_underweight = row['severely_underweight']
        moderately_underweight = row['moderately_underweight']
        normal = row['normal']

        value = ((moderately_underweight or 0) + (severely_underweight or 0)) * 100 / (valid or 1)
        average.append(value)
        row_values = {
            'severely_underweight': severely_underweight or 0,
            'moderately_underweight': moderately_underweight or 0,
            'total': valid or 0,
            'normal': normal
        }
        if value < 20:
            row_values.update({'fillKey': '0%-19%'})
        elif 20 <= value < 35:
            row_values.update({'fillKey': '20%-34%'})
        elif value >= 35:
            row_values.update({'fillKey': '>35%'})

        map_data.update({name: row_values})

    fills = OrderedDict()
    fills.update({'0%-19%': GREEN})
    fills.update({'20%-34%': YELLOW})
    fills.update({'>35%': RED})
    fills.update({'defaultFill': GREY})

    return [
        {
            "slug": "moderately_underweight",
            "label": "",
            "fills": fills,
            "rightLegend": {
                "average": sum(average) / (len(average) or 1),
                "info": _((
                    "Percentage of children between 0-5 years enrolled for ICDS services with weight-for-age "
                    "less than -2 standard deviations of the WHO Child Growth Standards median. "
                    "<br/><br/>"
                    "Children who are moderately or severely underweight have a higher risk of mortality"
                )),
                "last_modify": datetime.utcnow().strftime("%d/%m/%Y"),
            },
            "data": map_data,
        }
    ]


def get_prevalence_of_undernutrition_data_chart(config, loc_level):
    month = datetime(*config['month'])
    three_before = datetime(*config['month']) - relativedelta(months=3)

    config['month__range'] = (three_before, month)
    del config['month']

    chart_data = AggChildHealthMonthly.objects.filter(
        **config
    ).values(
        'month', '%s_name' % loc_level
    ).annotate(
        moderately_underweight=Sum('nutrition_status_moderately_underweight'),
        severely_underweight=Sum('nutrition_status_severely_underweight'),
        valid=Sum('valid_in_month'),
    ).order_by('month')

    data = {
        'green': OrderedDict(),
        'orange': OrderedDict(),
        'red': OrderedDict()
    }

    dates = [dt for dt in rrule(MONTHLY, dtstart=three_before, until=month)]

    for date in dates:
        miliseconds = int(date.strftime("%s")) * 1000
        data['green'][miliseconds] = {'y': 0, 'all': 0}
        data['orange'][miliseconds] = {'y': 0, 'all': 0}
        data['red'][miliseconds] = {'y': 0, 'all': 0}

    best_worst = {}
    for row in chart_data:
        date = row['month']
        valid = row['valid']
        location = row['%s_name' % loc_level]
        severely_underweight = row['severely_underweight']
        moderately_underweight = row['moderately_underweight']

        underweight = ((moderately_underweight or 0) + (severely_underweight or 0)) * 100 / float(valid or 1)

        best_worst[location] = underweight

        date_in_miliseconds = int(date.strftime("%s")) * 1000

        data['orange'][date_in_miliseconds]['y'] += moderately_underweight
        data['orange'][date_in_miliseconds]['all'] += valid
        data['red'][date_in_miliseconds]['y'] += severely_underweight
        data['red'][date_in_miliseconds]['all'] += valid

    top_locations = sorted(
        [dict(loc_name=key, percent=value) for key, value in best_worst.iteritems()],
        key=lambda x: x['percent'],
        reverse=True
    )

    return {
        "chart_data": [
            {
                "values": [
                    {
                        'x': key,
                        'y': value['y'] / float(value['all'] or 1),
                        'all': value['all']
                    } for key, value in data['orange'].iteritems()
                ],
                "key": "% Moderately Underweight (-2 SD)",
                "strokeWidth": 2,
                "classed": "dashed",
                "color": ORANGE
            },
            {
                "values": [
                    {
                        'x': key,
                        'y': value['y'] / float(value['all'] or 1),
                        'all': value['all']
                    } for key, value in data['red'].iteritems()
                ],
                "key": "% Severely Underweight (-3 SD) ",
                "strokeWidth": 2,
                "classed": "dashed",
                "color": RED
            }
        ],
        "all_locations": top_locations,
        "top_three": top_locations[0:5],
        "bottom_three": top_locations[-6:-1],
        "location_type": loc_level.title() if loc_level != LocationTypes.SUPERVISOR else 'State'
    }


def get_prevalence_of_undernutrition_sector_data(config, loc_level):
    group_by = ['%s_name' % loc_level]
    if loc_level == LocationTypes.SUPERVISOR:
        config['aggregation_level'] += 1
        group_by.append('%s_name' % LocationTypes.AWC)

    config['month'] = datetime(*config['month'])
    data = AggChildHealthMonthly.objects.filter(
        **config
    ).values(
        *group_by
    ).annotate(
        moderately_underweight=Sum('nutrition_status_moderately_underweight'),
        severely_underweight=Sum('nutrition_status_severely_underweight'),
        valid=Sum('wer_eligible'),
    ).order_by('%s_name' % loc_level)

    loc_data = {
        'green': 0,
        'orange': 0,
        'red': 0
    }
    tmp_name = ''
    rows_for_location = 0

    chart_data = {
        'green': [],
        'orange': [],
        'red': []
    }

    for row in data:
        valid = row['valid']
        name = row['%s_name' % loc_level]

        if tmp_name and name != tmp_name:
            chart_data['green'].append([tmp_name, (loc_data['green'] / float(rows_for_location or 1))])
            chart_data['orange'].append([tmp_name, (loc_data['orange'] / float(rows_for_location or 1))])
            chart_data['red'].append([tmp_name, (loc_data['red'] / float(rows_for_location or 1))])
            rows_for_location = 0
            loc_data = {
                'green': 0,
                'orange': 0,
                'red': 0
            }
        severely_underweight = row['severely_underweight']
        moderately_underweight = row['moderately_underweight']

        value = ((moderately_underweight or 0) + (severely_underweight or 0)) * 100 / float(valid or 1)

        if value < 20.0:
            loc_data['green'] += 1
        elif 20.0 <= value < 35.0:
            loc_data['orange'] += 1
        elif value >= 35.0:
            loc_data['red'] += 1

        tmp_name = name
        rows_for_location += 1

    chart_data['green'].append([tmp_name, (loc_data['green'] / float(rows_for_location or 1))])
    chart_data['orange'].append([tmp_name, (loc_data['orange'] / float(rows_for_location or 1))])
    chart_data['red'].append([tmp_name, (loc_data['red'] / float(rows_for_location or 1))])

    return {
        "chart_data": [
            {
                "values": chart_data['green'],
                "key": "0%-19%",
                "strokeWidth": 2,
                "classed": "dashed",
                "color": GREEN
            },
            {
                "values": chart_data['orange'],
                "key": "20%-34%",
                "strokeWidth": 2,
                "classed": "dashed",
                "color": ORANGE
            },
            {
                "values": chart_data['red'],
                "key": ">35%",
                "strokeWidth": 2,
                "classed": "dashed",
                "color": RED
            }
        ]
    }


def get_awc_reports_system_usage(config, month, prev_month, two_before, loc_level):

    def get_data_for(filters, date):
        return AggAwcMonthly.objects.filter(
            month=datetime(*date), **filters
        ).values(
            loc_level
        ).annotate(
            awc_open=Sum('awc_days_open'),
            weighed=Sum('wer_weighed'),
            all=Sum('wer_eligible'),
        )

    chart_data = DailyAttendanceView.objects.filter(
        pse_date__range=(datetime(*two_before), datetime(*month)), **config
    ).values(
        'pse_date', 'aggregation_level'
    ).annotate(
        awc_count=Sum('awc_open_count'),
        attended_children=Avg('attended_children_percent')
    ).order_by('pse_date')

    awc_count_chart = []
    attended_children_chart = []
    for row in chart_data:
        date = row['pse_date']
        date_in_milliseconds = int(date.strftime("%s")) * 1000
        awc_count_chart.append([date_in_milliseconds, row['awc_count']])
        attended_children_chart.append([date_in_milliseconds, row['attended_children'] or 0])

    this_month_data = get_data_for(config, month)
    prev_month_data = get_data_for(config, prev_month)

    return {
        'kpi': [
            [
                {
                    'label': _('AWC Days Open'),
                    'help_text': _((
                        "The total number of days the AWC is open in the given month. The AWC is expected to "
                        "be open 6 days a week (Not on Sundays and public holidays)")
                    ),
                    'percent': percent_increase(
                        'awc_open',
                        this_month_data,
                        prev_month_data,
                    ),
                    'value': get_value(this_month_data, 'awc_open'),
                    'all': '',
                    'format': 'number',
                    'frequency': 'month'
                },
                {
                    'label': _((
                        "Percentage of eligible children (ICDS beneficiaries between 0-6 years) "
                        "who have been weighed in the current month")
                    ),
                    'help_text': _('Percentage of AWCs with a functional toilet'),
                    'percent': percent_diff(
                        'weighed',
                        this_month_data,
                        prev_month_data,
                        'all'
                    ),
                    'value': get_value(this_month_data, 'weighed'),
                    'all': get_value(this_month_data, 'all'),
                    'format': 'percent_and_div',
                    'frequency': 'month'
                }
            ]
        ],
        'charts': [
            [
                {
                    'key': 'AWC Days Open Per Week',
                    'values': awc_count_chart,
                    "classed": "dashed",
                }
            ],
            [
                {
                    'key': 'PSE- Average Weekly Attendance',
                    'values': attended_children_chart,
                    "classed": "dashed",
                }
            ]
        ],
    }


def get_awc_reports_pse(config, month, two_before, domain):

    map_image_data = DailyAttendanceView.objects.filter(
        pse_date__range=(datetime(*two_before), datetime(*month)), **config
    ).values(
        'awc_name', 'form_location_lat', 'form_location_long', 'image_name', 'doc_id', 'pse_date'
    )

    map_data = {}
    image_data = []
    tmp_image = []
    img_count = 0
    count = 1
    for map_row in map_image_data:
        lat = map_row['form_location_lat']
        long = map_row['form_location_long']
        awc_name = map_row['awc_name']
        image_name = map_row['image_name']
        doc_id = map_row['doc_id']
        pse_date = map_row['pse_date']
        if lat and long:
            key = doc_id.replace('-', '')
            map_data.update({
                key: {
                    'lat': float(lat),
                    'lng': float(long),
                    'focus': 'true',
                    'message': awc_name,
                }
            })
        if image_name:
            tmp_image.append({
                'id': count,
                'image': absolute_reverse('api_form_attachment', args=(domain, doc_id, image_name)),
                'date': pse_date.strftime("%d/%m/%Y")
            })
            img_count += 1
            count += 1
            if img_count == 4:
                img_count = 0
                image_data.append(tmp_image)
                tmp_image = []
    if tmp_image:
        image_data.append(tmp_image)

    return {
        'map': {
            'markers': map_data,
        },
        'images': image_data
    }


def get_awc_reports_maternal_child(config, month, prev_month):

    def get_data_for(date):
        return AggChildHealthMonthly.objects.filter(
            month=date, **config
        ).values(
            'month', 'aggregation_level'
        ).annotate(
            underweight=(
                Sum('nutrition_status_moderately_underweight') + Sum('nutrition_status_severely_underweight')
            ),
            valid_in_month=Sum('valid_in_month'),
            immunized=(
                Sum('fully_immunized_on_time') + Sum('fully_immunized_late')
            ),
            eligible=Sum('fully_immunized_eligible'),
            wasting=(
                Sum('wasting_moderate') + Sum('wasting_severe')
            ),
            height=Sum('height_eligible'),
            stunting=(
                Sum('stunting_moderate') + Sum('stunting_severe')
            ),
            low_birth=Sum('low_birth_weight_in_month'),
            birth=Sum('bf_at_birth'),
            born=Sum('born_in_month'),
            month_ebf=Sum('ebf_in_month'),
            ebf=Sum('ebf_eligible'),
            month_cf=Sum('cf_initiation_in_month'),
            cf=Sum('cf_initiation_eligible')

        )

    this_month_data = get_data_for(datetime(*month))
    prev_month_data = get_data_for(datetime(*prev_month))

    return {
        'kpi': [
            [
                {
                    'label': _('Prevalence of undernutrition (weight-for-age)'),
                    'help_text': _((
                        "Percentage of children with weight-for-age less than -2 standard deviations of the "
                        "WHO Child Growth Standards median. Children who are moderately or severely underweight "
                        "have a higher risk of mortality."
                    )),
                    'percent': percent_diff(
                        'underweight',
                        this_month_data,
                        prev_month_data,
                        'valid_in_month'
                    ),
                    'value': get_value(this_month_data, 'underweight'),
                    'all': get_value(this_month_data, 'valid_in_month'),
                    'format': 'percent_and_div',
                    'frequency': 'month'
                },
                {
                    'label': _('% Wasting (weight-for-height)'),
                    'help_text': _((
                        "Percentage of children (6-60 months) with weight-for-height below -3 standard "
                        "deviations of the WHO Child Growth Standards median. Severe Acute Malnutrition "
                        "(SAM) or wasting in children is a symptom of acute undernutrition usually "
                        "as a consequence"
                    )),
                    'percent': percent_diff(
                        'wasting',
                        this_month_data,
                        prev_month_data,
                        'height'
                    ),
                    'value': get_value(this_month_data, 'wasting'),
                    'all': get_value(this_month_data, 'height'),
                    'format': 'percent_and_div',
                    'frequency': 'month'
                },
            ],
            [
                {
                    'label': _('% Stunting (height-for-age)'),
                    'help_text': _((
                        "Percentage of children (6-60 months) with height-for-age below -2Z standard "
                        "deviations of the WHO Child Growth Standards median. Stunting in children is a "
                        "sign of chronic undernutrition and has long lasting harmful consequences on the "
                        "growth of a child"
                    )),
                    'percent': percent_diff(
                        'stunting',
                        this_month_data,
                        prev_month_data,
                        'height'
                    ),
                    'value': get_value(this_month_data, 'stunting'),
                    'all': get_value(this_month_data, 'height'),
                    'format': 'percent_and_div',
                    'frequency': 'month'
                },
                {
                    'label': _('% Newborns with Low Birth Weight'),
                    'help_text': None,
                    'percent': percent_diff(
                        'low_birth',
                        this_month_data,
                        prev_month_data,
                        'born'
                    ),
                    'value': get_value(this_month_data, 'low_birth'),
                    'all': get_value(this_month_data, 'born'),
                    'format': 'percent_and_div',
                    'frequency': 'month'
                },
            ],
            [
                {
                    'label': _('% Early Initiation of Breastfeeding'),
                    'help_text': None,
                    'percent': percent_diff(
                        'birth',
                        this_month_data,
                        prev_month_data,
                        'born'
                    ),
                    'value': get_value(this_month_data, 'birth'),
                    'all': get_value(this_month_data, 'born'),
                    'format': 'percent_and_div',
                    'frequency': 'month'
                },
                {
                    'label': _('% Exclusive breastfeeding'),
                    'help_text': None,
                    'percent': percent_diff(
                        'month_ebf',
                        this_month_data,
                        prev_month_data,
                        'ebf'
                    ),
                    'value': get_value(this_month_data, 'month_ebf'),
                    'all': get_value(this_month_data, 'ebf'),
                    'format': 'percent_and_div',
                    'frequency': 'month'
                },
            ],
            [
                {
                    'label': _('% Children initiated appropriate complementary feeding'),
                    'help_text': None,
                    'percent': percent_diff(
                        'month_cf',
                        this_month_data,
                        prev_month_data,
                        'cf'
                    ),
                    'value': get_value(this_month_data, 'month_cf'),
                    'all': get_value(this_month_data, 'cf'),
                    'format': 'percent_and_div',
                    'frequency': 'month'
                },
                {
                    'label': _('% Immunization coverage (at age 1 year)'),
                    'help_text': _((
                        "Percentage of children 1 year+ who have recieved complete immunization as per "
                        "National Immunization Schedule of India required by age 1"
                    )),
                    'percent': percent_diff(
                        'immunized',
                        this_month_data,
                        prev_month_data,
                        'eligible'
                    ),
                    'value': get_value(this_month_data, 'immunized'),
                    'all': get_value(this_month_data, 'eligible'),
                    'format': 'percent_and_div',
                    'frequency': 'month'
                },
            ]
        ]
    }


def get_awc_report_demographics(config, month):
    selected_month = datetime(*month)

    chart = AggChildHealthMonthly.objects.filter(
        month=selected_month, **config
    ).values(
        'age_tranche', 'aggregation_level'
    ).annotate(
        valid=Sum('valid_in_month')
    ).order_by('age_tranche')

    chart_data = OrderedDict()
    chart_data.update({'0-1 month': 0})
    chart_data.update({'1-6 months': 0})
    chart_data.update({'6-12 months': 0})
    chart_data.update({'1-3 years': 0})
    chart_data.update({'3-6 years': 0})

    for chart_row in chart:
        if chart_row['age_tranche']:
            age = int(chart_row['age_tranche'])
            valid = chart_row['valid']
            if 0 <= age < 1:
                chart_data['0-1 month'] += valid
            elif 1 <= age < 6:
                chart_data['1-6 months'] += valid
            elif 6 <= age < 12:
                chart_data['6-12 months'] += valid
            elif 12 <= age < 36:
                chart_data['1-3 years'] += valid
            elif 36 <= age <= 72:
                chart_data['3-6 years'] += valid

    def get_data_for_kpi(filters, date):
        return AggAwcDailyView.objects.filter(
            date=date, **filters
        ).values(
            'aggregation_level'
        ).annotate(
            household=Sum('cases_household'),
            ccs_pregnant=Sum('cases_ccs_pregnant'),
            ccs_lactating=Sum('cases_ccs_lactating'),
            adolescent=Sum('cases_person_adolescent_girls_11_18'),
            has_aadhaar=Sum('cases_person_has_aadhaar'),
            all_cases=Sum('cases_person')
        )

    yesterday = datetime.now() - relativedelta(days=1)
    two_days_ago = yesterday - relativedelta(days=1)
    kpi_yesterday = get_data_for_kpi(config, yesterday.date())
    kpi_two_days_ago = get_data_for_kpi(config, two_days_ago.date())

    return {
        'chart': [
            {
                'key': 'Children (0-6 years)',
                'values': [[key, value] for key, value in chart_data.iteritems()],
                "classed": "dashed",
            }
        ],
        'kpi': [
            [
                {
                    'label': _('Registered Households'),
                    'help_text': _("Total number of households registered"),
                    'percent': percent_increase(
                        'household',
                        kpi_yesterday,
                        kpi_two_days_ago,
                    ),
                    'value': get_value(kpi_yesterday, 'household'),
                    'all': '',
                    'format': 'number',
                    'frequency': 'month'
                },
                {
                    'label': _('Pregnant Women'),
                    'help_text': _("Total number of pregnant women registered"),
                    'percent': percent_increase(
                        'ccs_pregnant',
                        kpi_yesterday,
                        kpi_two_days_ago,
                    ),
                    'value': get_value(kpi_yesterday, 'ccs_pregnant'),
                    'all': '',
                    'format': 'number',
                    'frequency': 'day'
                },
            ],
            [
                {
                    'label': _('Lactating Mothers'),
                    'help_text': _('Total number of lactating women registered'),
                    'percent': percent_increase(
                        'ccs_lactating',
                        kpi_yesterday,
                        kpi_two_days_ago
                    ),
                    'value': get_value(kpi_yesterday, 'ccs_lactating'),
                    'all': '',
                    'format': 'number',
                    'frequency': 'day'
                },
                {
                    'label': _('Adolescent Girls (11-18 years)'),
                    'help_text': _('Total number of adolescent girls who are registered'),
                    'percent': percent_increase(
                        'adolescent',
                        kpi_yesterday,
                        kpi_two_days_ago,
                    ),
                    'value': get_value(kpi_yesterday, 'adolescent'),
                    'all': '',
                    'format': 'number',
                    'frequency': 'day'
                },
            ],
            [
                {
                    'label': _('% Adhaar seeded beneficaries'),
                    'help_text': _(
                        'Percentage of ICDS beneficiaries whose Adhaar identification has been captured'
                    ),
                    'percent': percent_diff(
                        'has_aadhaar',
                        kpi_yesterday,
                        kpi_two_days_ago,
                        'all_cases'
                    ),
                    'value': get_value(kpi_yesterday, 'has_aadhaar'),
                    'all': get_value(kpi_yesterday, 'all_cases'),
                    'format': 'div',
                    'frequency': 'day'
                }
            ]
        ]
    }


def get_awc_report_beneficiary(awc_id, month, two_before):
    data = ChildHealthMonthlyView.objects.filter(
        month__range=(datetime(*two_before), datetime(*month)),
        awc_id=awc_id,
        open_in_month=1,
        valid_in_month=1,
        age_in_months__lte=72
    ).order_by('month', 'person_name')

    config = {
        'rows': {},
        'months': [
            dt.strftime("%b %Y") for dt in rrule(
                MONTHLY,
                dtstart=datetime(*two_before),
                until=datetime(*month)
            )
        ],
        'last_month': datetime(*month).strftime("%b %Y"),
        'month_with_data': data[0].month.strftime("%b %Y") if data else '',
    }

    def row_format(row_data):
        return dict(
            case_id=row_data.case_id,
            person_name=row_data.person_name,
            dob=row_data.dob,
            sex=row_data.sex,
            age=round((datetime(*month).date() - row_data.dob).days / 365.25),
            fully_immunized_date='Yes' if row_data.fully_immunized_date != '' else 'No',
            nutrition_status=row_data.current_month_nutrition_status,
            recorded_weight=row_data.recorded_weight or 0,
            recorder_height=row_data.recorded_height or 0,
            stunning=row_data.current_month_stunting,
            wasting=row_data.current_month_wasting,
            mother_name=row_data.mother_name,
            pse_days_attended=row_data.pse_days_attended,
            age_in_months=row_data.age_in_months,
        )

    for row in data:
        if row.case_id not in config['rows']:
            config['rows'][row.case_id] = {}
        config['rows'][row.case_id][row.month.strftime("%b %Y")] = row_format(row)

    return config


def get_beneficiary_details(case_id, month):
    data = ChildHealthMonthlyView.objects.filter(
        case_id=case_id, month__lte=datetime(*month)
    ).order_by('month')
    beneficiary = {
        'weight': [],
        'height': [],
    }
    for row in data:
        beneficiary.update({
            'person_name': row.person_name,
            'mother_name': row.mother_name,
            'dob': row.dob,
            'age': round((datetime(*month).date() - row.dob).days / 365.25),
            'sex': row.sex,
            'age_in_months': row.age_in_months,
        })
        beneficiary['weight'].append({'x': int(row.age_in_months), 'y': int(row.recorded_weight or 0)})
        beneficiary['height'].append({'x': int(row.age_in_months), 'y': int(row.recorded_height or 0)})
    return beneficiary


def get_prevalence_of_severe_data_map(config, loc_level):

    def get_data_for(filters):
        filters['month'] = datetime(*filters['month'])
        return AggChildHealthMonthly.objects.filter(
            **filters
        ).values(
            '%s_name' % loc_level
        ).annotate(
            moderate=Sum('wasting_moderate'),
            severe=Sum('wasting_severe'),
            normal=Sum('wasting_normal'),
            valid=Sum('height_eligible'),
            total_measured=Sum('height_measured_in_month'),
        )

    map_data = {}
    average = []
    for row in get_data_for(config):
        valid = row['valid']
        name = row['%s_name' % loc_level]

        severe = row['severe']
        moderate = row['moderate']
        normal = row['normal']
        total_measured = row['total_measured']

        value = ((moderate or 0) + (severe or 0)) * 100 / float(valid or 1)
        average.append(value)
        row_values = {
            'severe': severe or 0,
            'moderate': moderate or 0,
            'total': valid or 0,
            'normal': normal,
            'total_measured': total_measured or 0,
        }

        if value < 5:
            row_values.update({'fillKey': '0%-4%'})
        elif 5 <= value <= 7:
            row_values.update({'fillKey': '5%-7%'})
        elif value > 7:
<<<<<<< HEAD
            row_values.update({'fillKey': '8%-100%'})
=======
            row_values.update({'fillKey': '>8%'})
>>>>>>> 06f7dcd0

        map_data.update({name: row_values})

    fills = OrderedDict()
    fills.update({'0%-4%': GREEN})
    fills.update({'5%-7%': YELLOW})
<<<<<<< HEAD
    fills.update({'8%-100%%': RED})
=======
    fills.update({'>8%': RED})
>>>>>>> 06f7dcd0
    fills.update({'defaultFill': GREY})

    return [
        {
            "slug": "severe",
            "label": "",
            "fills": fills,
            "rightLegend": {
                "average": "%.2f" % (sum(average) / (len(average) or 1)),
                "info": _((
                    "Percentage of children between 6 - 60 months enrolled for ICDS services with "
                    "weight-for-height below -3 standard deviations of the WHO Child Growth Standards median."
                    "<br/><br/>"
                    "Severe Acute Malnutrition (SAM) or wasting in children is a symptom of acute "
                    "undernutrition usually as a consequence of insufficient food intake or a high "
                    "incidence of infectious diseases."
                )),
                "last_modify": datetime.utcnow().strftime("%d/%m/%Y"),
            },
            "data": map_data,
        }
    ]


def get_prevalence_of_severe_data_chart(config, loc_level):
    month = datetime(*config['month'])
    three_before = datetime(*config['month']) - relativedelta(months=3)

    config['month__range'] = (three_before, month)
    del config['month']

    chart_data = AggChildHealthMonthly.objects.filter(
        **config
    ).values(
        'month', '%s_name' % loc_level
    ).annotate(
        moderate=Sum('wasting_moderate'),
        severe=Sum('wasting_severe'),
        valid=Sum('height_eligible'),
    ).order_by('month')

    data = {
        'red': OrderedDict()
    }

    dates = [dt for dt in rrule(MONTHLY, dtstart=three_before, until=month)]

    for date in dates:
        miliseconds = int(date.strftime("%s")) * 1000
        data['red'][miliseconds] = {'y': 0, 'all': 0}

    best_worst = {}
    for row in chart_data:
        date = row['month']
        valid = row['valid']
        location = row['%s_name' % loc_level]
        severe = row['severe']
        moderate = row['moderate']

        underweight = (moderate or 0) + (severe or 0)

        best_worst[location] = underweight * 100 / float(valid or 1)

        date_in_miliseconds = int(date.strftime("%s")) * 1000

        data['red'][date_in_miliseconds]['y'] += underweight
        data['red'][date_in_miliseconds]['all'] += valid

    top_locations = sorted(
        [dict(loc_name=key, percent=value) for key, value in best_worst.iteritems()],
        key=lambda x: x['percent'],
        reverse=True
    )

    return {
        "chart_data": [
            {
                "values": [
                    {
                        'x': key,
                        'y': value['y'] / float(value['all'] or 1),
                        'all': value['all']
                    } for key, value in data['red'].iteritems()
                ],
                "key": "Severe and Moderate Acute Malnutrition (SAM and MAM)",
                "strokeWidth": 2,
                "classed": "dashed",
                "color": RED
            }
        ],
        "all_locations": top_locations,
        "top_three": top_locations[0:5],
        "bottom_three": top_locations[-6:-1],
        "location_type": loc_level.title() if loc_level != LocationTypes.SUPERVISOR else 'State'
    }


def get_prevalence_of_severe_sector_data(config, loc_level):
    group_by = ['%s_name' % loc_level]
    if loc_level == LocationTypes.SUPERVISOR:
        config['aggregation_level'] += 1
        group_by.append('%s_name' % LocationTypes.AWC)

    config['month'] = datetime(*config['month'])
    data = AggChildHealthMonthly.objects.filter(
        **config
    ).values(
        *group_by
    ).annotate(
        moderate=Sum('wasting_moderate'),
        severe=Sum('wasting_severe'),
        valid=Sum('height_eligible'),
    ).order_by('%s_name' % loc_level)

    loc_data = {
        'green': 0,
        'orange': 0,
        'red': 0
    }
    tmp_name = ''
    rows_for_location = 0

    chart_data = {
        'green': [],
        'orange': [],
        'red': []
    }

    for row in data:
        valid = row['valid']
        name = row['%s_name' % loc_level]

        if tmp_name and name != tmp_name:
            chart_data['green'].append([tmp_name, (loc_data['green'] / float(rows_for_location or 1))])
            chart_data['orange'].append([tmp_name, (loc_data['orange'] / float(rows_for_location or 1))])
            chart_data['red'].append([tmp_name, (loc_data['red'] / float(rows_for_location or 1))])
            rows_for_location = 0
            loc_data = {
                'green': 0,
                'orange': 0,
                'red': 0
            }
        severe = row['severe']
        moderate = row['moderate']

        value = ((moderate or 0) + (severe or 0)) * 100 / float(valid or 1)

        if value < 5.0:
            loc_data['green'] += 1
        elif 5.0 <= value <= 7.0:
            loc_data['orange'] += 1
        elif value > 7.0:
            loc_data['red'] += 1

        tmp_name = name
        rows_for_location += 1

    chart_data['green'].append([tmp_name, (loc_data['green'] / float(rows_for_location or 1))])
    chart_data['orange'].append([tmp_name, (loc_data['orange'] / float(rows_for_location or 1))])
    chart_data['red'].append([tmp_name, (loc_data['red'] / float(rows_for_location or 1))])

    return {
        "chart_data": [
            {
                "values": chart_data['green'],
                "key": "0%-4%",
                "strokeWidth": 2,
                "classed": "dashed",
                "color": GREEN
            },
            {
                "values": chart_data['orange'],
                "key": "5%-7%",
                "strokeWidth": 2,
                "classed": "dashed",
                "color": ORANGE
            },
            {
                "values": chart_data['red'],
<<<<<<< HEAD
                "key": "8%-100%",
=======
                "key": ">8%",
>>>>>>> 06f7dcd0
                "strokeWidth": 2,
                "classed": "dashed",
                "color": RED
            }
        ]
    }


def get_prevalence_of_stunning_data_map(config, loc_level):

    def get_data_for(filters):
        filters['month'] = datetime(*filters['month'])
        return AggChildHealthMonthly.objects.filter(
            **filters
        ).values(
            '%s_name' % loc_level
        ).annotate(
            moderate=Sum('stunting_moderate'),
            severe=Sum('stunting_severe'),
            normal=Sum('stunting_normal'),
            valid=Sum('height_eligible'),
            total_measured=Sum('height_measured_in_month'),
        )

    map_data = {}
    average = []
    for row in get_data_for(config):
        valid = row['valid']
        name = row['%s_name' % loc_level]

        severe = row['severe']
        moderate = row['moderate']
        normal = row['normal']
        total_measured = row['total_measured']

        value = ((moderate or 0) + (severe or 0)) * 100 / float(valid or 1)
        average.append(value)
        row_values = {
            'severe': severe or 0,
            'moderate': moderate or 0,
            'total': valid or 0,
            'normal': normal or 0,
            'total_measured': total_measured or 0,
        }
        if value < 25:
            row_values.update({'fillKey': '0%-24%'})
        elif 25 <= value < 38:
            row_values.update({'fillKey': '25%-37%'})
        elif value >= 38:
            row_values.update({'fillKey': '>38%'})

        map_data.update({name: row_values})

    fills = OrderedDict()
    fills.update({'0%-24%': GREEN})
    fills.update({'25%-37%': YELLOW})
    fills.update({'>38%': RED})
    fills.update({'defaultFill': GREY})

    return [
        {
            "slug": "severe",
            "label": "",
            "fills": fills,
            "rightLegend": {
                "average": "%.2f" % (sum(average) / (len(average) or 1)),
                "info": _((
                    "Percentage of children (6-60 months) enrolled for ICDS services with height-for-age below "
                    "-2Z standard deviations of the WHO Child Growth Standards median."
                    "<br/><br/>"
                    "Stunting in children is a sign of chronic undernutrition and has long lasting harmful "
                    "consequences on the growth of a child"
                )),
                "last_modify": datetime.utcnow().strftime("%d/%m/%Y"),
            },
            "data": map_data,
        }
    ]


def get_prevalence_of_stunning_data_chart(config, loc_level):
    month = datetime(*config['month'])
    three_before = datetime(*config['month']) - relativedelta(months=3)

    config['month__range'] = (three_before, month)
    del config['month']

    chart_data = AggChildHealthMonthly.objects.filter(
        **config
    ).values(
        'month', '%s_name' % loc_level
    ).annotate(
        moderate=Sum('stunting_moderate'),
        severe=Sum('stunting_severe'),
        valid=Sum('height_eligible'),
    ).order_by('month')

    data = {
        'red': OrderedDict()
    }

    dates = [dt for dt in rrule(MONTHLY, dtstart=three_before, until=month)]

    for date in dates:
        miliseconds = int(date.strftime("%s")) * 1000
        data['red'][miliseconds] = {'y': 0, 'all': 0}

    best_worst = {}
    for row in chart_data:
        date = row['month']
        valid = row['valid']
        location = row['%s_name' % loc_level]
        severe = row['severe']
        moderate = row['moderate']

        underweight = (moderate or 0) + (severe or 0)

        best_worst[location] = underweight * 100 / float(valid or 1)

        date_in_miliseconds = int(date.strftime("%s")) * 1000

        data['red'][date_in_miliseconds]['y'] += underweight
        data['red'][date_in_miliseconds]['all'] += valid

    top_locations = sorted(
        [dict(loc_name=key, percent=value) for key, value in best_worst.iteritems()],
        key=lambda x: x['percent'],
        reverse=True
    )

    return {
        "chart_data": [
            {
                "values": [
                    {
                        'x': key,
                        'y': value['y'] / float(value['all'] or 1),
                        'all': value['all']
                    } for key, value in data['red'].iteritems()
                ],
                "key": "Moderate or severely stunted growth",
                "strokeWidth": 2,
                "classed": "dashed",
                "color": RED
            }
        ],
        "all_locations": top_locations,
        "top_three": top_locations[0:5],
        "bottom_three": top_locations[-6:-1],
        "location_type": loc_level.title() if loc_level != LocationTypes.SUPERVISOR else 'State'
    }


def get_prevalence_of_stunning_sector_data(config, loc_level):
    group_by = ['%s_name' % loc_level]
    if loc_level == LocationTypes.SUPERVISOR:
        config['aggregation_level'] += 1
        group_by.append('%s_name' % LocationTypes.AWC)

    config['month'] = datetime(*config['month'])
    data = AggChildHealthMonthly.objects.filter(
        **config
    ).values(
        *group_by
    ).annotate(
        moderate=Sum('stunting_moderate'),
        severe=Sum('stunting_severe'),
        valid=Sum('height_eligible'),
    ).order_by('%s_name' % loc_level)

    loc_data = {
        'green': 0,
        'orange': 0,
        'red': 0
    }
    tmp_name = ''
    rows_for_location = 0

    chart_data = {
        'green': [],
        'orange': [],
        'red': []
    }

    for row in data:
        valid = row['valid']
        name = row['%s_name' % loc_level]

        if tmp_name and name != tmp_name:
            chart_data['green'].append([tmp_name, (loc_data['green'] / float(rows_for_location or 1))])
            chart_data['orange'].append([tmp_name, (loc_data['orange'] / float(rows_for_location or 1))])
            chart_data['red'].append([tmp_name, (loc_data['red'] / float(rows_for_location or 1))])
            rows_for_location = 0
            loc_data = {
                'green': 0,
                'orange': 0,
                'red': 0
            }
        severe = row['severe']
        moderate = row['moderate']

        value = ((moderate or 0) + (severe or 0)) * 100 / float(valid or 1)

        if value < 25.0:
            loc_data['green'] += 1
        elif 25.0 <= value < 38.0:
            loc_data['orange'] += 1
        elif value >= 38.0:
            loc_data['red'] += 1

        tmp_name = name
        rows_for_location += 1

    chart_data['green'].append([tmp_name, (loc_data['green'] / float(rows_for_location or 1))])
    chart_data['orange'].append([tmp_name, (loc_data['orange'] / float(rows_for_location or 1))])
    chart_data['red'].append([tmp_name, (loc_data['red'] / float(rows_for_location or 1))])

    return {
        "chart_data": [
            {
                "values": chart_data['green'],
                "key": "0%-24%",
                "strokeWidth": 2,
                "classed": "dashed",
                "color": GREEN
            },
            {
                "values": chart_data['orange'],
                "key": "25%-37%",
                "strokeWidth": 2,
                "classed": "dashed",
                "color": ORANGE
            },
            {
                "values": chart_data['red'],
                "key": ">38%",
                "strokeWidth": 2,
                "classed": "dashed",
                "color": RED
            }
        ]
    }


def get_newborn_with_low_birth_weight_map(config, loc_level):

    def get_data_for(filters):
        filters['month'] = datetime(*filters['month'])
        return AggChildHealthMonthly.objects.filter(
            **filters
        ).values(
            '%s_name' % loc_level
        ).annotate(
            low_birth=Sum('low_birth_weight_in_month'),
            in_month=Sum('born_in_month'),
        )

    map_data = {}
    average = []
    for row in get_data_for(config):
        name = row['%s_name' % loc_level]

        low_birth = row['low_birth']
        in_month = row['in_month']

        value = (low_birth or 0) * 100 / (in_month or 1)
        average.append(value)
        row_values = {
            'low_birth': low_birth,
            'in_month': in_month,
        }
        if value < 20:
            row_values.update({'fillKey': '0%-19%'})
        elif 20 <= value < 60:
            row_values.update({'fillKey': '20%-59%'})
        elif value >= 60:
            row_values.update({'fillKey': '>60%'})

        map_data.update({name: row_values})

    fills = OrderedDict()
    fills.update({'0%-19%': GREEN})
    fills.update({'20%-59%': YELLOW})
    fills.update({'>60%': RED})
    fills.update({'defaultFill': GREY})

    return [
        {
            "slug": "low_birth",
            "label": "",
            "fills": fills,
            "rightLegend": {
                "average": sum(average) / (len(average) or 1),
                "info": _((
                    "Percentage of newborns with born with birth weight less than 2500 grams."
                    "<br/><br/>"
                    "Newborns with Low Birth Weight are closely associated with foetal and neonatal "
                    "mortality and morbidity, inhibited growth and cognitive development, and chronic "
                    "diseases later in life"
                )),
                "last_modify": datetime.utcnow().strftime("%d/%m/%Y"),
            },
            "data": map_data,
        }
    ]


def get_newborn_with_low_birth_weight_chart(config, loc_level):
    month = datetime(*config['month'])
    three_before = datetime(*config['month']) - relativedelta(months=3)

    config['month__range'] = (three_before, month)
    del config['month']

    chart_data = AggChildHealthMonthly.objects.filter(
        **config
    ).values(
        'month', '%s_name' % loc_level
    ).annotate(
        low_birth=Sum('low_birth_weight_in_month'),
        in_month=Sum('born_in_month'),
    ).order_by('month')

    data = {
        'blue': OrderedDict(),
        'red': OrderedDict()
    }

    dates = [dt for dt in rrule(MONTHLY, dtstart=three_before, until=month)]

    for date in dates:
        miliseconds = int(date.strftime("%s")) * 1000
        data['blue'][miliseconds] = {'y': 0, 'all': 0}
        data['red'][miliseconds] = {'y': 0, 'all': 0}

    best_worst = {}
    for row in chart_data:
        date = row['month']
        in_month = row['in_month']
        location = row['%s_name' % loc_level]
        low_birth = row['low_birth']

        value = (low_birth or 0) * 100 / float(in_month or 1)

        best_worst[location] = value

        date_in_miliseconds = int(date.strftime("%s")) * 1000

        data['blue'][date_in_miliseconds]['y'] += in_month
        data['red'][date_in_miliseconds]['y'] += low_birth

    top_locations = sorted(
        [dict(loc_name=key, percent=val) for key, val in best_worst.iteritems()],
        key=lambda x: x['percent'],
        reverse=True
    )

    return {
        "chart_data": [
            {
                "values": [
                    {
                        'x': key,
                        'y': val['y'],
                        'all': val['all']
                    } for key, val in data['blue'].iteritems()
                ],
                "key": "Total newborns",
                "strokeWidth": 2,
                "classed": "dashed",
                "color": BLUE
            },
            {
                "values": [
                    {
                        'x': key,
                        'y': val['y'],
                        'all': val['all']
                    } for key, val in data['red'].iteritems()
                ],
                "key": "Low birth weight newborns",
                "strokeWidth": 2,
                "classed": "dashed",
                "color": RED
            }
        ],
        "all_locations": top_locations,
        "top_three": top_locations[0:5],
        "bottom_three": top_locations[-6:-1],
        "location_type": loc_level.title() if loc_level != LocationTypes.SUPERVISOR else 'State'
    }


def get_newborn_with_low_birth_weight_data(config, loc_level):
    group_by = ['%s_name' % loc_level]
    if loc_level == LocationTypes.SUPERVISOR:
        config['aggregation_level'] += 1
        group_by.append('%s_name' % LocationTypes.AWC)

    config['month'] = datetime(*config['month'])
    data = AggChildHealthMonthly.objects.filter(
        **config
    ).values(
        *group_by
    ).annotate(
        low_birth=Sum('low_birth_weight_in_month'),
        in_month=Sum('born_in_month'),
    ).order_by('%s_name' % loc_level)

    loc_data = {
        'green': 0,
        'orange': 0,
        'red': 0
    }
    tmp_name = ''
    rows_for_location = 0

    chart_data = {
        'green': [],
        'orange': [],
        'red': []
    }

    for row in data:
        in_month = row['in_month']
        name = row['%s_name' % loc_level]

        if tmp_name and name != tmp_name:
            chart_data['green'].append([tmp_name, (loc_data['green'] / float(rows_for_location or 1))])
            chart_data['orange'].append([tmp_name, (loc_data['orange'] / float(rows_for_location or 1))])
            chart_data['red'].append([tmp_name, (loc_data['red'] / float(rows_for_location or 1))])
            rows_for_location = 0
            loc_data = {
                'green': 0,
                'orange': 0,
                'red': 0
            }

        low_birth = row['low_birth']

        value = (low_birth or 0) * 100 / float(in_month or 1)

        if value <= 20.0:
            loc_data['green'] += 1
        elif 20.0 <= value <= 60.0:
            loc_data['orange'] += 1
        elif value > 60.0:
            loc_data['red'] += 1

        tmp_name = name
        rows_for_location += 1

    chart_data['green'].append([tmp_name, (loc_data['green'] / float(rows_for_location or 1))])
    chart_data['orange'].append([tmp_name, (loc_data['orange'] / float(rows_for_location or 1))])
    chart_data['red'].append([tmp_name, (loc_data['red'] / float(rows_for_location or 1))])

    return {
        "chart_data": [
            {
                "values": chart_data['green'],
                "key": "0%-19%",
                "strokeWidth": 2,
                "classed": "dashed",
                "color": GREEN
            },
            {
                "values": chart_data['orange'],
                "key": "20%-59%",
                "strokeWidth": 2,
                "classed": "dashed",
                "color": ORANGE
            },
            {
                "values": chart_data['red'],
                "key": ">60%",
                "strokeWidth": 2,
                "classed": "dashed",
                "color": RED
            }
        ]
    }


def get_early_initiation_breastfeeding_map(config, loc_level):

    def get_data_for(filters):
        filters['month'] = datetime(*filters['month'])
        return AggChildHealthMonthly.objects.filter(
            **filters
        ).values(
            '%s_name' % loc_level
        ).annotate(
            birth=Sum('bf_at_birth'),
            in_month=Sum('born_in_month'),
        )

    map_data = {}
    average = []
    for row in get_data_for(config):
        name = row['%s_name' % loc_level]

        birth = row['birth']
        in_month = row['in_month']

        value = (birth or 0) * 100 / (in_month or 1)
        average.append(value)
        row_values = {
            'birth': birth,
            'in_month': in_month,
        }
        if value <= 20:
            row_values.update({'fillKey': '0%-19%'})
        elif 20 < value < 60:
            row_values.update({'fillKey': '20%-59%'})
        elif value >= 60:
            row_values.update({'fillKey': '>60%'})

        map_data.update({name: row_values})

    fills = OrderedDict()
    fills.update({'0%-19%': RED})
    fills.update({'20%-59%': YELLOW})
    fills.update({'>60%': GREEN})
    fills.update({'defaultFill': GREY})

    return [
        {
            "slug": "early_initiation",
            "label": "",
            "fills": fills,
            "rightLegend": {
                "average": sum(average) / (len(average) or 1),
                "info": _((
                    "Percentage of children who were put to the breast within one hour of birth."
                    "<br/><br/>"
                    "Early initiation of breastfeeding ensure the newborn recieves the 'first milk' rich in "
                    "nutrients and encourages exclusive breastfeeding practic"
                )),
                "last_modify": datetime.utcnow().strftime("%d/%m/%Y"),
            },
            "data": map_data,
        }
    ]


def get_early_initiation_breastfeeding_chart(config, loc_level):
    month = datetime(*config['month'])
    three_before = datetime(*config['month']) - relativedelta(months=3)

    config['month__range'] = (three_before, month)
    del config['month']

    chart_data = AggChildHealthMonthly.objects.filter(
        **config
    ).values(
        'month', '%s_name' % loc_level
    ).annotate(
        birth=Sum('bf_at_birth'),
        in_month=Sum('born_in_month'),
    ).order_by('month')

    data = {
        'green': OrderedDict(),
        'blue': OrderedDict()
    }

    dates = [dt for dt in rrule(MONTHLY, dtstart=three_before, until=month)]

    for date in dates:
        miliseconds = int(date.strftime("%s")) * 1000
        data['green'][miliseconds] = {'y': 0, 'all': 0}
        data['blue'][miliseconds] = {'y': 0, 'all': 0}

    best_worst = {}
    for row in chart_data:
        date = row['month']
        in_month = row['in_month']
        location = row['%s_name' % loc_level]

        birth = row['birth']

        value = (birth or 0) * 100 / float(in_month or 1)

        best_worst[location] = value

        date_in_miliseconds = int(date.strftime("%s")) * 1000

        data['green'][date_in_miliseconds]['y'] += birth
        data['blue'][date_in_miliseconds]['y'] += in_month

    top_locations = sorted(
        [dict(loc_name=key, percent=val) for key, val in best_worst.iteritems()],
        key=lambda x: x['percent'],
        reverse=True
    )

    return {
        "chart_data": [
            {
                "values": [
                    {
                        'x': key,
                        'y': val['y'],
                        'all': val['all']
                    } for key, val in data['green'].iteritems()
                ],
                "key": "Children breastfed within one hour of birth",
                "strokeWidth": 2,
                "classed": "dashed",
                "color": GREEN
            },
            {
                "values": [
                    {
                        'x': key,
                        'y': val['y'],
                        'all': val['all']
                    } for key, val in data['blue'].iteritems()
                ],
                "key": "Total births",
                "strokeWidth": 2,
                "classed": "dashed",
                "color": BLUE
            }
        ],
        "all_locations": top_locations,
        "top_three": top_locations[0:5],
        "bottom_three": top_locations[-6:-1],
        "location_type": loc_level.title() if loc_level != LocationTypes.SUPERVISOR else 'State'
    }


def get_early_initiation_breastfeeding_data(config, loc_level):
    group_by = ['%s_name' % loc_level]
    if loc_level == LocationTypes.SUPERVISOR:
        config['aggregation_level'] += 1
        group_by.append('%s_name' % LocationTypes.AWC)

    config['month'] = datetime(*config['month'])
    data = AggChildHealthMonthly.objects.filter(
        **config
    ).values(
        *group_by
    ).annotate(
        birth=Sum('bf_at_birth'),
        in_month=Sum('born_in_month'),
    ).order_by('%s_name' % loc_level)

    loc_data = {
        'green': 0,
        'orange': 0,
        'red': 0
    }
    tmp_name = ''
    rows_for_location = 0

    chart_data = {
        'green': [],
        'orange': [],
        'red': []
    }

    for row in data:
        in_month = row['in_month']
        name = row['%s_name' % loc_level]

        if tmp_name and name != tmp_name:
            chart_data['green'].append([tmp_name, (loc_data['green'] / float(rows_for_location or 1))])
            chart_data['orange'].append([tmp_name, (loc_data['orange'] / float(rows_for_location or 1))])
            chart_data['red'].append([tmp_name, (loc_data['red'] / float(rows_for_location or 1))])
            rows_for_location = 0
            loc_data = {
                'green': 0,
                'orange': 0,
                'red': 0
            }

        birth = row['birth']

        value = (birth or 0) * 100 / float(in_month or 1)

        if value >= 60.0:
            loc_data['green'] += 1
        elif 20.0 <= value < 60.0:
            loc_data['orange'] += 1
        elif value < 20.0:
            loc_data['red'] += 1

        tmp_name = name
        rows_for_location += 1

    chart_data['green'].append([tmp_name, (loc_data['green'] / float(rows_for_location or 1))])
    chart_data['orange'].append([tmp_name, (loc_data['orange'] / float(rows_for_location or 1))])
    chart_data['red'].append([tmp_name, (loc_data['red'] / float(rows_for_location or 1))])

    return {
        "chart_data": [

            {
                "values": chart_data['red'],
                "key": "0%-19%",
                "strokeWidth": 2,
                "classed": "dashed",
                "color": RED
            },
            {
                "values": chart_data['orange'],
                "key": "20%-59%",
                "strokeWidth": 2,
                "classed": "dashed",
                "color": ORANGE
            },
            {
                "values": chart_data['green'],
                "key": ">60%",
                "strokeWidth": 2,
                "classed": "dashed",
                "color": GREEN
            }
        ]
    }


def get_exclusive_breastfeeding_data_map(config, loc_level):

    def get_data_for(filters):
        filters['month'] = datetime(*filters['month'])
        return AggChildHealthMonthly.objects.filter(
            **filters
        ).values(
            '%s_name' % loc_level
        ).annotate(
            in_month=Sum('ebf_in_month'),
            eligible=Sum('ebf_eligible'),
        )

    map_data = {}
    average = []
    for row in get_data_for(config):
        valid = row['eligible']
        name = row['%s_name' % loc_level]

        in_month = row['in_month']

        value = (in_month or 0) * 100 / (valid or 1)
        average.append(value)
        row_values = {
            'children': in_month or 0,
            'all': valid or 0
        }
        if value < 20:
            row_values.update({'fillKey': '0%-19%'})
        elif 20 <= value < 60:
            row_values.update({'fillKey': '20%-59%'})
        elif value >= 60:
            row_values.update({'fillKey': '>60%'})

        map_data.update({name: row_values})

    fills = OrderedDict()
    fills.update({'0%-19%': RED})
    fills.update({'20%-59%': YELLOW})
    fills.update({'>60%': GREEN})
    fills.update({'defaultFill': GREY})

    return [
        {
            "slug": "severe",
            "label": "",
            "fills": fills,
            "rightLegend": {
                "average": sum(average) / (len(average) or 1),
                "info": _((
                    "Percentage of infants 0-6 months of age who are fed exclusively with breast milk. "
                    "<br/><br/>"
                    "An infant is exclusively breastfed if they recieve only breastmilk with no additional food, "
                    "liquids (even water) ensuring optimal nutrition and growth between 0 - 6 months"
                )),
                "last_modify": datetime.utcnow().strftime("%d/%m/%Y"),
            },
            "data": map_data,
        }
    ]


def get_exclusive_breastfeeding_data_chart(config, loc_level):
    month = datetime(*config['month'])
    three_before = datetime(*config['month']) - relativedelta(months=3)

    config['month__range'] = (three_before, month)
    del config['month']

    chart_data = AggChildHealthMonthly.objects.filter(
        **config
    ).values(
        'month', '%s_name' % loc_level
    ).annotate(
        in_month=Sum('ebf_in_month'),
        eligible=Sum('ebf_eligible'),
    ).order_by('month')

    data = {
        'blue': OrderedDict(),
        'green': OrderedDict()
    }

    dates = [dt for dt in rrule(MONTHLY, dtstart=three_before, until=month)]

    for date in dates:
        miliseconds = int(date.strftime("%s")) * 1000
        data['blue'][miliseconds] = {'y': 0, 'all': 0}
        data['green'][miliseconds] = {'y': 0, 'all': 0}

    best_worst = {}
    for row in chart_data:
        date = row['month']
        in_month = row['in_month']
        location = row['%s_name' % loc_level]
        valid = row['eligible']

        best_worst[location] = in_month * 100 / float(valid or 1)

        date_in_miliseconds = int(date.strftime("%s")) * 1000

        data['green'][date_in_miliseconds]['y'] += in_month
        data['blue'][date_in_miliseconds]['y'] += valid

    top_locations = sorted(
        [dict(loc_name=key, percent=value) for key, value in best_worst.iteritems()],
        key=lambda x: x['percent'],
        reverse=True
    )

    return {
        "chart_data": [
            {
                "values": [
                    {
                        'x': key,
                        'y': value['y'] / float(value['all'] or 1),
                        'all': value['all']
                    } for key, value in data['green'].iteritems()
                ],
                "key": "Total children exclusively breastfed",
                "strokeWidth": 2,
                "classed": "dashed",
                "color": GREEN
            },
            {
                "values": [
                    {
                        'x': key,
                        'y': value['y'] / float(value['all'] or 1),
                        'all': value['all']
                    } for key, value in data['blue'].iteritems()
                ],
                "key": "Total children 0-6 months",
                "strokeWidth": 2,
                "classed": "dashed",
                "color": BLUE
            }
        ],
        "all_locations": top_locations,
        "top_three": top_locations[0:5],
        "bottom_three": top_locations[-6:-1],
        "location_type": loc_level.title() if loc_level != LocationTypes.SUPERVISOR else 'State'
    }


def get_exclusive_breastfeeding_sector_data(config, loc_level):
    group_by = ['%s_name' % loc_level]
    if loc_level == LocationTypes.SUPERVISOR:
        config['aggregation_level'] += 1
        group_by.append('%s_name' % LocationTypes.AWC)

    config['month'] = datetime(*config['month'])
    data = AggChildHealthMonthly.objects.filter(
        **config
    ).values(
        *group_by
    ).annotate(
        in_month=Sum('ebf_in_month'),
        eligible=Sum('ebf_eligible'),
    ).order_by('%s_name' % loc_level)

    loc_data = {
        'green': 0,
        'orange': 0,
        'red': 0
    }
    tmp_name = ''
    rows_for_location = 0

    chart_data = {
        'green': [],
        'orange': [],
        'red': []
    }

    for row in data:
        valid = row['eligible']
        name = row['%s_name' % loc_level]

        if tmp_name and name != tmp_name:
            chart_data['green'].append([tmp_name, (loc_data['green'] / float(rows_for_location or 1))])
            chart_data['orange'].append([tmp_name, (loc_data['orange'] / float(rows_for_location or 1))])
            chart_data['red'].append([tmp_name, (loc_data['red'] / float(rows_for_location or 1))])
            rows_for_location = 0
            loc_data = {
                'green': 0,
                'orange': 0,
                'red': 0
            }
        in_month = row['in_month']

        value = (in_month or 0) * 100 / float(valid or 1)

        if value < 20.0:
            loc_data['red'] += 1
        elif 20.0 <= value < 60.0:
            loc_data['orange'] += 1
        elif value >= 60.0:
            loc_data['green'] += 1

        tmp_name = name
        rows_for_location += 1

    chart_data['green'].append([tmp_name, (loc_data['green'] / float(rows_for_location or 1))])
    chart_data['orange'].append([tmp_name, (loc_data['orange'] / float(rows_for_location or 1))])
    chart_data['red'].append([tmp_name, (loc_data['red'] / float(rows_for_location or 1))])

    return {
        "chart_data": [
            {
                "values": chart_data['green'],
                "key": "0%-19%",
                "strokeWidth": 2,
                "classed": "dashed",
                "color": RED
            },
            {
                "values": chart_data['orange'],
                "key": "20%-59%",
                "strokeWidth": 2,
                "classed": "dashed",
                "color": ORANGE
            },
            {
                "values": chart_data['red'],
                "key": ">60%",
                "strokeWidth": 2,
                "classed": "dashed",
                "color": GREEN
            }
        ]
    }<|MERGE_RESOLUTION|>--- conflicted
+++ resolved
@@ -1807,22 +1807,14 @@
         elif 5 <= value <= 7:
             row_values.update({'fillKey': '5%-7%'})
         elif value > 7:
-<<<<<<< HEAD
-            row_values.update({'fillKey': '8%-100%'})
-=======
             row_values.update({'fillKey': '>8%'})
->>>>>>> 06f7dcd0
 
         map_data.update({name: row_values})
 
     fills = OrderedDict()
     fills.update({'0%-4%': GREEN})
     fills.update({'5%-7%': YELLOW})
-<<<<<<< HEAD
-    fills.update({'8%-100%%': RED})
-=======
     fills.update({'>8%': RED})
->>>>>>> 06f7dcd0
     fills.update({'defaultFill': GREY})
 
     return [
@@ -2002,11 +1994,7 @@
             },
             {
                 "values": chart_data['red'],
-<<<<<<< HEAD
-                "key": "8%-100%",
-=======
                 "key": ">8%",
->>>>>>> 06f7dcd0
                 "strokeWidth": 2,
                 "classed": "dashed",
                 "color": RED
