--- conflicted
+++ resolved
@@ -233,12 +233,8 @@
 
 from custom.icds_reports.reports.governance_apis import (
     get_home_visit_data,
-<<<<<<< HEAD
-    get_beneficiary_data
-)
-=======
+    get_beneficiary_data,
     get_state_names)
->>>>>>> 3d337925
 
 
 from . import const
@@ -2231,21 +2227,12 @@
         length = GOVERNANCE_API_HOME_VISIT_RECORDS_PAGINATION
         query_filters = {'aggregation_level': AggregationLevels.AWC,
                          'num_launched_awcs': 1,
-<<<<<<< HEAD
-                         'state_id': state_id}
-
-        order = ['state_name', 'district_name', 'block_name', 'supervisor_name', 'awc_name']
+                         'awc_id__gt': last_awc_id,
+                         'state_id': state_id
+                         }
+        order = ['awc_id']
 
         if step == 'home_visit':
-=======
-                         'awc_id__gt': last_awc_id
-                         }
-
-        order = ['awc_id']
-
-        if step == 'home_visit':
-            query_filters['state_id'] = state_id
->>>>>>> 3d337925
             data, count = get_home_visit_data(
                 length,
                 year,
@@ -2253,19 +2240,19 @@
                 order,
                 query_filters
             )
-<<<<<<< HEAD
         elif step == 'beneficiary':
             query_filters = {'awc_launched': True,
-                             'state_id': state_id}
-            order = ['awc_id']
+                             'state_id': state_id,
+                             'awc_id__gt': last_awc_id}
             data, count = get_beneficiary_data(
-                start,
                 length,
                 year,
                 month,
                 order,
                 query_filters
             )
+        elif step == 'state_names':
+            return JsonResponse(data={'data': get_state_names()})
         else:
             exception_message = 'Invalid step ' + step
             return HttpResponse(exception_message, status=400)
@@ -2273,25 +2260,10 @@
         response_json = {
             'data': data,
             'metadata': {
-                'start': start,
                 'month': month,
                 'year': year,
                 'count': count,
                 'timestamp': india_now()
             }
         }
-=======
-            response_json = {
-                'data': data,
-                'metadata': {
-                    'month': month,
-                    'year': year,
-                    'count': count,
-                    'timestamp': india_now()
-                }
-            }
-        elif step == 'state_names':
-            response_json = {'data': get_state_names()}
->>>>>>> 3d337925
-
         return JsonResponse(data=response_json)