function MainController($scope, $route, $routeParams, $location) {
    $scope.$route = $route;
    $scope.$location = $location;
    $scope.$routeParams = $routeParams;
    $scope.systemUsageCollapsed = true;
    $scope.healthCollapsed = true;
}

MainController.$inject = ['$scope', '$route', '$routeParams', '$location'];

window.angular.module('icdsApp', ['ngRoute', 'ui.select', 'ngSanitize', 'datamaps', 'ui.bootstrap', 'nvd3', 'datatables', 'datatables.bootstrap', 'leaflet-directive'])
    .controller('MainController', MainController)
    .config(['$interpolateProvider', '$routeProvider', function($interpolateProvider, $routeProvider) {
        $interpolateProvider.startSymbol('{$');
        $interpolateProvider.endSymbol('$}');

        $routeProvider
            .when("/", {
                redirectTo : '/program_summary/maternal_child',
            }).when("/program_summary/:step", {
                template : "<system-usage></system-usage>",
            }).when("/awc_opened", {
                redirectTo : "/awc_opened/map",
            })
            .when("/awc_opened/:step", {
                template : "<awc-opened-yesterday></awc-opened-yesterday>",
            })
            .when("/active_awws", {
                template : "active_awws",
            })
            .when("/submitted_yesterday", {
                template : "submitted_yesterday",
            })
            .when("/submitted", {
                template : "submitted",
            })
            .when("/system_usage_tabular", {
                template : "system_usage_tabular",
            })
            .when("/underweight_children", {
                redirectTo : "/underweight_children/map",
            })
            .when("/underweight_children/:step", {
                template : "<underweight-children-report></underweight-children-report>",
            })
            .when("/wasting", {
                redirectTo : "/wasting/map",
            })
            .when("/wasting/:step", {
                template : "<prevalence-of-severe></prevalence-of-severe>",
            })
            .when("/stunning", {
                redirectTo : "/stunning/map",
            })
            .when("/stunning/:step", {
                template : "<prevalence-of-stunning></prevalence-of-stunning>",
            })
            .when("/comp_feeding", {
                template : "comp_feeding",
            })
            .when("/health_tabular_report", {
                template : "health_tabular_report",
            })
            .when("/awc_reports", {
                redirectTo : "/awc_reports/pse",
            })
            .when("/awc_reports/:step", {
                template : "<awc-reports></awc-reports>",
            })
            .when("/download", {
                template : "<download></download>",
            })
            .when("/progress_report", {
                template : "<progress-report></progress-report>",
            })
<<<<<<< HEAD
            .when("/exclusive-breastfeeding", {
                redirectTo : "/exclusive_breastfeeding/map",
            })
            .when("/exclusive_breastfeeding/:step", {
                template : "<exclusive-breastfeeding></exclusive-breastfeeding>",
=======
            .when("/low_birth", {
                redirectTo : "/low_birth/map",
            })
            .when("/low_birth/:step", {
                template : "<newborn-low-weight></newborn-low-weight>",
            })
            .when("/early_initiation", {
                redirectTo : "/early_initiation/map",
            })
            .when("/early_initiation/:step", {
                template : "<early-initiation-breastfeeding></early-initiation-breastfeeding>",
>>>>>>> 48281354
            });
    }]);
<|MERGE_RESOLUTION|>--- conflicted
+++ resolved
@@ -73,13 +73,11 @@
             .when("/progress_report", {
                 template : "<progress-report></progress-report>",
             })
-<<<<<<< HEAD
             .when("/exclusive-breastfeeding", {
                 redirectTo : "/exclusive_breastfeeding/map",
             })
             .when("/exclusive_breastfeeding/:step", {
                 template : "<exclusive-breastfeeding></exclusive-breastfeeding>",
-=======
             .when("/low_birth", {
                 redirectTo : "/low_birth/map",
             })
@@ -91,6 +89,5 @@
             })
             .when("/early_initiation/:step", {
                 template : "<early-initiation-breastfeeding></early-initiation-breastfeeding>",
->>>>>>> 48281354
             });
     }]);
