--- conflicted
+++ resolved
@@ -171,39 +171,11 @@
 
     vm.maxLevel = 0;
 
-<<<<<<< HEAD
-    var initHierarchy = function() {
+    var initHierarchy = function () {
         hierarchyData = locationsService.initHierarchy(locationHierarchy);
         vm.maxLevel = hierarchyData['levels'];
         vm.selectedLocations = new Array(vm.maxLevel);
         vm.hierarchy = hierarchyData['hierarchy'];
-=======
-    var initHierarchy = function () {
-        var hierarchy = _.map(locationHierarchy, function (locationType) {
-            return {
-                name: locationType[0],
-                parents: locationType[1],
-            };
-        });
-
-        var assignLevels = function (currentLocationType, level) {
-            var children = _.filter(hierarchy, function (locationType) {
-                return _.contains(locationType.parents, currentLocationType);
-            });
-            children.forEach(function (child) {
-                child.level = level;
-                assignLevels(child.name, level + 1);
-            });
-        };
-        assignLevels(null, 0);
-        maxLevel = _.max(hierarchy, function (locationType) {
-            return locationType.level;
-        }).level;
-        vm.hierarchy = _.toArray(_.groupBy(hierarchy, function (locationType) {
-            return locationType.level;
-        }));
-        vm.selectedLocations = new Array(maxLevel);
->>>>>>> 36ee242a
     };
 
     vm.userHaveAccessToAllLocations = function (locations) {
@@ -231,126 +203,20 @@
         return ((!vm.userLocationIdIsNull() && !vm.userHaveAccessToAllLocations(locations)) || vm.isUserLocationIn(locations)) && !haveAccessToAllLocations;
     };
 
-<<<<<<< HEAD
-    var init = function() {
+    var init = function () {
         initHierarchy();
         locationsCache = locationsService.initLocations(vm, locationsCache);
-=======
-    var init = function () {
-        if (vm.selectedLocationId) {
-            vm.myPromise = locationsService.getAncestors(vm.selectedLocationId).then(function (data) {
-                var locations = data.locations;
-
-                var selectedLocation = data.selected_location;
-
-                var locationsGrouppedByParent = _.groupBy(locations, function (location) {
-                    return location.parent_id || 'root';
-                });
-
-                for (var parentId in locationsGrouppedByParent) {
-                    if (locationsGrouppedByParent.hasOwnProperty(parentId)) {
-                        var sortedLocations = _.sortBy(locationsGrouppedByParent[parentId], function (o) {
-                            return o.name;
-                        });
-                        if (vm.preventShowingAllOption(sortedLocations)) {
-                            locationsCache[parentId] = sortedLocations;
-                        } else if (selectedLocation.user_have_access) {
-                            locationsCache[parentId] = [ALL_OPTION].concat(sortedLocations);
-                        } else {
-                            locationsCache[parentId] = sortedLocations;
-                        }
-                    }
-                }
-
-                initHierarchy();
-
-                var levelOfSelectedLocation = _.findIndex(vm.hierarchy, function (locationTypes) {
-                    return _.contains(locationTypes.map(function (x) {
-                        return x.name; 
-                    }), selectedLocation.location_type_name);
-                });
-                vm.selectedLocations[levelOfSelectedLocation] = vm.selectedLocationId;
-                vm.onSelect(selectedLocation, levelOfSelectedLocation);
-
-                levelOfSelectedLocation -= 1;
-
-                while (levelOfSelectedLocation >= 0) {
-                    var childSelectedId = vm.selectedLocations[levelOfSelectedLocation + 1];
-                    var childSelected = _.find(locations, function (location) {
-                        return location.location_id === childSelectedId;
-                    });
-                    vm.selectedLocations[levelOfSelectedLocation] = childSelected.parent_id;
-                    levelOfSelectedLocation -= 1;
-                }
-
-                var levels = [];
-                window.angular.forEach(vm.levels, function (value) {
-                    if (value.id > selectedLocationIndex()) {
-                        levels.push(value);
-                    }
-                });
-                vm.groupByLevels = levels;
-                vm.selectedLevel = selectedLocationIndex() + 1;
-            });
-        } else {
-            initHierarchy();
-            vm.myPromise = locationsService.getRootLocations().then(function (data) {
-                locationsCache.root = [NATIONAL_OPTION].concat(data.locations);
-            });
-            vm.groupByLevels = vm.levels;
-        }
->>>>>>> 36ee242a
     };
 
     init();
 
-<<<<<<< HEAD
-    vm.getPlaceholder = function(locationTypes) {
+    vm.getPlaceholder = function (locationTypes) {
         return locationsService.getLocationPlaceholder(locationTypes, vm.isChildBeneficiaryListSelected())
     };
 
-    vm.getLocationsForLevel = function(level) {
+    vm.getLocationsForLevel = function (level) {
         disallowNational = !vm.isChildBeneficiaryListSelected();
         return locationsService.getLocations(level, locationsCache, vm.selectedLocations, disallowNational);
-=======
-    vm.getPlaceholder = function (locationTypes) {
-        return _.map(locationTypes, function (locationType) {
-            if (locationType.name === 'state') {
-                if (vm.isChildBeneficiaryListSelected()) {
-                    return 'Select State';
-                } else {
-                    return NATIONAL_OPTION.name;
-                }
-            }
-            return locationType.name;
-        }).join(', ');
-    };
-
-    vm.showErrorMessage = function () {
-        return vm.selectedIndicator === 6 && selectedLocationIndex() !== 4;
-    };
-
-    vm.getLocationsForLevel = function (level) {
-        if (level === 0) {
-            if (vm.isChildBeneficiaryListSelected()) {
-                return locationsCache.root.slice(1);
-            }
-            return locationsCache.root;
-        } else {
-            var selectedLocation = vm.selectedLocations[level - 1];
-            if (!selectedLocation || selectedLocation === ALL_OPTION.location_id) {
-                return [];
-            }
-            return locationsCache[selectedLocation];
-        }
-    };
-
-    var resetLevelsBelow = function (level) {
-        for (var i = level + 1; i <= maxLevel; i++) {
-            vm.hierarchy[i].selected = null;
-            vm.selectedLocations[i] = null;
-        }
->>>>>>> 36ee242a
     };
 
     var selectedLocationIndex = function () {
@@ -359,23 +225,8 @@
         });
     };
 
-<<<<<<< HEAD
-    vm.disabled = function(level) {
+    vm.disabled = function (level) {
         return locationsService.isLocationDisabled(level, vm);
-=======
-    vm.disabled = function (level) {
-        if (vm.userLocationId === null) {
-            return false;
-        }
-        var notDisabledLocationsForLevel = 0;
-        window.angular.forEach(vm.getLocationsForLevel(level), function (location) {
-            if (location.user_have_access || location.user_have_access_to_parent) {
-                notDisabledLocationsForLevel += 1;
-            }
-        });
-
-        return notDisabledLocationsForLevel <= 1;
->>>>>>> 36ee242a
     };
 
     vm.onSelectForISSNIP = function ($item, level) {
@@ -391,38 +242,8 @@
         vm.onSelectLocation($item, level);
     };
 
-<<<<<<< HEAD
-    vm.onSelectLocation = function($item, level) {
+    vm.onSelectLocation = function ($item, level) {
         locationsService.onSelectLocation($item, level, locationsCache, vm);
-=======
-    vm.onSelect = function ($item, level) {
-        resetLevelsBelow(level);
-        if (level < 4) {
-            vm.myPromise = locationsService.getChildren($item.location_id).then(function (data) {
-                if ($item.user_have_access) {
-                    locationsCache[$item.location_id] = [ALL_OPTION].concat(data.locations);
-                    vm.selectedLocations[level + 1] = ALL_OPTION.location_id;
-                } else {
-                    locationsCache[$item.location_id] = data.locations;
-                    vm.selectedLocations[level + 1] = data.locations[0].location_id;
-                    if (level === 2 && vm.isISSNIPMonthlyRegisterSelected()) {
-                        vm.onSelectForISSNIP(data.locations[0], level + 1);
-                    } else {
-                        vm.onSelect(data.locations[0], level + 1);
-                    }
-                }
-            });
-        }
-        vm.selectedLocationId = vm.selectedLocations[selectedLocationIndex()];
-        var levels = [];
-        vm.selectedLevel = selectedLocationIndex() + 1;
-        window.angular.forEach(vm.levels, function (value) {
-            if (value.id > selectedLocationIndex()) {
-                levels.push(value);
-            }
-        });
-        vm.groupByLevels = levels;
->>>>>>> 36ee242a
     };
 
     vm.onSelectAWCs = function ($item) {
@@ -550,18 +371,11 @@
             if (vm.isTakeHomeRationReportSelected()) {
                 var currentYear  = new Date().getFullYear();
                 vm.selectedYear = vm.selectedYear >= 2019 ? vm.selectedYear : currentYear;
-<<<<<<< HEAD
-                vm.years = _.filter(vm.yearsCopy, function (y) {
-                    return y.id >= 2019;
-                });
                 locationsService.resetLevelsBelow(3, vm);
-=======
-                resetLevelsBelow(3);
             } else if (vm.isSDRSelected()) {
                 if (vm.selectedYear < 2020) {
                     vm.selectedYear = new Date().getFullYear();
                 }
->>>>>>> 36ee242a
             } else {
                 vm.years = vm.yearsCopy;
             }
