/* global moment */

function DownloadController($scope, $rootScope, $location, locationHierarchy, locationsService, userLocationId, haveAccessToFeatures,
    downloadService, isAlertActive, userLocationType, haveAccessToAllLocations, allUserLocationId) {
    var vm = this;

    vm.months = [];
    vm.monthsCopy = [];
    vm.years = [];
    vm.yearsCopy = [];
    vm.quartersCopy = [];
    vm.userLocationType = userLocationType;
    vm.task_id = $location.search()['task_id'] || '';
    vm.haveAccessToFeatures = haveAccessToFeatures;
    vm.previousTaskFailed = null;
    $rootScope.report_link = '';
    vm.isAlertActive = isAlertActive;
    vm.allFiltersSelected = false;

    var getTaskStatus = function () {
        downloadService.getStatus(vm.task_id).then(function (resp) {
            if (resp.task_ready) {
                clearInterval(vm.statusCheck);
                $rootScope.task_id = '';
                vm.previousTaskFailed = !resp.task_successful;
                $rootScope.report_link = resp.task_successful ? resp.task_result.link : '';
                vm.queuedTask = false;
            }
        });
    };

    if (vm.task_id) {
        $rootScope.task_id = vm.task_id;
        $location.search('task_id', null);
        vm.statusCheck = setInterval(getTaskStatus, 5 * 1000);
    }

    vm.filterOptions = [
        {label: 'Data not Entered for weight (Unweighed)', id: 'unweighed'},
        {label: 'Data not Entered for height (Unmeasured)', id: 'umeasured'},
        {label: 'Severely Underweight', id: 'severely_underweight'},
        {label: 'Moderately Underweight', id: 'moderately_underweight'},
        {label: 'Normal (weight-for-age)', id: 'normal_wfa'},
        {label: 'Severely Stunted', id: 'severely_stunted'},
        {label: 'Moderately Stunted', id: 'moderately_stunted'},
        {label: 'Normal (height-for-age)', id: 'normal_hfa'},
        {label: 'Severely Wasted', id: 'severely_wasted'},
        {label: 'Moderately Wasted', id: 'moderately_wasted'},
        {label: 'Normal (weight-for-height)', id: 'normal_wfh'},
    ];

    vm.userLocationId = userLocationId;

    vm.selectedMonth = new Date().getMonth() + 1;
    vm.selectedYear = new Date().getFullYear();

    vm.updateSelectedDate = function () {
        vm.selectedDate = vm.selectedMonth ? new Date(vm.selectedYear, vm.selectedMonth - 1) : new Date();
    };

    vm.updateSelectedDate();

    window.angular.forEach(moment.months(), function (key, value) {
        vm.monthsCopy.push({
            name: key,
            id: value + 1,
        });
    });


    if (vm.selectedYear === new Date().getFullYear()) {
        vm.months = _.filter(vm.monthsCopy, function (month) {
            return month.id <= new Date().getMonth() + 1;
        });
    } else if (vm.selectedYear === 2017) {
        vm.months = _.filter(vm.monthsCopy, function (month) {
            return month.id >= 3;
        });
    } else {
        vm.months = vm.monthsCopy;
    }

    //if report is requested in first three days of the month, then we will remove the current month in filter
    vm.excludeCurrentMonthIfInitialThreeDays = function () {
        var latest = new Date();
        if (latest.getDate() <= 3 && vm.months[vm.months.length - 1].id === latest.getMonth() + 1 &&
            vm.selectedYear === latest.getFullYear()) {
            if (vm.months.length === 1) {
                // For January, reset to Dec last year
                vm.months = vm.monthsCopy;
                vm.selectedYear = latest.getFullYear() - 1;
            } else {
                vm.months.pop();
            }
            vm.selectedMonth = vm.months[vm.months.length - 1].id;
        }
        vm.updateSelectedDate();
    };

    vm.excludeCurrentMonthIfInitialThreeDays();

    for (var year = 2017; year <= new Date().getFullYear(); year++) {
        vm.yearsCopy.push({
            name: year,
            id: year,
        });
    }

    vm.years = vm.yearsCopy;
    vm.queuedTask = false;
    vm.selectedIndicator = 1;
    vm.selectedFormat = 'xlsx';
    vm.selectedPDFFormat = 'many';
    vm.selectedLocationId = userLocationId;
    vm.selectedLevel = 1;
    vm.now = new Date().getMonth() + 1;
    vm.showWarning = function () {
        return (
            vm.now === vm.selectedMonth &&
            new Date().getFullYear() === vm.selectedYear && !vm.isDashboardUsageSelected()
        );
    };
    vm.levels = [
        {id: 1, name: 'State'},
        {id: 2, name: 'District'},
        {id: 3, name: 'Block'},
        {id: 4, name: 'Supervisor'},
        {id: 5, name: 'AWC'},
    ];

    vm.groupByLevels = [];

    vm.formats = [
        {id: 'csv', name: 'CSV'},
        {id: 'xlsx', name: 'Excel'},
    ];

    vm.pdfFormats = [
        {id: 'many', name: 'One PDF per AWC'},
        {id: 'one', name: 'One Combined PDF for all AWCs'},
    ];
    vm.downloaded = false;

    vm.awcLocations = [];
    vm.selectedAWCs = [];

    vm.indicators = [
        {id: 1, name: 'Child'},
        {id: 2, name: 'Pregnant Women'},
        {id: 3, name: 'Demographics'},
        {id: 4, name: 'System Usage'},
        {id: 5, name: 'AWC Infrastructure'},
        {id: 6, name: 'Child Growth Monitoring List'},
        {id: 7, name: 'ICDS-CAS Monthly Register'},
        {id: 8, name: 'AWW Performance Report'},
        {id: 9, name: 'LS Performance Report'},
        {id: 10, name: 'Take Home Ration (THR)'},
    ];

    if (vm.userLocationType.toLowerCase() !== 'block') {
        vm.indicators.push({id: 11, name: 'Dashboard Activity Report'});
    }

    if (haveAccessToFeatures) {
        vm.indicators.push({id: 12, name: 'Service Delivery Report'});
        vm.indicators.push({id: 13, name: 'Child Growth Tracking Report'});
<<<<<<< HEAD
        vm.indicators.push({id: 15, name: 'Poshan Progress Report'});
        vm.reportLayouts = [
            {id: 'comprehensive', name: 'Comprehensive'},
            {id: 'summary', name: 'Summary'},
        ];
        vm.dataPeriods = [
            {id: 1, name: 'Monthly'},
            {id: 3, name: 'Quarterly'},
        ];
=======
        vm.indicators.push({id: 14, name: 'AWW Activity Report'});

>>>>>>> 128a391b
        vm.beneficiaryCategories = [
            {id: 'pw_lw_children', name: 'PW, LW & Children 0-3 years'},
            {id: 'children_3_6', name: 'Children 3-6 years'},
        ];
        vm.quarters = [
            {id: 1, name: 'Jan-Mar'},
            {id: 2, name: 'Apr-Jun'},
            {id: 3, name: 'Jul-Sep'},
            {id: 4, name: 'Oct-Dec'},
        ];
        vm.quartersCopy = vm.quarters;
        vm.selectedBeneficiaryCategory = 'pw_lw_children';
        vm.selectedReportLayout = 'comprehensive';
        vm.selectedDataPeriod = 1;
        vm.selectedQuarter = 1;
    }
    vm.THRreportTypes = [
        {id: 'consolidated', name: 'Consolidated'},
        {id: 'beneficiary_wise', name: 'Beneficiary wise'},
        {id: 'days_beneficiary_wise', name: 'Days & Beneficiary wise'},
    ];
    vm.selectedTHRreportType = 'consolidated';
    var ALL_OPTION = locationsService.ALL_OPTION;
    var NATIONAL_OPTION = locationsService.ALL_OPTION;

    var locationsCache = {};

    vm.hierarchy = [];
    vm.selectedLocations = [];

    vm.maxLevel = 0;

    var initHierarchy = function () {
        hierarchyData = locationsService.initHierarchy(locationHierarchy);
        vm.maxLevel = hierarchyData['levels'];
        vm.selectedLocations = new Array(vm.maxLevel);
        vm.hierarchy = hierarchyData['hierarchy'];
    };

    vm.userHaveAccessToAllLocations = function (locations) {
        var haveAccessToAllLocationsForLevel = true;
        window.angular.forEach(locations, function (location) {
            if (!location.user_have_access) {
                haveAccessToAllLocationsForLevel = false;
            }
        });
        return haveAccessToAllLocationsForLevel;
    };

    vm.userLocationIdIsNull = function () {
        return ["null", "undefined"].indexOf(vm.userLocationId) !== -1;
    };

    vm.isUserLocationIn = function (locations) {
        var userLocationInSorted = _.filter(locations, function (location) {
            return allUserLocationId.indexOf(location.location_id) !== -1;
        });
        return userLocationInSorted.length > 0;
    };

    vm.preventShowingAllOption = function (locations) {
        return ((!vm.userLocationIdIsNull() && !vm.userHaveAccessToAllLocations(locations)) || vm.isUserLocationIn(locations)) && !haveAccessToAllLocations;
    };

    var init = function () {
        initHierarchy();
        locationsCache = locationsService.initLocations(vm, locationsCache);
    };

    init();

    vm.disallowNational = function () {
        return vm.isChildBeneficiaryListSelected() || vm.isChildGrowthTrackerSelected();
    };

    vm.getPlaceholder = function (locationTypes) {
        return locationsService.getLocationPlaceholder(locationTypes, vm.disallowNational());
    };

    vm.getLocationsForLevel = function (level) {
        return locationsService.getLocations(level, locationsCache, vm.selectedLocations, vm.disallowNational());
    };

    vm.disabled = function (level) {
        return locationsService.isLocationDisabled(level, vm);
    };

    vm.onSelectForISSNIP = function ($item, level) {
        var selectedLocIndex = locationsService.selectedLocationIndex(vm.selectedLocations);
        var selectedLocationId = vm.selectedLocations[selectedLocIndex];
        vm.locationPromise = locationsService.getAwcLocations(selectedLocationId).then(function (data) {
            if ($item.user_have_access) {
                vm.awcLocations = [ALL_OPTION].concat(data);
            } else {
                vm.awcLocations = data;
            }
        });
        vm.selectedAWCs = [];
        vm.onSelectLocation($item, level);
    };

    vm.onSelectLocation = function ($item, level) {
        locationsService.onSelectLocation($item, level, locationsCache, vm);
    };

    vm.onSelectAWCs = function ($item) {
        if ($item.location_id === 'all') {
            vm.selectedAWCs = [$item.location_id];
        } else if (vm.selectedAWCs.indexOf('all') !== -1) {
            vm.selectedAWCs = [$item.location_id];
        }
    };

    vm.onSelectMonth = function () {
        vm.updateSelectedDate();
    };

    vm.onSelectYear = function (year) {
        var date = new Date();
        var latest = date;
        vm.years = vm.yearsCopy;
        vm.months = vm.monthsCopy;

        if (vm.isIncentiveReportSelected()) {
            vm.years = _.filter(vm.yearsCopy, function (y) {
                return y.id >= 2018;
            });
            vm.setAvailableAndSelectedMonthForAWWPerformanceReport();
            return;
        }

        if (year.id > latest.getFullYear()) {
            vm.years =  _.filter(vm.yearsCopy, function (y) {
                return y.id <= latest.getFullYear();
            });
            vm.selectedYear = latest.getFullYear();
            vm.selectedMonth = 12;
        } else if (year.id < latest.getFullYear()) {
            vm.years =  _.filter(vm.yearsCopy, function (y) {
                return y.id <= latest.getFullYear();
            });
        }

        if (vm.isSDRSelected()) {
            vm.years = _.filter(vm.yearsCopy, function (y) {
                return y.id >= 2020;
            });
        }

        if (vm.isTakeHomeRationReportSelected()) {
            vm.years = _.filter(vm.yearsCopy, function (y) {
                return y.id >= 2019;
            });
        }

        if (year.id === 2019 && vm.isTakeHomeRationReportSelected()) {
            var currentMonth = latest.getMonth() + 1;
            var currentYear = latest.getFullYear();
            vm.months = _.filter(vm.monthsCopy, function (month) {
                if (currentYear === 2019) {
                    return month.id >= 7 && month.id <= currentMonth;
                } else {
                    return month.id >= 7;
                }
            });
            vm.selectedMonth = vm.selectedMonth >= 7 ? vm.selectedMonth : 7;
        } else if((year.id === 2019 && vm.isPPRSelected())) {
            var currentMonth = latest.getMonth() + 1;
            var currentYear = latest.getFullYear();
            vm.months = _.filter(vm.monthsCopy, function (month) {
                if (currentYear === 2019) {
                    return month.id >= 4 && month.id <= currentMonth;
                } else {
                    return month.id >= 4;
                }
            });
            vm.selectedMonth = vm.selectedMonth >= 4 ? vm.selectedMonth : 4;
            vm.quarters = vm.quartersCopy.slice(1,4);
            vm.selectedQuarter = vm.selectedQuarter >= 2 ? vm.selectedQuarter : 2;

        } else if (year.id === latest.getFullYear()) {
            const maxQuarter = Math.floor((latest.getMonth() + 1)/4) + 1;
            vm.months = _.filter(vm.monthsCopy, function (month) {
                return month.id <= latest.getMonth() + 1;
            });
            vm.selectedMonth = vm.selectedMonth <= latest.getMonth() + 1 ? vm.selectedMonth : latest.getMonth() + 1;
            vm.quarters = _.filter(vm.quartersCopy, function (quarter) {
                return quarter.id <= maxQuarter;
            });
            vm.selectedQuarter = vm.selectedQuarter <= maxQuarter ? vm.selectedQuarter : maxQuarter;

        } else if (year.id === 2017) {
            vm.months = _.filter(vm.monthsCopy, function (month) {
                return month.id >= 3;
            });
            vm.selectedMonth = vm.selectedMonth >= 3 ? vm.selectedMonth : 3;
        } else {
            vm.months = vm.monthsCopy;
        }
        vm.excludeCurrentMonthIfInitialThreeDays();
    };

    //if selected year is 2018 make only months from october selectable as the report is only available from october 2018
    vm.setAvailableAndSelectedMonthForAWWPerformanceReport = function () {
        var today = new Date();
        if (vm.selectedYear === today.getFullYear()) {
            vm.setMonthToPreviousIfAfterThe15thAndTwoMonthsIfBefore15th(today);

            if (vm.selectedMonth > vm.months[0].id) {
                vm.selectedMonth = vm.months[0].id;
            }
        } else if (vm.selectedYear === 2018) {
            vm.months = vm.months.slice(-3);
            if (vm.selectedMonth < 10) {
                vm.selectedMonth = 10;
            }
        }
        vm.updateSelectedDate();
    };

    vm.setMonthToPreviousIfAfterThe15thAndTwoMonthsIfBefore15th = function (date) {
        var offset = date.getDate() < 15 ? 2 : 1;

        vm.months = _.filter(vm.monthsCopy, function (month) {
            return month.id <= (date.getMonth() + 1) - offset;
        });
    };

    vm.getAwcs = function () {
        vm.locationPromise = locationsService.getAncestors();
    };

    vm.getFormats = function () {
        if (vm.isChildBeneficiaryListSelected()) {
            return [vm.formats[0]];
        } else {
            return vm.formats;
        }
    };

    vm.onIndicatorSelect = function () {
        if (vm.isChildBeneficiaryListSelected()) {
            init();
            vm.selectedFormat = vm.formats[0].id;
        } else if (vm.isIncentiveReportSelected()) {
            // if current selected year is less than 2018,
            // change the selected year to latest as the report is not available before 2018
            if (vm.selectedYear < 2018) {
                vm.selectedYear = new Date().getFullYear();
            }
            vm.onSelectYear({'id': vm.selectedYear});
        } else {
            if (vm.isTakeHomeRationReportSelected()) {
                var currentYear  = new Date().getFullYear();
                vm.selectedYear = vm.selectedYear >= 2019 ? vm.selectedYear : currentYear;
                locationsService.resetLevelsBelow(3, vm);
            } else if (vm.isSDRSelected()) {
                if (vm.selectedYear < 2020) {
                    vm.selectedYear = new Date().getFullYear();
                }
            } else if (vm.isPPRSelected()) {
                var currentYear  = new Date().getFullYear();
                vm.selectedYear = vm.selectedYear >= 2019 ? vm.selectedYear : currentYear;
                vm.selectedFormat = vm.formats[1].id;
                vm.years = _.filter(vm.yearsCopy, function (year) {
                    return year.id >= 2019;
                });
            } else {
                vm.years = vm.yearsCopy;
            }
            vm.onSelectYear({'id': vm.selectedYear});
            vm.selectedFormat = 'xlsx';
        }
        // set data period to monthly for all
        vm.selectedDataPeriod = 1
        vm.adjustSelectedLevelForNoViewByFilter();


    };

    /**
     * To adjust selectedLevel for the reports that do not have viewBy filter. These
     * reports end up having selectedLevel set by viewBy filter in the last report selected.
     */
    vm.adjustSelectedLevelForNoViewByFilter = function () {
        if (!vm.showViewBy()) {
            vm.selectedLevel = locationsService.selectedLocationIndex(vm.selectedLocations) + 1;
        }
    };
    vm.submitForm = function (csrfToken) {
        $rootScope.report_link = '';
        var awcs = vm.selectedPDFFormat === 'one' ? ['all'] : vm.selectedAWCs;
        var taskConfig = {
            'csrfmiddlewaretoken': csrfToken,
            'location': vm.selectedLocationId,
            'aggregation_level': vm.selectedLevel,
            'month': vm.selectedMonth,
            'year': vm.selectedYear,
            'indicator': vm.selectedIndicator,
            'format': vm.selectedFormat,
            'pdfformat': vm.selectedPDFFormat,
            'selected_awcs': awcs.join(','),
        };
        if (haveAccessToFeatures) {
            taskConfig['beneficiary_category'] = vm.selectedBeneficiaryCategory;
            taskConfig['thr_report_type'] = vm.selectedTHRreportType;
            taskConfig['report_layout'] = vm.selectedReportLayout;
            taskConfig['data_period'] = vm.selectedDataPeriod;
            taskConfig['quarter'] = vm.selectedQuarter;
        }
        var selectedFilters = vm.selectedFilterOptions();
        if (vm.isChildBeneficiaryListSelected()) {
            taskConfig['filter[]'] = [];
            for (var i = 0, len = selectedFilters.length; i < len; i++) {
                taskConfig['filter[]'].push(selectedFilters[i].id);
            }
        }

        downloadService.createTask(taskConfig).then(function (data) {
            vm.task_id = data.task_id;
            if (vm.task_id) {
                $rootScope.task_id = vm.task_id;
                $location.search('task_id', null);
                vm.statusCheck = setInterval(getTaskStatus, 5 * 1000);
            }
        });
        vm.queuedTask = true;
        vm.downloaded = false;
        vm.previousTaskFailed = null;
    };

    vm.resetForm = function () {
        vm.hierarchy = [];
        vm.selectedLocations = [];
        vm.selectedLocationId = userLocationId;
        vm.selectedLevel = 1;
        vm.selectedMonth = new Date().getMonth() + 1;
        vm.selectedYear = new Date().getFullYear();
        vm.selectedIndicator = 1;
        vm.selectedFormat = 'xlsx';
        vm.selectedPDFFormat = 'many';
        vm.selectedQuarter = 1;
        vm.selectedDataPeriod = 1;
        initHierarchy();
        vm.updateSelectedDate();
    };

    vm.hasErrors = function () {
        var beneficiaryListErrors = vm.isChildBeneficiaryListSelected() && (vm.selectedFilterOptions().length === 0 || !vm.isDistrictOrBelowSelected());
        var growthListErrors = vm.isChildGrowthTrackerSelected() && !vm.isDistrictOrBelowSelected();
        var incentiveReportErrors = vm.isIncentiveReportSelected() && !vm.isStateSelected();
        var PPRErrors = vm.isPPRSelected() && vm.isBlockOrBelowSelected();
        var ladySupervisorReportErrors = false;
        if (!vm.haveAccessToFeatures) {
            ladySupervisorReportErrors = vm.isLadySupervisorSelected() && !vm.isStateSelected();
        }
<<<<<<< HEAD
        return beneficiaryListErrors || incentiveReportErrors || ladySupervisorReportErrors || growthListErrors || PPRErrors;
=======
        var awwActvityReportErrors = vm.isAwwActivityReportSelected() && !vm.isStateSelected();
        return beneficiaryListErrors || incentiveReportErrors || ladySupervisorReportErrors || growthListErrors || awwActvityReportErrors;
>>>>>>> 128a391b
    };

    vm.isCombinedPDFSelected = function () {
        return vm.isISSNIPMonthlyRegisterSelected() && vm.selectedPDFFormat === 'one';
    };

    vm.isBlockOrBelowSelected = function () {
        return vm.selectedLocations[2] && vm.selectedLocations[2] !== ALL_OPTION.location_id;
    };

    vm.isStateOrBelowSelected = function () {
        return vm.selectedLocations[0] && vm.selectedLocations[0] !== ALL_OPTION.location_id;
    };

    vm.hasErrorsISSNIPExport = function () {
        if (vm.selectedPDFFormat === 'one') {
            return vm.isISSNIPMonthlyRegisterSelected() && !vm.isBlockOrBelowSelected();
        }
        return vm.isISSNIPMonthlyRegisterSelected() && (!vm.isBlockOrBelowSelected() || !vm.isAWCsSelected());
    };

    vm.isVisible = function (level) {
        return level === 0 || (vm.selectedLocations[level - 1] && vm.selectedLocations[level - 1] !== 'all') &&
            !(vm.isIncentiveReportSelected() && level > 2) && !(vm.isLadySupervisorSelected() && level > 2) &&
            !(vm.isTakeHomeRationReportSelected() && level > 3);
    };

    vm.selectedFilterOptions = function () {
        return vm.filterOptions.filter(function (el) {
            return el.selected;
        });
    };

    vm.selectAllFilters = function () {
        var allSelected = document.getElementById('selectAll').checked;
        for (var i = 0; i < vm.filterOptions.length; i++) {
            vm.filterOptions[i].selected = allSelected;
        }
        vm.allFiltersSelected = allSelected;
    };

    $scope.$watch(function () {
        return vm.filterOptions;
    }, function () {
        vm.allFiltersSelected = (vm.selectedFilterOptions().length === vm.filterOptions.length);
    }, true);

    vm.isChildBeneficiaryListSelected = function () {
        return vm.selectedIndicator === 6;
    };

    vm.isSDRSelected = function () {
        return vm.selectedIndicator === 12;
    };

    vm.isISSNIPMonthlyRegisterSelected = function () {
        return vm.selectedIndicator === 7;
    };

    vm.isIncentiveReportSelected = function () {
        return vm.selectedIndicator === 8;
    };

    vm.isLadySupervisorSelected = function () {
        return vm.selectedIndicator === 9;
    };

    vm.isTakeHomeRationReportSelected = function () {
        return vm.selectedIndicator === 10;
    };

    vm.isDashboardUsageSelected = function () {
        return vm.selectedIndicator === 11;
    };

    vm.isChildGrowthTrackerSelected = function () {
        return vm.selectedIndicator === 13;
    };

<<<<<<< HEAD
    vm.isMonthlyDataPeriodSelected = function() {
        return vm.selectedDataPeriod === 1;
    };

    vm.isQuarterDataPeriodSelected = function() {
        return vm.selectedDataPeriod === 3;
    }

    vm.isPPRSelected = function() {
        return vm.selectedIndicator === 15;
=======
    vm.isAwwActivityReportSelected = function () {
        return vm.selectedIndicator === 14;
>>>>>>> 128a391b
    };

    vm.isSupervisorOrBelowSelected = function () {
        return vm.selectedLocations[3] && vm.selectedLocations[3] !== ALL_OPTION.location_id;
    };
    
    vm.isBlockSelected = function () {
        return vm.isBlockOrBelowSelected() && !vm.isSupervisorOrBelowSelected();
    };

    vm.isStateSelected = function () {
        return vm.isStateOrBelowSelected() && !vm.isSupervisorOrBelowSelected();
    };

    vm.showViewBy = function () {
        return !(vm.isChildBeneficiaryListSelected() || vm.isIncentiveReportSelected() ||
            vm.isLadySupervisorSelected() || vm.isDashboardUsageSelected() ||
<<<<<<< HEAD
            vm.isChildGrowthTrackerSelected() || vm.isTakeHomeRationReportSelected() || vm.isPPRSelected());
=======
            vm.isChildGrowthTrackerSelected() || vm.isTakeHomeRationReportSelected() ||
            vm.isAwwActivityReportSelected());
>>>>>>> 128a391b
    };

    vm.showLocationFilter = function () {
        return !vm.isDashboardUsageSelected();
    };

    vm.showMonthFilter = function () {
<<<<<<< HEAD
        return !vm.isDashboardUsageSelected() && vm.isMonthlyDataPeriodSelected();
=======
        return !(vm.isDashboardUsageSelected() || vm.isAwwActivityReportSelected());
>>>>>>> 128a391b
    };

    vm.showQuarterFilter = function() {
        return !vm.isDashboardUsageSelected() && vm.isQuarterDataPeriodSelected();
    }

    vm.showYearFilter = function () {
        return !(vm.isDashboardUsageSelected() || vm.isAwwActivityReportSelected());
    };


    vm.isDistrictOrBelowSelected = function () {
        return vm.selectedLocations[1] && vm.selectedLocations[1] !== ALL_OPTION.location_id;
    };

    vm.isAWCsSelected = function () {
        return vm.selectedAWCs.length > 0;
    };

    vm.showProgressBar = function () {
        return $rootScope.task_id;
    };

    vm.readyToDownload = function () {
        return vm.previousTaskFailed ? false : $rootScope.report_link;
    };

    vm.goToLink = function () {
        if (vm.readyToDownload()) {
            window.open($rootScope.report_link);
            vm.downloaded = true;
            $rootScope.report_link = '';
        }
    };

    vm.showReassignmentMessage = function () {
        var utcSelectedDate = Date.UTC(vm.selectedDate.getFullYear(), vm.selectedDate.getMonth());
        return vm.selectedLocation && (Date.parse(vm.selectedLocation.archived_on) <= utcSelectedDate || Date.parse(vm.selectedLocation.deprecates_at) > utcSelectedDate);
    };
}

DownloadController.$inject = ['$scope', '$rootScope', '$location', 'locationHierarchy', 'locationsService',
    'userLocationId', 'haveAccessToFeatures', 'downloadService', 'isAlertActive', 'userLocationType',
    'haveAccessToAllLocations','allUserLocationId'];

window.angular.module('icdsApp').directive("download", function () {
    var url = hqImport('hqwebapp/js/initial_page_data').reverse;
    return {
        restrict: 'E',
        scope: {
        },
        bindToController: true,
        templateUrl: url('icds-ng-template', 'download.directive'),
        controller: DownloadController,
        controllerAs: "$ctrl",
    };
});<|MERGE_RESOLUTION|>--- conflicted
+++ resolved
@@ -164,7 +164,7 @@
     if (haveAccessToFeatures) {
         vm.indicators.push({id: 12, name: 'Service Delivery Report'});
         vm.indicators.push({id: 13, name: 'Child Growth Tracking Report'});
-<<<<<<< HEAD
+        vm.indicators.push({id: 14, name: 'AWW Activity Report'});
         vm.indicators.push({id: 15, name: 'Poshan Progress Report'});
         vm.reportLayouts = [
             {id: 'comprehensive', name: 'Comprehensive'},
@@ -174,10 +174,6 @@
             {id: 1, name: 'Monthly'},
             {id: 3, name: 'Quarterly'},
         ];
-=======
-        vm.indicators.push({id: 14, name: 'AWW Activity Report'});
-
->>>>>>> 128a391b
         vm.beneficiaryCategories = [
             {id: 'pw_lw_children', name: 'PW, LW & Children 0-3 years'},
             {id: 'children_3_6', name: 'Children 3-6 years'},
@@ -534,12 +530,8 @@
         if (!vm.haveAccessToFeatures) {
             ladySupervisorReportErrors = vm.isLadySupervisorSelected() && !vm.isStateSelected();
         }
-<<<<<<< HEAD
-        return beneficiaryListErrors || incentiveReportErrors || ladySupervisorReportErrors || growthListErrors || PPRErrors;
-=======
         var awwActvityReportErrors = vm.isAwwActivityReportSelected() && !vm.isStateSelected();
-        return beneficiaryListErrors || incentiveReportErrors || ladySupervisorReportErrors || growthListErrors || awwActvityReportErrors;
->>>>>>> 128a391b
+        return beneficiaryListErrors || incentiveReportErrors || ladySupervisorReportErrors || growthListErrors || awwActvityReportErrors || PPRErrors;
     };
 
     vm.isCombinedPDFSelected = function () {
@@ -619,21 +611,20 @@
         return vm.selectedIndicator === 13;
     };
 
-<<<<<<< HEAD
     vm.isMonthlyDataPeriodSelected = function() {
         return vm.selectedDataPeriod === 1;
     };
 
     vm.isQuarterDataPeriodSelected = function() {
         return vm.selectedDataPeriod === 3;
-    }
+    };
 
     vm.isPPRSelected = function() {
         return vm.selectedIndicator === 15;
-=======
+    };
+
     vm.isAwwActivityReportSelected = function () {
         return vm.selectedIndicator === 14;
->>>>>>> 128a391b
     };
 
     vm.isSupervisorOrBelowSelected = function () {
@@ -651,12 +642,8 @@
     vm.showViewBy = function () {
         return !(vm.isChildBeneficiaryListSelected() || vm.isIncentiveReportSelected() ||
             vm.isLadySupervisorSelected() || vm.isDashboardUsageSelected() ||
-<<<<<<< HEAD
-            vm.isChildGrowthTrackerSelected() || vm.isTakeHomeRationReportSelected() || vm.isPPRSelected());
-=======
-            vm.isChildGrowthTrackerSelected() || vm.isTakeHomeRationReportSelected() ||
+            vm.isChildGrowthTrackerSelected() || vm.isTakeHomeRationReportSelected() || vm.isPPRSelected() ||
             vm.isAwwActivityReportSelected());
->>>>>>> 128a391b
     };
 
     vm.showLocationFilter = function () {
@@ -664,11 +651,7 @@
     };
 
     vm.showMonthFilter = function () {
-<<<<<<< HEAD
-        return !vm.isDashboardUsageSelected() && vm.isMonthlyDataPeriodSelected();
-=======
         return !(vm.isDashboardUsageSelected() || vm.isAwwActivityReportSelected());
->>>>>>> 128a391b
     };
 
     vm.showQuarterFilter = function() {
