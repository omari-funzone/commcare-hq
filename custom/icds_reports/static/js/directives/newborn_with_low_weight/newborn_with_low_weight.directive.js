/* global d3*/
var url = hqImport('hqwebapp/js/urllib.js').reverse;

function NewbornWithLowBirthController($scope, $routeParams, $location, $filter, maternalChildService,
                                             locationsService, userLocationId, storageService) {
    var vm = this;
    if (Object.keys($location.search()).length === 0) {
        $location.search(storageService.getKey('search'));
    } else {
        storageService.setKey('search', $location.search());
    }
    vm.filtersData = $location.search();
    vm.label = "% Newborns with Low Birth Weight";
    vm.step = $routeParams.step;
    vm.steps = {
        'map': {route: '/low_birth/map', label: 'Map'},
        'chart': {route: '/low_birth/chart', label: 'Chart'},
    };
    vm.data = {
        legendTitle: '% Newborns',
    };
    vm.chartData = null;
    vm.top_three = [];
    vm.bottom_three = [];
    vm.location_type = null;
    vm.loaded = false;
    vm.filters = [];

    vm.rightLegend = {
        info: 'Percentage of newborns with born with birth weight less than 2500 grams.',
    };

    vm.message = storageService.getKey('message') || false;

    $scope.$watch(function() {
        return vm.selectedLocations;
    }, function (newValue, oldValue) {
        if (newValue === oldValue || !newValue || newValue.length === 0) {
            return;
        }
        if (newValue.length === 6) {
            var parent = newValue[3];
            $location.search('location_id', parent.location_id);
            $location.search('selectedLocationLevel', 3);
            $location.search('location_name', parent.name);
            storageService.setKey('message', true);
            setTimeout(function() {
                storageService.setKey('message', false);
            }, 3000);
        }
        return newValue;
    }, true);

    vm.templatePopup = function(loc, row) {
        var total = row ? $filter('indiaNumbers')(row.in_month) : 'N/A';
        var low_birth = row ? $filter('indiaNumbers')(row.low_birth) : 'N/A';
        var percent = row ? d3.format('.2%')(row.low_birth / row.in_month) : 'N/A';
        return '<div class="hoverinfo" style="max-width: 200px !important;">' +
            '<p>' + loc.properties.name + '</p>' +
<<<<<<< HEAD
            '<p>' + vm.rightLegend.info + '</p>' +
=======
>>>>>>> 06f7dcd0
            '<div>Total Number of Newborns born in given month: <strong>' + total + '</strong></div>' +
            '<div>Number of Newborns with LBW in given month: <strong>' + low_birth + '</strong></div>' +
            '<div>% newborns with LBW in given month: <strong>' + percent + '</strong></div>';
    };

    vm.loadData = function () {
        if (vm.location && _.contains(['block', 'supervisor', 'awc'], vm.location.location_type)) {
            vm.mode = 'sector';
            vm.steps['map'].label = 'Sector';
        } else {
            vm.mode = 'map';
            vm.steps['map'].label = 'Map';
        }

        vm.myPromise = maternalChildService.getNewbornLowBirthData(vm.step, vm.filtersData).then(function(response) {
            if (vm.step === "map") {
                vm.data.mapData = response.data.report_data;
            } else if (vm.step === "chart") {
                vm.chartData = response.data.report_data.chart_data;
                vm.all_locations = response.data.report_data.all_locations;
                vm.top_three = response.data.report_data.top_three;
                vm.bottom_three = response.data.report_data.bottom_three;
                vm.location_type = response.data.report_data.location_type;
                vm.chartTicks = vm.chartData[0].values.map(function(d) { return d.x; });
            }
        });
    };

    var init = function() {
        var locationId = vm.filtersData.location_id || userLocationId;
        if (!locationId || locationId === 'all') {
            vm.loadData();
            vm.loaded = true;
            return;
        }
        locationsService.getLocation(locationId).then(function(location) {
            vm.location = location;
            vm.loadData();
            vm.loaded = true;
        });
    };

    init();


    $scope.$on('filtersChange', function() {
        vm.loadData();
    });


    vm.chartOptions = {
        chart: {
            type: 'lineChart',
            height: 450,
            width: 1100,
            margin : {
                top: 20,
                right: 60,
                bottom: 60,
                left: 80,
            },
            x: function(d){ return d.x; },
            y: function(d){ return d.y; },

            color: d3.scale.category10().range(),
            useInteractiveGuideline: true,
            clipVoronoi: false,
            xAxis: {
                axisLabel: '',
                showMaxMin: true,
                tickFormat: function(d) {
                    return d3.time.format('%b %Y')(new Date(d));
                },
                tickValues: function() {
                    return vm.chartTicks;
                },
                axisLabelDistance: -100,
            },

            yAxis: {
                axisLabel: '',
                tickFormat: function(d){
                    return d3.format(",")(d);
                },
                axisLabelDistance: 20,
            },
            callback: function(chart) {
                var tooltip = chart.interactiveLayer.tooltip;
                tooltip.contentGenerator(function (d) {

                    var findValue = function (values, date) {
                        var day = _.find(values, function(num) { return d3.time.format('%b %Y')(new Date(num['x'])) === date;});
                        return d3.format(",")(day['y']);
                    };

                    var tooltip_content = "<p><strong>" + d.value + "</strong></p><br/>";
                    tooltip_content += "<p>Total Number of Newborns born in given month: <strong>" + findValue(vm.chartData[0].values, d.value) + "</strong></p>";
                    tooltip_content += "<p>Number of Newborns with LBW in given month: <strong>" + findValue(vm.chartData[1].values, d.value) + "</strong></p>";

                    return tooltip_content;
                });
                return chart;
            },
        },
    };

    vm.moveToLocation = function(loc, index) {
        if (loc === 'national') {
            $location.search('location_id', '');
            $location.search('selectedLocationLevel', -1);
            $location.search('location_name', '');
        } else {
            $location.search('location_id', loc.location_id);
            $location.search('selectedLocationLevel', index);
            $location.search('location_name', loc.name);
        }
    };

    vm.showNational = function () {
        return !isNaN($location.search()['selectedLocationLevel']) && parseInt($location.search()['selectedLocationLevel']) >= 0;
    };
}

NewbornWithLowBirthController.$inject = ['$scope', '$routeParams', '$location', '$filter', 'maternalChildService', 'locationsService', 'userLocationId', 'storageService'];

window.angular.module('icdsApp').directive('newbornLowWeight', function() {
    return {
        restrict: 'E',
        templateUrl: url('icds-ng-template', 'map-chart'),
        bindToController: true,
        scope: {
            data: '=',
        },
        controller: NewbornWithLowBirthController,
        controllerAs: '$ctrl',
    };
});<|MERGE_RESOLUTION|>--- conflicted
+++ resolved
@@ -57,10 +57,6 @@
         var percent = row ? d3.format('.2%')(row.low_birth / row.in_month) : 'N/A';
         return '<div class="hoverinfo" style="max-width: 200px !important;">' +
             '<p>' + loc.properties.name + '</p>' +
-<<<<<<< HEAD
-            '<p>' + vm.rightLegend.info + '</p>' +
-=======
->>>>>>> 06f7dcd0
             '<div>Total Number of Newborns born in given month: <strong>' + total + '</strong></div>' +
             '<div>Number of Newborns with LBW in given month: <strong>' + low_birth + '</strong></div>' +
             '<div>% newborns with LBW in given month: <strong>' + percent + '</strong></div>';
