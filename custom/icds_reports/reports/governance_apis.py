from datetime import date

from custom.icds_reports.cache import icds_quickcache
<<<<<<< HEAD
from custom.icds_reports.models.aggregate import AggGovernanceDashboard
from custom.icds_reports.models import AggAwcMonthly
=======
from custom.icds_reports.const import AggregationLevels
from custom.icds_reports.models import AggAwcMonthly, AwcLocation
>>>>>>> 3d337925
from custom.icds_reports.utils import DATA_NOT_ENTERED
from django.db.models import F


@icds_quickcache(['length', 'year', 'month', 'order', 'query_filters'], timeout=30 * 60)
def get_home_visit_data(length, year, month, order, query_filters):
    data = AggAwcMonthly.objects.filter(
        month=date(year, month, 1),
        **query_filters
    ).order_by(*order).values(
        'state_name', 'district_name', 'block_name', 'supervisor_name', 'awc_name', 'awc_id', 'month', 'valid_visits',
        'expected_visits'
    )
    paginated_data = data[:length]
    def get_value_or_data_not_entered(source, field):
        value = source.get(field)
        if value is None:
            return DATA_NOT_ENTERED
        return value

    def base_data(row_data):
        return dict(
            state=get_value_or_data_not_entered(row_data, 'state_name'),
            district=get_value_or_data_not_entered(row_data, 'district_name'),
            block=get_value_or_data_not_entered(row_data, 'block_name'),
            sector=get_value_or_data_not_entered(row_data, 'supervisor_name'),
            awc=get_value_or_data_not_entered(row_data, 'awc_name'),
            awc_id=get_value_or_data_not_entered(row_data, 'awc_id'),
            month=get_value_or_data_not_entered(row_data, 'month'),
            valid_visits=get_value_or_data_not_entered(row_data, 'valid_visits'),
            expected_visits=get_value_or_data_not_entered(row_data, 'expected_visits'),
        )

    data_rows = []
    for row in paginated_data:
        data_rows.append(base_data(row))
    return data_rows, data.count()


<<<<<<< HEAD
@icds_quickcache(['start', 'length', 'year', 'month', 'order', 'query_filters'], timeout=30 * 60)
def get_beneficiary_data(start, length, year, month, order, query_filters):
    data = AggGovernanceDashboard.objects.filter(
        month=date(year, month, 1),
        **query_filters
    ).order_by(*order).values(
        'awc_id',
        'awc_site_code',
        'total_preg_benefit_till_date',
        'total_lact_benefit_till_date',
        'total_preg_reg_till_date',
        'total_lact_reg_till_date',
        'total_lact_benefit_in_month',
        'total_preg_benefit_in_month',
        'total_lact_reg_in_month',
        'total_preg_reg_in_month',
        'total_0_3_female_benefit_till_date',
        'total_0_3_male_benefit_till_date',
        'total_0_3_female_reg_till_date',
        'total_0_3_male_reg_till_date',
        'total_3_6_female_benefit_till_date',
        'total_3_6_male_benefit_till_date',
        'total_3_6_female_reg_till_date',
        'total_3_6_male_reg_till_date',
        'total_0_3_female_benefit_in_month',
        'total_0_3_male_benefit_in_month',
        'total_0_3_female_reg_in_month',
        'total_0_3_male_reg_in_month',
        'total_3_6_female_benefit_in_month',
        'total_3_6_male_benfit_in_month',
        'total_3_6_female_reg_in_month',
        'total_3_6_male_reg_in_month'
    )

    # To apply pagination on database query with offset and limit
    paginated_data = data[int(start):(int(start) + length)]

    def get_value_or_data_not_entered(value):
        if value is None:
            return DATA_NOT_ENTERED
        return value

    def base_data(row_data):
        return {key: get_value_or_data_not_entered(value) for key, value in row_data.items()}

    return [base_data(row) for row in paginated_data], data.count()
=======
@icds_quickcache([], timeout=30 * 60)
def get_state_names():
    return list(AwcLocation.objects.filter(aggregation_level=AggregationLevels.STATE, state_is_test=0
                                           ).values('state_site_code', 'state_name'))
>>>>>>> 3d337925
<|MERGE_RESOLUTION|>--- conflicted
+++ resolved
@@ -1,15 +1,11 @@
 from datetime import date
 
 from custom.icds_reports.cache import icds_quickcache
-<<<<<<< HEAD
 from custom.icds_reports.models.aggregate import AggGovernanceDashboard
-from custom.icds_reports.models import AggAwcMonthly
-=======
 from custom.icds_reports.const import AggregationLevels
 from custom.icds_reports.models import AggAwcMonthly, AwcLocation
->>>>>>> 3d337925
+
 from custom.icds_reports.utils import DATA_NOT_ENTERED
-from django.db.models import F
 
 
 @icds_quickcache(['length', 'year', 'month', 'order', 'query_filters'], timeout=30 * 60)
@@ -22,6 +18,7 @@
         'expected_visits'
     )
     paginated_data = data[:length]
+
     def get_value_or_data_not_entered(source, field):
         value = source.get(field)
         if value is None:
@@ -47,8 +44,7 @@
     return data_rows, data.count()
 
 
-<<<<<<< HEAD
-@icds_quickcache(['start', 'length', 'year', 'month', 'order', 'query_filters'], timeout=30 * 60)
+@icds_quickcache(['year', 'month', 'order', 'query_filters'], timeout=30 * 60)
 def get_beneficiary_data(start, length, year, month, order, query_filters):
     data = AggGovernanceDashboard.objects.filter(
         month=date(year, month, 1),
@@ -83,7 +79,7 @@
     )
 
     # To apply pagination on database query with offset and limit
-    paginated_data = data[int(start):(int(start) + length)]
+    paginated_data = data[:length]
 
     def get_value_or_data_not_entered(value):
         if value is None:
@@ -94,9 +90,9 @@
         return {key: get_value_or_data_not_entered(value) for key, value in row_data.items()}
 
     return [base_data(row) for row in paginated_data], data.count()
-=======
+
+
 @icds_quickcache([], timeout=30 * 60)
 def get_state_names():
     return list(AwcLocation.objects.filter(aggregation_level=AggregationLevels.STATE, state_is_test=0
-                                           ).values('state_site_code', 'state_name'))
->>>>>>> 3d337925
+                                           ).values('state_site_code', 'state_name'))