from __future__ import absolute_import
from __future__ import unicode_literals

from dateutil.relativedelta import relativedelta

from corehq.apps.userreports.models import StaticDataSourceConfiguration, get_datasource_config
from corehq.apps.userreports.util import get_table_name
from custom.icds_reports.const import (
    AGG_CCS_RECORD_BP_TABLE,
    AGG_CCS_RECORD_PNC_TABLE,
    AGG_CCS_RECORD_THR_TABLE,
    AGG_CCS_RECORD_DELIVERY_TABLE,
    AGG_CCS_RECORD_CF_TABLE)
from custom.icds_reports.utils.aggregation_helpers import transform_day_to_month
from custom.icds_reports.utils.aggregation_helpers.monolith.base import BaseICDSAggregationHelper


class CcsRecordMonthlyAggregationHelper(BaseICDSAggregationHelper):
    base_tablename = 'ccs_record_monthly'

    def __init__(self, month):
        self.month = transform_day_to_month(month)
        self.end_date = transform_day_to_month(month + relativedelta(months=1, seconds=-1))

    def aggregate(self, cursor):
        agg_query, agg_params = self.aggregation_query()
        index_queries = self.indexes()

        cursor.execute(self.drop_table_query())
        cursor.execute(agg_query, agg_params)
        for query in index_queries:
            cursor.execute(query)

    @property
    def ccs_record_monthly_ucr_tablename(self):
        doc_id = StaticDataSourceConfiguration.get_doc_id(self.domain, self.ccs_record_monthly_ucr_id)
        config, _ = get_datasource_config(doc_id, self.domain)
        return get_table_name(self.domain, config.table_id)

    @property
    def ccs_record_case_ucr_tablename(self):
        doc_id = StaticDataSourceConfiguration.get_doc_id(self.domain, 'static-ccs_record_cases')
        config, _ = get_datasource_config(doc_id, self.domain)
        return get_table_name(self.domain, config.table_id)

    @property
    def pregnant_tasks_cases_ucr_tablename(self):
        doc_id = StaticDataSourceConfiguration.get_doc_id(self.domain, 'static-pregnant-tasks_cases')
        config, _ = get_datasource_config(doc_id, self.domain)
        return get_table_name(self.domain, config.table_id)

    @property
    def person_case_ucr_tablename(self):
        doc_id = StaticDataSourceConfiguration.get_doc_id(self.domain, 'static-person_cases_v3')
        config, _ = get_datasource_config(doc_id, self.domain)
        return get_table_name(self.domain, config.table_id)

    @property
    def tablename(self):
        return "{}_{}".format(self.base_tablename, self.month.strftime("%Y-%m-%d"))

    def drop_table_query(self):
        return 'DELETE FROM "{}"'.format(self.tablename)

    @property
    def person_case_ucr_tablename(self):
        doc_id = StaticDataSourceConfiguration.get_doc_id(self.domain, 'static-person_cases_v3')
        config, _ = get_datasource_config(doc_id, self.domain)
        return get_table_name(self.domain, config.table_id)

    def aggregation_query(self):
        start_month_string = self.month.strftime("'%Y-%m-%d'::date")
        end_month_string = (self.month + relativedelta(months=1) - relativedelta(days=1)).strftime("'%Y-%m-%d'::date")
        age_in_days = "({} - case_list.dob)::integer".format(end_month_string)
        age_in_months_end = "({} / 30.4 )".format(age_in_days)
        open_in_month = ("({} - case_list.opened_on::date)::integer >= 0"
                         " AND (case_list.closed = 0"
                         " OR (case_list.closed_on::date - {})::integer > 0)").format(end_month_string,
                                                                                       start_month_string)
        alive_in_month = "(case_list.date_death is null OR case_list.date_death-{}>0)".format(
            start_month_string)
        seeking_services = "(case_list.is_availing = 1 AND case_list.is_migrated = 0)"
        ccs_lactating = "({} AND {} AND case_list.add is not null AND {}-case_list.add>=0" \
                        " AND {}-case_list.add<=183)".format(open_in_month, alive_in_month,
                                                             end_month_string, start_month_string)
        lactating = "({} AND {})".format(ccs_lactating, seeking_services)
        lactating_all = "({} AND  case_list.is_migrated=0)".format(ccs_lactating)

        ccs_pregnant = "({} AND {} AND case_list.edd is not null and" \
                       " (case_list.add is null OR case_list.add>{}))".format(open_in_month, alive_in_month, end_month_string)

        pregnant_to_consider = "({} AND {} AND {} AND {})".format(ccs_pregnant, seeking_services,
                                                                  open_in_month, alive_in_month)

        pregnant_all = "({} AND  case_list.is_migrated=0)".format(ccs_pregnant)

        valid_in_month = "( {} OR {})".format(pregnant_to_consider, lactating)

        add_in_month = "(case_list.add>= {} AND case_list.add<={})".format(start_month_string, end_month_string)
        delivered_in_month = "({} AND {})".format(seeking_services, add_in_month)
        extra_meal = "(agg_bp.eating_extra=1 AND {})".format(pregnant_to_consider)
        b1_complete = "(case_list.bp1_date <= {})".format(end_month_string)
        b2_complete = "(case_list.bp2_date <= {})".format(end_month_string)
        b3_complete = "(case_list.bp3_date <= {})".format(end_month_string)

        trimester = "(CASE WHEN {} THEN  CASE WHEN (case_list.edd-{})::integer>=183" \
                    "THEN 1 ELSE CASE WHEN (case_list.edd-{})::integer<91" \
                    "THEN 3 ELSE 2 END END ELSE null END)".format(pregnant_to_consider, end_month_string,
                                                                  end_month_string)

        registration_trimester = "(CASE WHEN (case_list.edd-case_list.opened_on::date)::integer>=183" \
                                 "THEN 1 ELSE CASE WHEN (case_list.edd-case_list.opened_on::date)::integer<91" \
                                 "THEN 3 ELSE 2 END END)"

        postnatal = "(case_list.add is not null AND ({}-case_list.add)::integer>=0 AND " \
                    "({}-case_list.add)::integer<=21)".format(end_month_string, start_month_string)
        tetanus_complete = "({} AND ut.tt_complete_date is not null AND " \
                           "ut.tt_complete_date<={})".format(pregnant_to_consider,
                                                             end_month_string)
        pnc_complete = "(case_list.pnc1_date is not null AND case_list.pnc1_date<{})".format(end_month_string)
        bp_visited_in_month = "date_trunc('MONTH', agg_bp.latest_time_end_processed)=" \
                              "{}".format(start_month_string)

        columns = (
            ('awc_id', 'case_list.awc_id'),
            ('case_id', 'case_list.case_id'),
            ("supervisor_id", "case_list.supervisor_id"),
            ('month', self.month.strftime("'%Y-%m-%d'")),
            ('age_in_months', 'trunc({})'.format(age_in_months_end)),
            ('ccs_status', "CASE WHEN {} THEN 'pregnant' ELSE CASE WHEN {} THEN "
                           "'lactating' ELSE 'other' END END".format(pregnant_to_consider,
                                                                     lactating)),
            ('open_in_month', "CASE WHEN {} THEN 1 ELSE 0 END".format(open_in_month)),
            ('alive_in_month', 'CASE WHEN {} THEN 1 ELSE 0 END'.format(alive_in_month)),
            ('trimester', trimester),
            ('num_rations_distributed', 'COALESCE(agg_thr.days_ration_given_mother, 0)'),
            ('thr_eligible', 'CASE WHEN {} THEN 1 ELSE 0 END'.format(valid_in_month)),
            ('tetanus_complete', 'CASE WHEN {} THEN 1 ELSE 0 END'.format(tetanus_complete)),
            ('delivered_in_month', 'CASE WHEN {} THEN 1 ELSE 0 END'.format(delivered_in_month)),
            ('anc1_received_at_delivery', 'CASE WHEN {} AND case_list.anc1_received=1 '
                                          'THEN 1 ELSE 0 END'.format(delivered_in_month)),
            ('anc2_received_at_delivery', 'CASE WHEN {} AND case_list.anc2_received=1 '
                                          'THEN 1 ELSE 0 END'.format(delivered_in_month)),
            ('anc3_received_at_delivery', 'CASE WHEN {} AND case_list.anc3_received=1 '
                                          'THEN 1 ELSE 0 END'.format(delivered_in_month)),
            ('anc4_received_at_delivery', 'CASE WHEN {} AND case_list.anc4_received=1 '
                                          'THEN 1 ELSE 0 END'.format(delivered_in_month)),
            ('registration_trimester_at_delivery', 'CASE WHEN {} '
                                                   'THEN {} ELSE null END'.format(delivered_in_month,
                                                                                  registration_trimester)),
            ('using_ifa', 'CASE WHEN {} and agg_bp.using_ifa=1 THEN 1 ELSE 0 END'.format(pregnant_to_consider)),
            ('ifa_consumed_last_seven_days', 'CASE WHEN {}>1 AND agg_bp.ifa_last_seven_days>=4 THEN'
                                             ' 1 ELSE 0 END'.format(trimester)),
            ('anemic_severe', "CASE WHEN agg_bp.anemia=1 THEN 1 ELSE 0 END"),
            ('anemic_moderate', "CASE WHEN agg_bp.anemia=2 THEN 1 ELSE 0 END"),
            ('anemic_normal', "CASE WHEN agg_bp.anemia=3 THEN 1 ELSE 0 END"),
            ('anemic_unknown', "CASE WHEN agg_bp.anemia is NULL THEN 1 "
                               "ELSE CASE WHEN agg_bp.anemia not in (1,2,3)"
                               "THEN 1 ELSE 0 END END"),
            ('extra_meal', 'CASE WHEN {} THEN 1 ELSE 0 END'.format(extra_meal)),
            ('resting_during_pregnancy', 'CASE WHEN {} THEN COALESCE(agg_bp.resting, 0)'
                                         'ELSE 0 END '.format(pregnant_to_consider)),
            ('bp_visited_in_month', 'CASE WHEN {}  THEN 1 ELSE 0 END'.format(bp_visited_in_month)),
            ('pnc_visited_in_month', 'NULL'),
            ('trimester_2', 'CASE WHEN {}=2 THEN 1 ELSE 0 END'.format(trimester)),
            ('trimester_3', 'CASE WHEN {}=3 THEN 1 ELSE 0 END'.format(trimester)),
            ('counsel_immediate_bf', 'CASE WHEN {}=3 THEN COALESCE(agg_bp.immediate_breastfeeding,0) '
                                     'ELSE 0 END'.format(trimester)),
            ('counsel_bp_vid', 'CASE WHEN {}=3 THEN COALESCE(agg_bp.play_birth_preparedness_vid,0) '
                               'ELSE 0 END'.format(trimester)),
            ('counsel_preparation', 'CASE WHEN {}=3 THEN COALESCE(agg_bp.counsel_preparation,0) '
                                    'ELSE 0 END'.format(trimester)),
            ('counsel_fp_vid', 'CASE WHEN {}=3 THEN COALESCE(agg_bp.play_family_planning_vid,0) '
                               'ELSE 0 END'.format(trimester)),
            ('counsel_immediate_conception', 'CASE WHEN {}=3 THEN COALESCE(agg_bp.conceive,0) '
                                             'ELSE 0 END'.format(trimester)),
            ('counsel_accessible_postpartum_fp', 'CASE WHEN {}=3 THEN COALESCE(agg_bp.counsel_accessible_ppfp,0) '
                                                 'ELSE 0 END'.format(trimester)),
            ('bp1_complete', 'CASE WHEN {} THEN 1 ELSE 0 END'.format(b1_complete)),
            ('bp2_complete', 'CASE WHEN {} THEN 1 ELSE 0 END'.format(b2_complete)),
            ('bp3_complete', 'CASE WHEN {} THEN 1 ELSE 0 END'.format(b3_complete)),
            ('pnc_complete', 'CASE WHEN {} THEN 1 ELSE 0 END'.format(pnc_complete)),
            ('postnatal', 'CASE WHEN {} THEN 1 ELSE 0 END'.format(postnatal)),
            ('has_aadhar_id', "CASE WHEN person_cases.aadhar_date < {} THEN"
                              "  1 ELSE 0 END".format(end_month_string)),
            ('counsel_fp_methods', 'NULL'),
            ('pregnant', 'CASE WHEN {} THEN 1 ELSE 0 END'.format(pregnant_to_consider)),
            ('pregnant_all', 'CASE WHEN {} THEN 1 ELSE 0 END'.format(pregnant_all)),
            ('lactating', 'CASE WHEN {} THEN 1 ELSE 0 END'.format(lactating)),
            ('lactating_all', 'CASE WHEN {} THEN 1 ELSE 0 END'.format(lactating_all)),
            ('institutional_delivery_in_month', 'CASE WHEN agg_delivery.where_born=2 AND {} THEN'
                                                ' 1 ELSE 0 END'.format(delivered_in_month)),
            ('add', 'case_list.add'),
            ('caste', 'case_list.caste'),
            ('disabled', 'case_list.disabled'),
            ('minority', 'case_list.minority'),
            ('resident', 'case_list.resident'),
            ('valid_in_month', "CASE WHEN {} THEN 1 ELSE 0 END".format(valid_in_month)),
            ('institutional_delivery', 'case_list.institutional_delivery'),
            ('anc_in_month',
             '( '
                '(CASE WHEN ut.due_list_date_anc_1 BETWEEN %(start_date)s AND %(end_date)s THEN 1 ELSE 0 END) + '
                '(CASE WHEN ut.due_list_date_anc_2 BETWEEN %(start_date)s AND %(end_date)s THEN 1 ELSE 0 END) + '
                '(CASE WHEN ut.due_list_date_anc_3 BETWEEN %(start_date)s AND %(end_date)s THEN 1 ELSE 0 END) + '
                '(CASE WHEN ut.due_list_date_anc_4 BETWEEN %(start_date)s AND %(end_date)s THEN 1 ELSE 0 END) '
                ')'),
            ('anc_1', 'ut.due_list_date_anc_1'),
            ('anc_2', 'ut.due_list_date_anc_2'),
            ('anc_3', 'ut.due_list_date_anc_3'),
            ('anc_4', 'ut.due_list_date_anc_4'),
            ('tt_1', 'ut.due_list_date_tt_1'),
            ('tt_2', 'ut.due_list_date_tt_2'),
            ('immediate_breastfeeding', 'agg_bp.immediate_breastfeeding'),
            ('anemia', 'agg_bp.anemia'),
            ('eating_extra', 'agg_bp.eating_extra'),
            ('resting', 'agg_bp.resting'),
            ('anc_weight', 'agg_bp.anc_weight'),
            ('anc_blood_pressure', 'agg_bp.anc_blood_pressure'),
            ('bp_sys', 'agg_bp.bp_sys'),
            ('bp_dia', 'agg_bp.bp_dia'),
            ('anc_hemoglobin', 'agg_bp.anc_hemoglobin'),
            ('bleeding', 'agg_bp.bleeding'),
            ('swelling', 'agg_bp.swelling'),
            ('blurred_vision', 'agg_bp.blurred_vision'),
            ('convulsions', 'agg_bp.convulsions'),
            ('rupture', 'agg_bp.rupture'),
            ('bp_date', 'agg_bp.latest_time_end_processed::DATE'),
            ('is_ebf', 'agg_pnc.is_ebf'),
            ('breastfed_at_birth', 'agg_delivery.breastfed_at_birth'),
            ('person_name', 'case_list.person_name'),
            ('edd', 'case_list.edd'),
            ('delivery_nature', 'case_list.delivery_nature'),
            ('mobile_number', 'person_cases.phone_number'),
            ('preg_order', 'case_list.preg_order'),
            ('num_pnc_visits', 'case_list.num_pnc_visits'),
            ('last_date_thr', 'case_list.last_date_thr'),
            ('num_anc_complete', 'case_list.num_anc_complete'),
            ('valid_visits', '('
                'COALESCE(agg_cf.valid_visits, 0) + '
                'COALESCE(agg_bp.valid_visits, 0) + '
                'COALESCE(agg_pnc.valid_visits, 0) + '
                'COALESCE(agg_delivery.valid_visits, 0)'
             ')'),
            ('opened_on', 'case_list.opened_on'),
            ('dob', 'case_list.dob'),
            ('closed', 'case_list.closed'),
            ('anc_abnormalities', 'agg_bp.anc_abnormalities'),
            ('home_visit_date', 'agg_bp.latest_time_end_processed'),
            ('date_death', 'person_cases.date_death'),
            ('person_case_id', 'case_list.person_case_id'),
            ('child_name', 'case_list.child_name')
        )
        return """
        INSERT INTO "{tablename}" (
            {columns}
        ) (SELECT
            {calculations}
            FROM "{ccs_record_case_ucr}" case_list
            LEFT OUTER JOIN "{person_cases_ucr}" person_cases ON case_list.person_case_id = person_cases.doc_id
            LEFT OUTER JOIN "{pregnant_tasks_case_ucr}" ut ON case_list.doc_id = ut.ccs_record_case_id
            LEFT OUTER JOIN "{agg_thr_table}" agg_thr ON case_list.doc_id = agg_thr.case_id
                AND agg_thr.month = %(start_date)s AND {valid_in_month}
            LEFT OUTER JOIN "{agg_bp_table}" agg_bp ON case_list.doc_id = agg_bp.case_id
                AND agg_bp.month = %(start_date)s AND {valid_in_month}
            LEFT OUTER JOIN "{agg_pnc_table}" agg_pnc ON case_list.doc_id = agg_pnc.case_id
                AND agg_pnc.month = %(start_date)s AND {valid_in_month}
            LEFT OUTER JOIN "{agg_cf_table}" agg_cf ON case_list.doc_id = agg_cf.case_id
                AND agg_cf.month = %(start_date)s AND {valid_in_month}
            LEFT OUTER JOIN "{agg_delivery_table}" agg_delivery ON case_list.doc_id = agg_delivery.case_id
                AND agg_delivery.month = %(start_date)s AND {valid_in_month}
<<<<<<< HEAD
            WHERE case_list.supervisor_id IS NOT NULL
=======
            WHERE {open_in_month} AND (case_list.add is NULL OR %(start_date)s-case_list.add<=183)
>>>>>>> 70d0c2fb
            ORDER BY case_list.awc_id, case_list.case_id, case_list.modified_on
        )
        """.format(
            tablename=self.tablename,
            columns=", ".join([col[0] for col in columns]),
            calculations=", ".join([col[1] for col in columns]),
            ucr_ccs_record_monthly_table=self.ccs_record_monthly_ucr_tablename,
            agg_thr_table=AGG_CCS_RECORD_THR_TABLE,
            ccs_record_case_ucr=self.ccs_record_case_ucr_tablename,
            agg_pnc_table=AGG_CCS_RECORD_PNC_TABLE,
            agg_bp_table=AGG_CCS_RECORD_BP_TABLE,
            agg_delivery_table=AGG_CCS_RECORD_DELIVERY_TABLE,
            pregnant_tasks_case_ucr=self.pregnant_tasks_cases_ucr_tablename,
            agg_cf_table=AGG_CCS_RECORD_CF_TABLE,
            person_cases_ucr=self.person_case_ucr_tablename,
            valid_in_month=valid_in_month,
            open_in_month=open_in_month
        ), {
            "start_date": self.month,
            "end_date": self.end_date,

        }

    def indexes(self):
        return [
            'CREATE INDEX ON "{}" (awc_id, case_id)'.format(self.tablename),
            'CREATE INDEX ON "{}" (person_case_id, add, case_id)'.format(self.tablename)
        ]<|MERGE_RESOLUTION|>--- conflicted
+++ resolved
@@ -268,11 +268,8 @@
                 AND agg_cf.month = %(start_date)s AND {valid_in_month}
             LEFT OUTER JOIN "{agg_delivery_table}" agg_delivery ON case_list.doc_id = agg_delivery.case_id
                 AND agg_delivery.month = %(start_date)s AND {valid_in_month}
-<<<<<<< HEAD
-            WHERE case_list.supervisor_id IS NOT NULL
-=======
             WHERE {open_in_month} AND (case_list.add is NULL OR %(start_date)s-case_list.add<=183)
->>>>>>> 70d0c2fb
+                AND case_list.supervisor_id IS NOT NULL
             ORDER BY case_list.awc_id, case_list.case_id, case_list.modified_on
         )
         """.format(
