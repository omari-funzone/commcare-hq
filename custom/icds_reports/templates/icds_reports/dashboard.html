--- conflicted
+++ resolved
@@ -21,11 +21,7 @@
         <link type="text/css" rel="stylesheet" media="all" href="{% static 'angular-datatables/dist/plugins/bootstrap/datatables.bootstrap.min.css' %}">
         <link type="text/css" rel="stylesheet" media="all" href="{% static 'leaflet/dist/leaflet.css' %}">
         <link type="text/css" rel="stylesheet" media="all" href="{% static 'angular-busy/dist/angular-busy.min.css' %}"/>
-<<<<<<< HEAD
         <link type="text/css" rel="stylesheet" media="all" href="{% static 'perfect-scrollbar/css/perfect-scrollbar.min.css' %}"/>
-=======
-
->>>>>>> 763113ac
         <script type="text/javascript" src="{% static 'nvd3/lib/d3.v3.js' %}"></script>
         <script type="text/javascript" src="{% static 'jquery/dist/jquery.js' %}"></script>
         <script src="{% static 'jquery-form/jquery.form.js' %}"></script>
