--- conflicted
+++ resolved
@@ -1742,7 +1742,7 @@
     thr_8_14_days = models.IntegerField(null=True)
     thr_15_20_days = models.IntegerField(null=True)
     thr_21_days = models.IntegerField(null=True)
-<<<<<<< HEAD
+    thr_21_24_days = models.IntegerField(null=True)
     thr_25_days = models.IntegerField(null=True)
 
     child_thr_eligible = models.IntegerField(null=True)
@@ -1771,11 +1771,6 @@
     lw_thr_21_days = models.IntegerField(null=True)
     lw_thr_21_24_days = models.IntegerField(null=True)
     lw_thr_25_days = models.IntegerField(null=True)
-
-=======
-    thr_21_24_days = models.IntegerField(null=True)
-    thr_25_days = models.IntegerField(null=True)
->>>>>>> 37ac769d
     state_is_test = models.SmallIntegerField(null=True)
     district_is_test = models.SmallIntegerField(null=True)
     block_is_test = models.SmallIntegerField(null=True)
