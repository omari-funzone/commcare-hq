--- conflicted
+++ resolved
@@ -14,12 +14,8 @@
 from django.db import connections, models, transaction
 from six.moves import range
 
-<<<<<<< HEAD
+from custom.icds_reports.utils.aggregation_helpers.agg_awc import AggAwcHelper
 from custom.icds_reports.utils.aggregation_helpers.agg_awc_weekly import AggAwcWeeklyAggregationHelper
-=======
-from custom.icds_reports.utils.aggregation_helpers.agg_awc_daily import AggAwcDailyAggregationHelper
-from custom.icds_reports.utils.aggregation_helpers.agg_awc import AggAwcHelper
->>>>>>> 0ac5cd79
 from custom.icds_reports.utils.aggregation_helpers.agg_ccs_record import AggCcsRecordAggregationHelper
 from custom.icds_reports.utils.aggregation_helpers.agg_child_health import AggChildHealthAggregationHelper
 from custom.icds_reports.utils.aggregation_helpers.awc_infrastructure import AwcInfrastructureAggregationHelper
@@ -44,7 +40,6 @@
 from custom.icds_reports.utils.aggregation_helpers.thr_forms_child_health import \
     THRFormsChildHealthAggregationHelper
 from custom.icds_reports.utils.aggregation_helpers.thr_froms_ccs_record import THRFormsCcsRecordAggregationHelper
-from custom.icds_reports.utils.aggregation_helpers.agg_awc import AggAwcAggregationHelper
 from custom.icds_reports.utils.aggregation_helpers.agg_awc_daily import AggAwcDailyAggregationHelper
 from custom.icds_reports.utils.aggregation_helpers.awc_location import LocationAggregationHelper
 from custom.icds_reports.utils.aggregation_helpers.daily_attendance import DailyAttendanceAggregationHelper
@@ -205,12 +200,11 @@
         rollup_queries = [helper.rollup_query(i) for i in range(4, 0, -1)]
 
         with get_cursor(cls) as cursor:
-            with transaction.atomic():
-                cursor.execute(drop_table_query)
-                cursor.execute(agg_query)
-                cursor.execute(aww_query)
-                for rollup_query in rollup_queries:
-                    cursor.execute(rollup_query)
+            cursor.execute(drop_table_query)
+            cursor.execute(agg_query)
+            cursor.execute(aww_query)
+            for rollup_query in rollup_queries:
+                cursor.execute(rollup_query)
 
 
 class ChildHealthMonthly(models.Model):
@@ -451,63 +445,14 @@
 
     @classmethod
     def aggregate(cls, month):
-<<<<<<< HEAD
-        helper = AggAwcAggregationHelper(month)
-        agg_query, agg_params = helper.aggregate_query()
-        daily_attendance_query, daily_attendance_params = helper.aggregate_daily_attendance_query()
-        monthly_child_query, monthly_child_params = helper.aggregate_monthly_child_health_query()
-        ccs_record_query, ccs_record_params = helper.aggregate_ccs_record_query()
-        household_query, household_params = helper.aggregate_household_query()
-        person_query, person_params = helper.aggregate_person_query()
-        children_immunized_query, children_immunized_params = helper.children_immunized_query()
-        number_anc_visits_query, number_anc_visits_params = helper.number_anc_visits_query()
-        usage_table_query, usage_table_params = helper.usage_table_query()
-        number_launched_awcs_query, number_launched_awcs_params = helper.number_launched_awcs_query()
-        latest_infrastructure_query, latest_infrastructure_params = helper.latest_infrastructure_query()
-        infra_last_update_query, infra_last_update_params = helper.infra_last_update_query()
-        location_is_test_query, location_is_test_params = helper.location_is_test_query()
-=======
         helper = AggAwcHelper(month)
         agg_query, agg_params = helper.aggregation_query()
         update_queries = helper.updates()
->>>>>>> 0ac5cd79
         rollup_queries = [helper.rollup_query(i) for i in range(4, 0, -1)]
         index_queries = [helper.indexes(i) for i in range(5, 0, -1)]
         index_queries = [query for index_list in index_queries for query in index_list]
 
         with get_cursor(cls) as cursor:
-<<<<<<< HEAD
-            with transaction.atomic():
-                cursor.execute(helper.drop_table_query())
-                cursor.execute(agg_query, agg_params)
-                cursor.execute(daily_attendance_query, daily_attendance_params)
-                cursor.execute(monthly_child_query, monthly_child_params)
-                cursor.execute(ccs_record_query, ccs_record_params)
-                cursor.execute(household_query, household_params)
-                cursor.execute(person_query, person_params)
-                cursor.execute(children_immunized_query, children_immunized_params)
-                cursor.execute(number_anc_visits_query, number_anc_visits_params)
-                cursor.execute(usage_table_query, usage_table_params)
-                cursor.execute(number_launched_awcs_query, number_launched_awcs_params)
-                cursor.execute(latest_infrastructure_query, latest_infrastructure_params)
-                cursor.execute(infra_last_update_query, infra_last_update_params)
-                cursor.execute(location_is_test_query, location_is_test_params)
-                for query in rollup_queries:
-                    cursor.execute(query)
-                for query in index_queries:
-                    cursor.execute(query)
-
-    @classmethod
-    def aggregate_weekly(cls, month):
-        helper = AggAwcWeeklyAggregationHelper(month)
-        agg_query, agg_params = helper.aggregate_query()
-        with get_cursor(cls) as cursor:
-            with transaction.atomic():
-                cursor.execute(agg_query, agg_params)
-                for i in range(4, 0, -1):
-                    rollup_query, rollup_params = helper.rollup_query(i)
-                    cursor.execute(rollup_query, rollup_params)
-=======
             cursor.execute(agg_query, agg_params)
             for query, params in update_queries:
                 cursor.execute(query, params)
@@ -515,7 +460,17 @@
                 cursor.execute(query)
             for query in index_queries:
                 cursor.execute(query)
->>>>>>> 0ac5cd79
+
+
+    @classmethod
+    def aggregate_weekly(cls, month):
+        helper = AggAwcWeeklyAggregationHelper(month)
+        agg_query, agg_params = helper.aggregate_query()
+        with get_cursor(cls) as cursor:
+            cursor.execute(agg_query, agg_params)
+            for i in range(4, 0, -1):
+                rollup_query, rollup_params = helper.rollup_query(i)
+                cursor.execute(rollup_query, rollup_params)
 
 
 class AggCcsRecord(models.Model):
@@ -726,25 +681,6 @@
         db_table = 'agg_awc_daily'
 
     @classmethod
-<<<<<<< HEAD
-    def aggregate(cls, day):
-        helper = AggAwcDailyAggregationHelper(day)
-        curr_month_query, curr_month_params = helper.create_table_query()
-        agg_query, agg_params = helper.aggregation_query()
-        daily_attendance_query, daily_params = helper.aggregation_daily_attendance_query()
-        indexes_query = helper.indexes()
-
-        with get_cursor(cls) as cursor:
-            cursor.execute(helper.drop_table_query())
-            cursor.execute(curr_month_query, curr_month_params)
-            cursor.execute(agg_query, agg_params)
-            cursor.execute(daily_attendance_query, daily_params)
-            for iterator in range(4, 0, -1):
-                rollup_query, rollup_params = helper.rollup_query(iterator)
-                cursor.execute(rollup_query, rollup_params)
-            for index_query in indexes_query:
-                cursor.execute(index_query)
-=======
     def aggregate(cls, month):
         helper = AggAwcDailyAggregationHelper(month)
         agg_query, agg_params = helper.aggregation_query()
@@ -762,7 +698,6 @@
                     cursor.execute(query)
                 for query in index_queries:
                     cursor.execute(query)
->>>>>>> 0ac5cd79
 
 
 class DailyAttendance(models.Model):
