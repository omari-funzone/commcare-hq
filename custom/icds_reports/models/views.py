--- conflicted
+++ resolved
@@ -1432,7 +1432,6 @@
         db_table = 'pmo_api_view'
 
 
-<<<<<<< HEAD
 class BiharVaccineView(models.Model):
     """
     Contains rows for Bihar Vaccines API.
@@ -1491,7 +1490,8 @@
         app_label = 'icds_reports'
         managed = False
         db_table = 'bihar_vaccine_view'
-=======
+
+
 class BiharAPIMotherView(models.Model):
     state_id = models.TextField(null=True)
     supervisor_id = models.TextField(null=True)
@@ -1517,4 +1517,3 @@
         app_label = 'icds_reports'
         db_table = 'bihar_api_mother_view'
         managed = False
->>>>>>> 92b7deca
