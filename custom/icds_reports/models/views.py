from django.db import models


class AggAwcDailyView(models.Model):
    awc_id = models.TextField(primary_key=True)
    awc_name = models.TextField(blank=True, null=True)
    awc_site_code = models.TextField(blank=True, null=True)
    supervisor_id = models.TextField(blank=True, null=True)
    supervisor_name = models.TextField(blank=True, null=True)
    supervisor_site_code = models.TextField(blank=True, null=True)
    block_id = models.TextField(blank=True, null=True)
    block_name = models.TextField(blank=True, null=True)
    block_site_code = models.TextField(blank=True, null=True)
    district_id = models.TextField(blank=True, null=True)
    district_name = models.TextField(blank=True, null=True)
    district_site_code = models.TextField(blank=True, null=True)
    state_id = models.TextField(blank=True, null=True)
    state_name = models.TextField(blank=True, null=True)
    state_site_code = models.TextField(blank=True, null=True)
    block_map_location_name = models.TextField(blank=True, null=True)
    district_map_location_name = models.TextField(blank=True, null=True)
    state_map_location_name = models.TextField(blank=True, null=True)
    aggregation_level = models.IntegerField(blank=True, null=True)
    date = models.DateField(blank=True, null=True)
    cases_household = models.IntegerField(blank=True, null=True)
    cases_person = models.IntegerField(blank=True, null=True)
    cases_person_all = models.IntegerField(blank=True, null=True)
    cases_person_has_aadhaar = models.IntegerField(blank=True, null=True)
    cases_person_beneficiary = models.IntegerField(blank=True, null=True)
    cases_person_adolescent_girls_11_14 = models.IntegerField(blank=True, null=True)
    cases_person_adolescent_girls_15_18 = models.IntegerField(blank=True, null=True)
    cases_person_adolescent_girls_11_14_all = models.IntegerField(blank=True, null=True)
    cases_person_adolescent_girls_15_18_all = models.IntegerField(blank=True, null=True)
    cases_ccs_pregnant = models.IntegerField(blank=True, null=True)
    cases_ccs_lactating = models.IntegerField(blank=True, null=True)
    cases_child_health = models.IntegerField(blank=True, null=True)
    cases_ccs_pregnant_all = models.IntegerField(blank=True, null=True)
    cases_ccs_lactating_all = models.IntegerField(blank=True, null=True)
    cases_child_health_all = models.IntegerField(blank=True, null=True)
    daily_attendance_open = models.IntegerField(blank=True, null=True)
    total_eligible_pse = models.IntegerField(null=True)
    total_attended_pse = models.IntegerField(null=True)
    num_awcs = models.IntegerField(blank=True, null=True)
    num_launched_states = models.IntegerField(blank=True, null=True)
    num_launched_districts = models.IntegerField(blank=True, null=True)
    num_launched_blocks = models.IntegerField(blank=True, null=True)
    num_launched_supervisors = models.IntegerField(blank=True, null=True)
    num_launched_awcs = models.IntegerField(blank=True, null=True)
    cases_person_has_aadhaar_v2 = models.IntegerField(blank=True, null=True)
    cases_person_beneficiary_v2 = models.IntegerField(blank=True, null=True)

    class Meta(object):
        app_label = 'icds_reports'
        managed = False
        db_table = 'agg_awc_daily_view'


class DailyAttendanceView(models.Model):
    """Contains one row for every day that an AWC has submiteed a Daily Feeding form.

    If an AWC has submitted multiple forms for a day, the form that was submitted last
    is the one reported.
    """
    awc_id = models.TextField(primary_key=True)
    awc_name = models.TextField(blank=True, null=True)
    awc_site_code = models.TextField(blank=True, null=True)
    supervisor_id = models.TextField(blank=True, null=True)
    supervisor_name = models.TextField(blank=True, null=True)
    supervisor_site_code = models.TextField(blank=True, null=True)
    block_id = models.TextField(blank=True, null=True)
    block_name = models.TextField(blank=True, null=True)
    block_site_code = models.TextField(blank=True, null=True)
    district_id = models.TextField(blank=True, null=True)
    district_name = models.TextField(blank=True, null=True)
    district_site_code = models.TextField(blank=True, null=True)
    state_id = models.TextField(blank=True, null=True)
    state_name = models.TextField(blank=True, null=True)
    state_site_code = models.TextField(blank=True, null=True)
    aggregation_level = models.IntegerField(blank=True, null=True)
    block_map_location_name = models.TextField(blank=True, null=True)
    district_map_location_name = models.TextField(blank=True, null=True)
    state_map_location_name = models.TextField(blank=True, null=True)
    month = models.DateField(blank=True, null=True)
    doc_id = models.TextField(blank=True, null=True)
    pse_date = models.DateField(blank=True, null=True, help_text="Date on phone when form was completed")
    awc_open_count = models.IntegerField(
        blank=True, null=True,
        help_text="awc_opened_aww = 'yes' OR awc_opened_someone_else = 'yes'"
    )
    count = models.IntegerField(blank=True, null=True, help_text="not used")
    eligible_children = models.IntegerField(blank=True, null=True, help_text="/form/num_children")
    attended_children = models.IntegerField(blank=True, null=True, help_text="/form/num_attended_children")
    attended_children_percent = models.DecimalField(
        max_digits=65535, decimal_places=65535, blank=True, null=True,
        help_text="attended_children / eligible_children"
    )
    form_location = models.TextField(blank=True, null=True, help_text='not used')
    form_location_lat = models.DecimalField(
        max_digits=65535, decimal_places=65535, blank=True, null=True,
        help_text="Latitude of form submission"
    )
    form_location_long = models.DecimalField(
        max_digits=65535, decimal_places=65535, blank=True, null=True,
        help_text="Longitude of form submission"
    )
    image_name = models.TextField(blank=True, null=True, help_text="/form/photo_children_present")

    class Meta(object):
        app_label = 'icds_reports'
        managed = False
        db_table = 'daily_attendance_view'


class ChildHealthMonthlyView(models.Model):
    """Contains one row for the status of every child_health case at the end of each month
    """
    state_name = models.TextField(blank=True, null=True)
    case_id = models.TextField(primary_key=True)
    awc_id = models.TextField(blank=True, null=True)
    awc_name = models.TextField(blank=True, null=True)
    awc_site_code = models.TextField(blank=True, null=True)
    supervisor_id = models.TextField(blank=True, null=True)
    supervisor_name = models.TextField(blank=True, null=True)
    block_id = models.TextField(blank=True, null=True)
    block_name = models.TextField(blank=True, null=True)
    district_id = models.TextField(blank=True, null=True)
    district_name = models.TextField(blank=True, null=True)
    state_id = models.TextField(blank=True, null=True)
    person_name = models.TextField(blank=True, null=True)
    mother_name = models.TextField(blank=True, null=True)
    dob = models.DateField(blank=True, null=True)
    sex = models.TextField(blank=True, null=True)
    month = models.DateField(blank=True, null=True)
    age_in_months = models.IntegerField(
        blank=True, null=True, help_text="age in months at the end of the month"
    )
    open_in_month = models.IntegerField(
        blank=True, null=True, help_text="Open at the end of the month"
    )
    valid_in_month = models.IntegerField(
        blank=True, null=True,
        help_text="Open, alive, registered_status != 'not_registered', "
        "migration_status != 'migrated', age at start of month < 73 months"
    )
    nutrition_status_last_recorded = models.TextField(
        blank=True, null=True,
        help_text="based on zscore_grading_wfa, "
        "Either 'severely_underweight', 'moderately_underweight', or 'normal' "
        "when age at start of month < 61 months and valid_in_month "
        "or NULL otherwise"
    )
    current_month_nutrition_status = models.TextField(
        blank=True, null=True,
        help_text="nutrition_status_last_recorded if recorded in the month"
    )
    pse_days_attended = models.IntegerField(
        blank=True, null=True,
        help_text="Number of days a Daily Feeing Form has been submitted against this child case"
        "when valid_in_month and age in months between 36 and 72 months"
    )
    lunch_count = models.IntegerField(blank=True, null=True)
    recorded_weight = models.DecimalField(
        max_digits=65535, decimal_places=65535, blank=True, null=True,
        help_text="weight_child if it has been recorded in the month"
    )
    recorded_height = models.DecimalField(
        max_digits=65535, decimal_places=65535, blank=True, null=True,
        help_text="height_child if it has been recorded in the month"
    )
    thr_eligible = models.IntegerField(
        blank=True, null=True,
        help_text="valid_in_month and age between 6 and 36 months"
    )
    current_month_stunting = models.TextField(
        blank=True, null=True,
        help_text="based on zscore_grading_hfa, "
        "Either 'severe', 'moderate', or 'normal' "
        "when valid_in_monthand zscore_grading_hfa changed in month"
        "or 'unmeasured' otherwise"
    )
    current_month_wasting = models.TextField(
        blank=True, null=True,
        help_text="based on zscore_grading_wfh, "
        "Either 'severe', 'moderate', or 'normal' "
        "when valid_in_monthand zscore_grading_wfh changed in month"
        "or 'unmeasured' otherwise"
    )
    fully_immunized = models.IntegerField(
        blank=True, null=True, help_text="Child has been immunized"
    )
    current_month_nutrition_status_sort = models.IntegerField(blank=True, null=True)
    current_month_stunting_sort = models.IntegerField(blank=True, null=True)
    current_month_wasting_sort = models.IntegerField(blank=True, null=True)
    current_month_stunting_v2 = models.TextField(blank=True, null=True)
    current_month_wasting_v2 = models.TextField(blank=True, null=True)
    current_month_stunting_v2_sort = models.IntegerField(blank=True, null=True)
    current_month_wasting_v2_sort = models.IntegerField(blank=True, null=True)
    aww_phone_number = models.TextField(blank=True, null=True)
    mother_phone_number = models.TextField(blank=True, null=True)

    class Meta(object):
        app_label = 'icds_reports'
        managed = False
        db_table = 'child_health_monthly_view'


class AggLsMonthly(models.Model):
    """
    Contains rows for LS data.
    This view is the join between tables:
        1) agg_ls
        2) agg_awc
        3) awc_location_months
    """
    supervisor_id = models.TextField(primary_key=True)
    supervisor_name = models.TextField(blank=True, null=True)
    supervisor_site_code = models.TextField(blank=True, null=True)
    block_id = models.TextField(blank=True, null=True)
    block_name = models.TextField(blank=True, null=True)
    block_site_code = models.TextField(blank=True, null=True)
    district_id = models.TextField(blank=True, null=True)
    district_name = models.TextField(blank=True, null=True)
    district_site_code = models.TextField(blank=True, null=True)
    state_id = models.TextField(blank=True, null=True)
    state_name = models.TextField(blank=True, null=True)
    state_site_code = models.TextField(blank=True, null=True)
    aggregation_level = models.IntegerField(
        blank=True, null=True, help_text="1 for state rows, 2 for district rows, and so on"
    )

    block_map_location_name = models.TextField(blank=True, null=True)
    district_map_location_name = models.TextField(blank=True, null=True)
    state_map_location_name = models.TextField(blank=True, null=True)
    month = models.DateField(blank=True, null=True)
    awc_visits = models.IntegerField(help_text='Unique AWC visits by LS in the month')
    vhnd_observed = models.IntegerField(help_text='Vhnd forms submitted by LS where vhnd date in the month')
    beneficiary_vists = models.IntegerField(help_text='beneficiary visits made by LS in the month')
    num_launched_awcs = models.IntegerField(
        blank=True, null=True,
        help_text="number of AWCs that have at least one Household registration form"
    )

    class Meta(object):
        app_label = 'icds_reports'
        managed = False
        db_table = 'agg_ls_monthly'


class ServiceDeliveryMonthly(models.Model):
    """
    Contains rows for Service delivery report.
    """
    awc_id = models.TextField(primary_key=True)
    awc_name = models.TextField(blank=True, null=True)
    awc_site_code = models.TextField(blank=True, null=True)
    supervisor_id = models.TextField(blank=True, null=True)
    supervisor_name = models.TextField(blank=True, null=True)
    supervisor_site_code = models.TextField(blank=True, null=True)
    block_id = models.TextField(blank=True, null=True)
    block_name = models.TextField(blank=True, null=True)
    block_site_code = models.TextField(blank=True, null=True)
    district_id = models.TextField(blank=True, null=True)
    district_name = models.TextField(blank=True, null=True)
    district_site_code = models.TextField(blank=True, null=True)
    state_id = models.TextField(blank=True, null=True)
    state_name = models.TextField(blank=True, null=True)
    state_site_code = models.TextField(blank=True, null=True)
    aggregation_level = models.IntegerField(
        blank=True, null=True, help_text="1 for state rows, 2 for district rows, and so on"
    )

    block_map_location_name = models.TextField(blank=True, null=True)
    district_map_location_name = models.TextField(blank=True, null=True)
    state_map_location_name = models.TextField(blank=True, null=True)
    month = models.DateField(blank=True, null=True)
    num_launched_awcs = models.IntegerField(help_text='Number of AWC launched')
    num_awcs_conducted_cbe = models.IntegerField(help_text='Number of AWC conducted atleast one CBE')
    num_awcs_conducted_vhnd = models.IntegerField(help_text='Number of AWC conducted atleast one VHSND visits')
    gm_0_3 = models.IntegerField(
        blank=True, null=True,
        help_text="weighing efficiency for 0-3 years of children"
    )
    gm_3_5 = models.IntegerField(
        blank=True, null=True,
        help_text="weighing efficiency for 3-5 years of children"
    )
    children_0_3 = models.IntegerField(
        blank=True, null=True,
        help_text="Number of children age 0-3 years"
    )
    children_3_5 = models.IntegerField(
        blank=True, null=True,
        help_text="Number of children age 3-5 years"
    )
    children_3_6 = models.IntegerField(
        blank=True, null=True,
        help_text="Number of children age 3-6 years"
    )

    pse_attended_21_days = models.IntegerField(
        blank=True, null=True,
        help_text="Number of children attended pse for atleast 21 days in the month"
    )
    lunch_count_21_days = models.IntegerField(
        blank=True, null=True,
        help_text="Number of children had lunch for atleast 21 days in the month"
    )
    thr_given_21_days = models.IntegerField(
        blank=True, null=True,
        help_text="Take home ration given to PW/LW and children(6-36 months) for atleast 21 days"
    )
    total_thr_candidates = models.IntegerField(
        blank=True, null=True,
        help_text="Sum of PW/LW  and children of age 6-36 months"
    )
    valid_visits = models.IntegerField(
        blank=True, null=True,
        help_text="Valid home visits"
    )
    expected_visits = models.IntegerField(
        blank=True, null=True,
        help_text="Expected Home visits"
    )

    class Meta(object):
        app_label = 'icds_reports'
        managed = False
        db_table = 'service_delivery_monthly'


class TakeHomeRationMonthly(models.Model):
    """
    Contains rows for THR report.
    """
    awc_id = models.TextField(primary_key=True)
    awc_name = models.TextField(blank=True, null=True)
    awc_site_code = models.TextField(blank=True, null=True)
    supervisor_id = models.TextField(blank=True, null=True)
    supervisor_name = models.TextField(blank=True, null=True)
    supervisor_site_code = models.TextField(blank=True, null=True)
    block_id = models.TextField(blank=True, null=True)
    block_name = models.TextField(blank=True, null=True)
    block_site_code = models.TextField(blank=True, null=True)
    district_id = models.TextField(blank=True, null=True)
    district_name = models.TextField(blank=True, null=True)
    district_site_code = models.TextField(blank=True, null=True)
    state_id = models.TextField(blank=True, null=True)
    state_name = models.TextField(blank=True, null=True)
    state_site_code = models.TextField(blank=True, null=True)
    aggregation_level = models.IntegerField(blank=True, null=True)
    block_map_location_name = models.TextField(blank=True, null=True)
    district_map_location_name = models.TextField(blank=True, null=True)
    state_map_location_name = models.TextField(blank=True, null=True)
    aww_name = models.TextField(blank=True, null=True)
    contact_phone_number = models.TextField(blank=True, null=True)
    thr_distribution_image_count = models.IntegerField(null=True)
    is_launched = models.TextField(null=True)
    month = models.DateField(blank=True, null=True)
    thr_given_21_days = models.IntegerField(null=True)
    total_thr_candidates = models.IntegerField(null=True)

    class Meta(object):
        app_label = 'icds_reports'
        managed = False
        db_table = 'thr_report_monthly'


class AggAwcMonthly(models.Model):
    """Contains one row for the status of every AWC, Supervisor, Block,
    District and State at the end of each month

    For rows for higher level of locations, the lower levels are 'All'.
    For example, in a supervisor row, awc_id = 'All'

    Common Vocabulary:
      seeking services: person_case.registered_status != 'not_registered'
      not migrated: person_case.migration_status != 'migrated'
      beneficiary: seeking services AND not migrated
    """
    awc_id = models.TextField(primary_key=True)
    awc_name = models.TextField(blank=True, null=True)
    awc_site_code = models.TextField(blank=True, null=True)
    supervisor_id = models.TextField(blank=True, null=True)
    supervisor_name = models.TextField(blank=True, null=True)
    supervisor_site_code = models.TextField(blank=True, null=True)
    block_id = models.TextField(blank=True, null=True)
    block_name = models.TextField(blank=True, null=True)
    block_site_code = models.TextField(blank=True, null=True)
    district_id = models.TextField(blank=True, null=True)
    district_name = models.TextField(blank=True, null=True)
    district_site_code = models.TextField(blank=True, null=True)
    state_id = models.TextField(blank=True, null=True)
    state_name = models.TextField(blank=True, null=True)
    state_site_code = models.TextField(blank=True, null=True)
    aggregation_level = models.IntegerField(
        blank=True, null=True, help_text="1 for state rows, 2 for district rows, and so on"
    )
    block_map_location_name = models.TextField(blank=True, null=True)
    district_map_location_name = models.TextField(blank=True, null=True)
    state_map_location_name = models.TextField(blank=True, null=True)
    month = models.DateField(blank=True, null=True)
    aww_name = models.TextField(blank=True, null=True)
    contact_phone_number = models.TextField(blank=True, null=True)
    num_awcs = models.IntegerField(blank=True, null=True, help_text="number of AWCs")
    num_launched_states = models.IntegerField(blank=True, null=True)
    num_launched_districts = models.IntegerField(blank=True, null=True)
    num_launched_blocks = models.IntegerField(blank=True, null=True)
    num_launched_supervisors = models.IntegerField(blank=True, null=True)
    num_launched_awcs = models.IntegerField(
        blank=True, null=True,
        help_text="number of AWCs that have at least one Household registration form"
    )
    awc_days_open = models.IntegerField(
        blank=True, null=True,
        help_text="Days an AWC has submitted an Daily Feeding Form in this month"
    )
    awc_days_pse_conducted = models.IntegerField(
        blank=True, null=True, help_text="Days an AWC has conducted pse in this month"
    )
    awc_num_open = models.IntegerField(
        blank=True, null=True, help_text="Number of AWC where awc_days_open > 1 for this month"
    )
    wer_weighed = models.IntegerField(
        blank=True, null=True, help_text="Number of children that have been weighed in the month"
    )
    wer_eligible = models.IntegerField(
        blank=True, null=True, help_text="Number of children valid_in_month and age < 60 months"
    )
    num_anc_visits = models.IntegerField(
        blank=True, null=True, help_text="Number of anc_visits in the month"
    )
    num_children_immunized = models.IntegerField(
        blank=True, null=True, help_text="Number of children immunized in the month"
    )
    cases_household = models.IntegerField(
        blank=True, null=True, help_text="Number of open household cases"
    )
    cases_person = models.IntegerField(
        blank=True, null=True,
        help_text="Number of open person cases who are beneficiaries"
    )
    cases_person_all = models.IntegerField(
        blank=True, null=True, help_text="Number of open person cases"
    )
    cases_person_has_aadhaar = models.IntegerField(blank=True, null=True, help_text="no longer used")
    cases_person_beneficiary = models.IntegerField(blank=True, null=True, help_text="no longer used")
    cases_person_adolescent_girls_11_14 = models.IntegerField(
        blank=True, null=True,
        help_text="Number of cases_person that are female between 11 and 14 years"
    )
    cases_person_adolescent_girls_15_18 = models.IntegerField(
        blank=True, null=True,
        help_text="Number of cases_person that are female between 15 and 18 years"
    )
    cases_person_adolescent_girls_11_14_all = models.IntegerField(
        blank=True, null=True,
        help_text="Number of cases_person_all that are female between 11 and 14 years"
    )
    cases_person_adolescent_girls_15_18_all = models.IntegerField(
        blank=True, null=True,
        help_text="Number of cases_person_all that are female between 15 and 18 years"
    )
    cases_person_adolescent_girls_11_14_out_of_school = models.IntegerField(
        null=True,
        help_text="Number of cases_person_all that are female between 11 and 14 years and are out of school"
    )
    cases_person_adolescent_girls_11_14_all_v2 = models.IntegerField(
        null=True,
        help_text="Number of cases_person_all that are female between 11 and 14 years and not migrated")
    cases_person_referred = models.IntegerField(
        blank=True, null=True,
        help_text="Number of person cases whose last_referral_date is in this month"
    )
    cases_ccs_pregnant = models.IntegerField(
        blank=True, null=True,
        help_text="Number of ccs_record cases which are pregnant and beneficiaries"
    )
    cases_ccs_pregnant_all = models.IntegerField(
        blank=True, null=True,
        help_text="Number of ccs_record cases which are pregnant who are not migrated"
    )
    cases_ccs_lactating = models.IntegerField(
        blank=True, null=True,
        help_text="Number of ccs_record cases which have delivered in the past 183 days and are beneficiaries"
    )
    cases_ccs_lactating_all = models.IntegerField(
        blank=True, null=True,
        help_text="Number of ccs_record cases which are lactating who are not migrated"
    )
    cases_child_health = models.IntegerField(
        blank=True, null=True,
        help_text="Number of child_health cases which are beneficiaries"
    )
    cases_child_health_all = models.IntegerField(
        blank=True, null=True,
        help_text="Number of child_health cases who are not migrated"
    )
    cases_person_has_aadhaar_v2 = models.IntegerField(
        blank=True, null=True,
        help_text="Number of child_health and ccs_records whose person case has an aadhaar number"
    )
    cases_person_beneficiary_v2 = models.IntegerField(
        blank=True, null=True,
        help_text="cases_child_health + cases_ccs_pregnant + cases_ccs_lactating"
    )
    usage_num_pse = models.IntegerField(
        blank=True, null=True,
        help_text="Number of Daily Feeding forms submitted"
    )
    usage_num_gmp = models.IntegerField(
        blank=True, null=True,
        help_text="Number of Growth Monitoring forms submitted"
    )
    usage_num_thr = models.IntegerField(
        blank=True, null=True,
        help_text="Number of THR forms submitted"
    )
    usage_num_home_visit = models.IntegerField(
        blank=True, null=True,
        help_text="Number of Home Visit Scheduler forms submitted"
    )
    usage_num_bp_tri1 = models.IntegerField(
        blank=True, null=True,
        help_text="Number of Birth Preparedness forms submitted in the first trimester (from /form/new_edd)"
    )
    usage_num_bp_tri2 = models.IntegerField(
        blank=True, null=True,
        help_text="Number of Birth Preparedness forms submitted in the second trimester (from /form/new_edd)"
    )
    usage_num_bp_tri3 = models.IntegerField(
        blank=True, null=True,
        help_text="Number of Birth Preparedness forms submitted in the third trimester (from /form/new_edd)"
    )
    usage_num_pnc = models.IntegerField(
        blank=True, null=True,
        help_text="Number of Postnatal Care Forms submitted"
    )
    usage_num_ebf = models.IntegerField(
        blank=True, null=True,
        help_text="Number of Exclusive Breast Feeding forms submitted"
    )
    usage_num_cf = models.IntegerField(
        blank=True, null=True,
        help_text="Number of Complementary Feeding forms submitted"
    )
    usage_num_delivery = models.IntegerField(
        blank=True, null=True,
        help_text="Number of Delivery forms submitted"
    )
    usage_num_due_list_ccs = models.IntegerField(
        blank=True, null=True,
        help_text="Number of due list forms submitted where tasks.type is pregnancy"
    )
    usage_num_due_list_child_health = models.IntegerField(
        blank=True, null=True,
        help_text="Number of due list forms submitted where tasks.type is child"
    )
    usage_num_hh_reg = models.IntegerField(
        blank=True, null=True,
        help_text="Number of Register Household forms submitted"
    )
    usage_num_add_pregnancy = models.IntegerField(
        blank=True, null=True,
        help_text="Number of Add Pregnancy forms submitted"
    )
    infra_type_of_building = models.TextField(
        blank=True, null=True,
        help_text="Either 'pucca', 'semi_pucca', 'kuccha', 'partial_covered_space'"
    )
    infra_clean_water = models.IntegerField(
        blank=True, null=True,
        help_text="Latest filled out value of source_drinking_water is either [1,2,3]"
    )
    infra_functional_toilet = models.IntegerField(
        blank=True, null=True,
        help_text="Latest filled out value of toilet_functional = 'yes'"
    )
    infra_adult_weighing_scale = models.IntegerField(
        blank=True, null=True,
        help_text="available/adult_scale = 'yes' OR usable/adult_scale = 'yes'"
    )
    infra_infant_weighing_scale = models.IntegerField(
        blank=True, null=True,
        help_text="available/baby_scale = 'yes' OR usable/baby_scale = 'yes' OR available/flat_scale = 'yes'"
    )
    infra_medicine_kits = models.IntegerField(
        blank=True, null=True,
        help_text="usable/medicine_kits = 'yes'"
    )
    num_awc_infra_last_update = models.IntegerField(
        blank=True, null=True,
        help_text="last date an infrastrucutre form was submitted"
    )
    infantometer = models.IntegerField(blank=True, null=True)
    stadiometer = models.IntegerField(blank=True, null=True)
    valid_visits = models.ImageField(blank=True, null=True,
                                     help_text="num of valid home visits")
    expected_visits = models.ImageField(blank=True, null=True,
                                        help_text="num of expected home visits")
    electricity_awc = models.IntegerField(blank=True, null=True)
    num_awcs_conducted_cbe = models.IntegerField(blank=True, null=True)
    num_awcs_conducted_vhnd = models.IntegerField(blank=True, null=True)
    state_is_test = models.SmallIntegerField(blank=True, null=True)

    class Meta(object):
        app_label = 'icds_reports'
        managed = False
        db_table = 'agg_awc_monthly'


class AWWIncentiveReportMonthly(models.Model):
    """Monthly updated table that holds metrics for the incentive report"""

    # partitioned based on these fields
    state_id = models.CharField(max_length=40)
    district_id = models.TextField(blank=True, null=True)
    month = models.DateField(help_text="Will always be YYYY-MM-01")

    # primary key as it's unique for every partition
    awc_id = models.CharField(max_length=40, primary_key=True)
    is_launched = models.TextField(null=True)
    block_id = models.CharField(max_length=40)
    supervisor_id = models.TextField(null=True)
    state_name = models.TextField(null=True)
    district_name = models.TextField(null=True)
    block_name = models.TextField(null=True)
    supervisor_name = models.TextField(null=True)
    awc_name = models.TextField(null=True)
    aww_name = models.TextField(null=True)
    contact_phone_number = models.TextField(null=True)
    wer_weighed = models.SmallIntegerField(null=True)
    wer_eligible = models.SmallIntegerField(null=True)
    awc_num_open = models.SmallIntegerField(null=True)
    valid_visits = models.SmallIntegerField(null=True)
    expected_visits = models.DecimalField(null=True, max_digits=64, decimal_places=2)

    class Meta(object):
        app_label = 'icds_reports'
        managed = False
        db_table = 'aww_incentive_report_monthly'


class AggCcsRecordMonthly(models.Model):
    awc_id = models.TextField(primary_key=True)
    awc_name = models.TextField(blank=True, null=True)
    awc_site_code = models.TextField(blank=True, null=True)
    supervisor_id = models.TextField(blank=True, null=True)
    supervisor_name = models.TextField(blank=True, null=True)
    supervisor_site_code = models.TextField(blank=True, null=True)
    block_id = models.TextField(blank=True, null=True)
    block_name = models.TextField(blank=True, null=True)
    block_site_code = models.TextField(blank=True, null=True)
    district_id = models.TextField(blank=True, null=True)
    district_name = models.TextField(blank=True, null=True)
    district_site_code = models.TextField(blank=True, null=True)
    state_id = models.TextField(blank=True, null=True)
    state_name = models.TextField(blank=True, null=True)
    state_site_code = models.TextField(blank=True, null=True)
    aggregation_level = models.IntegerField(blank=True, null=True)
    block_map_location_name = models.TextField(blank=True, null=True)
    district_map_location_name = models.TextField(blank=True, null=True)
    state_map_location_name = models.TextField(blank=True, null=True)
    month = models.DateField(blank=True, null=True)
    ccs_status = models.TextField(blank=True, null=True)
    trimester = models.TextField(blank=True, null=True)
    caste = models.TextField(blank=True, null=True)
    disabled = models.TextField(blank=True, null=True)
    minority = models.TextField(blank=True, null=True)
    resident = models.TextField(blank=True, null=True)
    valid_in_month = models.IntegerField(blank=True, null=True)
    valid_all_registered_in_month = models.IntegerField(blank=True, null=True)
    lactating = models.IntegerField(blank=True, null=True)
    pregnant = models.IntegerField(blank=True, null=True)
    lactating_all = models.IntegerField(blank=True, null=True)
    pregnant_all = models.IntegerField(blank=True, null=True)
    thr_eligible = models.IntegerField(blank=True, null=True)
    rations_21_plus_distributed = models.IntegerField(blank=True, null=True)
    tetanus_complete = models.IntegerField(blank=True, null=True)
    delivered_in_month = models.IntegerField(blank=True, null=True)
    anc1_received_at_delivery = models.IntegerField(blank=True, null=True)
    anc2_received_at_delivery = models.IntegerField(blank=True, null=True)
    anc3_received_at_delivery = models.IntegerField(blank=True, null=True)
    anc4_received_at_delivery = models.IntegerField(blank=True, null=True)
    registration_trimester_at_delivery = models.DecimalField(
        max_digits=65535,
        decimal_places=65535,
        blank=True,
        null=True
    )
    institutional_delivery_in_month = models.IntegerField(blank=True, null=True)
    using_ifa = models.IntegerField(blank=True, null=True)
    ifa_consumed_last_seven_days = models.IntegerField(blank=True, null=True)
    anemic_normal = models.IntegerField(blank=True, null=True)
    anemic_moderate = models.IntegerField(blank=True, null=True)
    anemic_severe = models.IntegerField(blank=True, null=True)
    anemic_unknown = models.IntegerField(blank=True, null=True)
    extra_meal = models.IntegerField(blank=True, null=True)
    resting_during_pregnancy = models.IntegerField(blank=True, null=True)
    bp1_complete = models.IntegerField(blank=True, null=True)
    bp2_complete = models.IntegerField(blank=True, null=True)
    bp3_complete = models.IntegerField(blank=True, null=True)
    pnc_complete = models.IntegerField(blank=True, null=True)
    trimester_2 = models.IntegerField(blank=True, null=True)
    trimester_3 = models.IntegerField(blank=True, null=True)
    postnatal = models.IntegerField(blank=True, null=True)
    counsel_bp_vid = models.IntegerField(blank=True, null=True)
    counsel_preparation = models.IntegerField(blank=True, null=True)
    counsel_immediate_bf = models.IntegerField(blank=True, null=True)
    counsel_fp_vid = models.IntegerField(blank=True, null=True)
    counsel_immediate_conception = models.IntegerField(blank=True, null=True)
    counsel_accessible_postpartum_fp = models.IntegerField(blank=True, null=True)
    valid_visits = models.SmallIntegerField(blank=True, null=True)
    expected_visits = models.SmallIntegerField(blank=True, null=True)

    class Meta(object):
        app_label = 'icds_reports'
        managed = False
        db_table = 'agg_ccs_record_monthly'


class CcsRecordMonthlyView(models.Model):
    awc_id = models.TextField()
    awc_name = models.TextField(blank=True, null=True)
    awc_site_code = models.TextField(blank=True, null=True)
    supervisor_id = models.TextField(blank=True, null=True)
    supervisor_name = models.TextField(blank=True, null=True)
    supervisor_site_code = models.TextField(blank=True, null=True)
    block_id = models.TextField(blank=True, null=True)
    block_name = models.TextField(blank=True, null=True)
    block_site_code = models.TextField(blank=True, null=True)
    district_id = models.TextField(blank=True, null=True)
    district_name = models.TextField(blank=True, null=True)
    district_site_code = models.TextField(blank=True, null=True)
    state_id = models.TextField(blank=True, null=True)
    state_name = models.TextField(blank=True, null=True)
    state_site_code = models.TextField(blank=True, null=True)
    block_map_location_name = models.TextField(blank=True, null=True)
    district_map_location_name = models.TextField(blank=True, null=True)
    state_map_location_name = models.TextField(blank=True, null=True)
    month = models.DateField(blank=True, null=True)
    add = models.DateField(blank=True, null=True)
    age_in_months = models.IntegerField(blank=True, null=True)
    anc_hemoglobin = models.DecimalField(max_digits=64, decimal_places=20, blank=True, null=True)
    anc_weight = models.SmallIntegerField(blank=True, null=True)
    anemic_moderate = models.IntegerField(blank=True, null=True)
    anemic_normal = models.IntegerField(blank=True, null=True)
    anemic_severe = models.IntegerField(blank=True, null=True)
    anemic_unknown = models.IntegerField(blank=True, null=True)
    bleeding = models.SmallIntegerField(blank=True, null=True)
    blurred_vision = models.SmallIntegerField(blank=True, null=True)
    bp_dia = models.SmallIntegerField(blank=True, null=True)
    bp_sys = models.SmallIntegerField(blank=True, null=True)
    breastfed_at_birth = models.SmallIntegerField(blank=True, null=True)
    case_id = models.TextField(primary_key=True)
    convulsions = models.SmallIntegerField(blank=True, null=True)
    counsel_accessible_postpartum_fp = models.IntegerField(blank=True, null=True)
    counsel_bp_vid = models.IntegerField(blank=True, null=True)
    counsel_fp_methods = models.IntegerField(blank=True, null=True)
    counsel_fp_vid = models.IntegerField(blank=True, null=True)
    counsel_immediate_bf = models.IntegerField(blank=True, null=True)
    counsel_immediate_conception = models.IntegerField(blank=True, null=True)
    counsel_preparation = models.IntegerField(blank=True, null=True)
    delivery_nature = models.SmallIntegerField(blank=True, null=True)
    edd = models.DateField(blank=True, null=True)
    home_visit_date = models.DateField(blank=True, null=True)
    ifa_consumed_last_seven_days = models.IntegerField(blank=True, null=True)
    institutional_delivery_in_month = models.IntegerField(blank=True, null=True)
    institutional_delivery = models.IntegerField(blank=True, null=True)
    is_ebf = models.SmallIntegerField(blank=True, null=True)
    last_date_thr = models.DateField(blank=True, null=True)
    mobile_number = models.TextField(blank=True, null=True)
    num_anc_complete = models.SmallIntegerField(blank=True, null=True)
    num_pnc_visits = models.SmallIntegerField(blank=True, null=True)
    num_rations_distributed = models.IntegerField(blank=True, null=True)
    opened_on = models.DateField(blank=True, null=True)
    person_name = models.TextField(blank=True, null=True)
    preg_order = models.SmallIntegerField(blank=True, null=True)
    pregnant = models.IntegerField(blank=True, null=True)
    pregnant_all = models.IntegerField(blank=True, null=True)
    rupture = models.SmallIntegerField(blank=True, null=True)
    swelling = models.SmallIntegerField(blank=True, null=True)
    trimester = models.IntegerField(blank=True, null=True)
    tt_1 = models.DateField(blank=True, null=True)
    tt_2 = models.DateField(blank=True, null=True)
    using_ifa = models.IntegerField(blank=True, null=True)
    lactating = models.IntegerField(blank=True, null=True)
    dob = models.DateField(blank=True, null=True)
    open_in_month = models.SmallIntegerField(blank=True, null=True)
    closed = models.SmallIntegerField(blank=True, null=True)
    anc_abnormalities = models.SmallIntegerField(blank=True, null=True)
    date_death = models.DateField(blank=True, null=True)
    eating_extra = models.SmallIntegerField(blank=True, null=True)
    resting = models.SmallIntegerField(blank=True, null=True)
    immediate_breastfeeding = models.SmallIntegerField(blank=True, null=True)
    caste = models.TextField(blank=True, null=True)
    disabled = models.TextField(blank=True, null=True)
    minority = models.TextField(blank=True, null=True)
    resident = models.TextField(blank=True, null=True)
    husband_name = models.TextField(blank=True, null=True)
    lmp = models.DateField(blank=True, null=True)
    migration_status = models.PositiveSmallIntegerField(blank=True, null=True)
    where_born = models.PositiveSmallIntegerField(blank=True, null=True)
    num_children_del = models.PositiveSmallIntegerField(blank=True, null=True)
    still_live_birth = models.PositiveSmallIntegerField(blank=True, null=True)

    class Meta(object):
        app_label = 'icds_reports'
        managed = False
        db_table = 'ccs_record_monthly_view'


class AggChildHealthMonthly(models.Model):
    """Contains one row every month for AWC, Superviosr, Block, District, State, gender and age_tranche.
    Each indicator is summed up to the above groupings.

    Common Vocabulary:
      seeking services: person_case.registered_status != 'not_registered'
      not migrated: person_case.migration_status != 'migrated'
      beneficiary: seeking services AND not migrated
    """
    awc_id = models.TextField(primary_key=True)
    awc_name = models.TextField(blank=True, null=True)
    awc_site_code = models.TextField(blank=True, null=True)
    supervisor_id = models.TextField(blank=True, null=True)
    supervisor_name = models.TextField(blank=True, null=True)
    supervisor_site_code = models.TextField(blank=True, null=True)
    block_id = models.TextField(blank=True, null=True)
    block_name = models.TextField(blank=True, null=True)
    block_site_code = models.TextField(blank=True, null=True)
    district_id = models.TextField(blank=True, null=True)
    district_name = models.TextField(blank=True, null=True)
    district_site_code = models.TextField(blank=True, null=True)
    state_id = models.TextField(blank=True, null=True)
    state_name = models.TextField(blank=True, null=True)
    state_site_code = models.TextField(blank=True, null=True)
    block_map_location_name = models.TextField(blank=True, null=True)
    district_map_location_name = models.TextField(blank=True, null=True)
    state_map_location_name = models.TextField(blank=True, null=True)
    aggregation_level = models.IntegerField(blank=True, null=True)
    month = models.DateField(blank=True, null=True)
    month_display = models.TextField(blank=True, null=True)
    gender = models.TextField(blank=True, null=True, help_text="person.sex")
    age_tranche = models.TextField(
        blank=True, null=True,
        help_text="Either 0 (<= 28 days), 6 (<= 6 months), 12 (<= 12 months), 24, 36, 48, 60, 72"
    )
    caste = models.TextField(blank=True, null=True, help_text="household.hh_caste")
    minority = models.TextField(blank=True, null=True, help_text="household.hh_minority")
    resident = models.TextField(blank=True, null=True, help_text="person.resident")
    valid_in_month = models.IntegerField(
        blank=True, null=True, help_text="case open, alive, beneficiary"
    )
    valid_all_registered_in_month = models.IntegerField(
        blank=True, null=True, help_text="case open, alive, not migrated"
    )
    wer_eligible = models.IntegerField(
        blank=True, null=True, help_text="age <= 60 months and valid_in_month"
    )
    nutrition_status_weighed = models.IntegerField(
        blank=True, null=True,
        help_text="wer_eligible AND zscore_grading_wfa recorded in this month"
    )
    nutrition_status_unweighed = models.IntegerField(
        blank=True, null=True,
        help_text="wer_eligible AND zscore_grading_wfa not recorded in this month"
    )
    nutrition_status_normal = models.IntegerField(
        blank=True, null=True, help_text="wer_eligible AND zscore_grading_wfa = 'green' or 'white'"
    )
    nutrition_status_moderately_underweight = models.IntegerField(
        blank=True, null=True, help_text="wer_eligible AND zscore_grading_wfa = 'yellow'"
    )
    nutrition_status_severely_underweight = models.IntegerField(
        blank=True, null=True, help_text="wer_eligible AND zscore_grading_wfa = 'red'"
    )
    height_eligible = models.IntegerField(
        blank=True, null=True, help_text="age > 6 months < 60 months and valid_in_month"
    )
    height_measured_in_month = models.IntegerField(
        blank=True, null=True, help_text="height_eligible and height_child recorded in this month"
    )
    wasting_moderate = models.IntegerField(blank=True, null=True, help_text="to be removed")
    wasting_severe = models.IntegerField(blank=True, null=True, help_text="to be removed")
    wasting_normal = models.IntegerField(blank=True, null=True, help_text="to be removed")
    wasting_moderate_v2 = models.IntegerField(
        blank=True, null=True,
        help_text="zscore_grading_wfh recorded in month AND = 'yellow' OR muac_grading recorded in month and = yellow"
    )
    wasting_severe_v2 = models.IntegerField(
        blank=True, null=True,
        help_text="zscore_grading_wfh recorded in month AND = 'red' OR muac_grading recorded in month and = red"
    )
    wasting_normal_v2 = models.IntegerField(
        blank=True, null=True,
        help_text="zscore_grading_wfh recorded in month AND = 'green' OR muac_grading recorded in month and = green"
    )
    stunting_moderate = models.IntegerField(blank=True, null=True, help_text="to be removed")
    stunting_severe = models.IntegerField(blank=True, null=True, help_text="to be removed")
    stunting_normal = models.IntegerField(blank=True, null=True, help_text="to be removed")
    zscore_grading_hfa_moderate = models.IntegerField(blank=True, null=True)
    zscore_grading_hfa_severe = models.IntegerField(blank=True, null=True)
    zscore_grading_hfa_normal = models.IntegerField(blank=True, null=True)
    thr_eligible = models.IntegerField(blank=True, null=True, help_text="valid_in_month and > 6 AND <= 36 months")
    days_ration_given_child = models.IntegerField(
        blank=True, null=True, help_text="thr_eligible AND rations given in month"
    )
    rations_21_plus_distributed = models.IntegerField(
        blank=True, null=True, help_text="days_ration_given_child > 21"
    )
    born_in_month = models.IntegerField(blank=True, null=True, help_text="beneficiary with dob in this month")
    low_birth_weight_in_month = models.IntegerField(
        blank=True, null=True, help_text="born_in_month AND low_birth_weight = 'yes'"
    )
    bf_at_birth = models.IntegerField(
        blank=True, null=True, help_text="born_in_month AND breastfed_within_first = 'yes'"
    )
    ebf_eligible = models.IntegerField(blank=True, null=True, help_text="valid_in_month AND <= 6 months")
    ebf_in_month = models.IntegerField(
        blank=True, null=True, help_text="ebf_eligible AND last EBF form is_ebf = 'yes'",
    )
    counsel_adequate_bf = models.IntegerField(
        blank=True, null=True, help_text="ebf_eligible AND counsel_adequate_bf = 'yes' in any form ever"
    )
    counsel_ebf = models.IntegerField(
        blank=True, null=True,
        help_text="ebf_eligible AND (counsel_exclusive_bf = 'yes' OR counsel_only_milk = 'yes' in an form ever)"
    )
    cf_eligible = models.IntegerField(
        blank=True, null=True, help_text="valid_in_month AND > 6 months <= 24 months"
    )
    cf_in_month = models.IntegerField(
        blank=True, null=True,
        help_text="cf_eligible AND complementary feeding form submitted this month"
    )
    cf_diet_diversity = models.IntegerField(
        blank=True, null=True, help_text="cf_eligible AND last form diet_diversity = 'yes'"
    )
    cf_diet_quantity = models.IntegerField(
        blank=True, null=True, help_text="cf_eligible AND last form diet_quantity = 'yes'"
    )
    cf_demo = models.IntegerField(
        blank=True, null=True,
        help_text="cf_eligible AND demo_comp_feeding = 'yes' any form submitted"
    )
    cf_handwashing = models.IntegerField(
        blank=True, null=True, help_text="cf_eligible AND hand_wash = 1 in last form"
    )
    counsel_pediatric_ifa = models.IntegerField(
        blank=True, null=True,
        help_text="cf_eligible AND counselled_pediatric_ifa = 'yes' in any form submitted"
    )
    cf_initiation_eligible = models.IntegerField(
        blank=True, null=True, help_text="valid_in_month AND > 6 months <= 8 months"
    )
    cf_initiation_in_month = models.IntegerField(
        blank=True, null=True, help_text="cf_initiation_eligible AND comp_feeding = 'yes' in any form submitted"
    )
    pnc_eligible = models.IntegerField(blank=True, null=True, help_text="valid_in_month and < 20 days")
    counsel_increase_food_bf = models.IntegerField(
        blank=True, null=True,
        help_text="pnc_eligible AND counsel_increase_food_bf = 'yes' in any form submitted"
    )
    counsel_manage_breast_problems = models.IntegerField(
        blank=True, null=True, help_text="pnc_eligible AND counsel_breast = 'yes' in any form submitted"
    )
    fully_immunized_eligible = models.IntegerField(
        blank=True, null=True, help_text="valid_in_month AND > 12 months"
    )
    fully_immunized_on_time = models.IntegerField(
        blank=True, null=True,
        help_text="fully_immunized_eligible AND task_case.immun_one_year_date before one year old"
    )
    fully_immunized_late = models.IntegerField(
        blank=True, null=True,
        help_text="fully_immunized_eligible AND task_case.immun_one_year_date after one year old"
    )
    weighed_and_height_measured_in_month = models.IntegerField(
        blank=True, null=True, help_text="nutrition_status_weighed AND height_measured_in_month"
    )
    weighed_and_born_in_month = models.IntegerField(
        blank=True, null=True, help_text="nutrition_status_weighed AND low_birth_weight_in_month"
    )
    zscore_grading_hfa_recorded_in_month = models.IntegerField(blank=True, null=True)
    zscore_grading_wfh_recorded_in_month = models.IntegerField(blank=True, null=True)

    class Meta(object):
        app_label = 'icds_reports'
        managed = False
        db_table = 'agg_child_health_monthly'


class AwcLocationMonths(models.Model):
    awc_id = models.TextField(primary_key=True)
    awc_name = models.TextField(blank=True, null=True)
    awc_site_code = models.TextField(blank=True, null=True)
    supervisor_id = models.TextField(blank=True, null=True)
    supervisor_name = models.TextField(blank=True, null=True)
    supervisor_site_code = models.TextField(blank=True, null=True)
    block_id = models.TextField(blank=True, null=True)
    block_name = models.TextField(blank=True, null=True)
    block_site_code = models.TextField(blank=True, null=True)
    district_id = models.TextField(blank=True, null=True)
    district_name = models.TextField(blank=True, null=True)
    district_site_code = models.TextField(blank=True, null=True)
    state_id = models.TextField(blank=True, null=True)
    state_name = models.TextField(blank=True, null=True)
    state_site_code = models.TextField(blank=True, null=True)
    aggregation_level = models.IntegerField(blank=True, null=True)
    block_map_location_name = models.TextField(blank=True, null=True)
    district_map_location_name = models.TextField(blank=True, null=True)
    state_map_location_name = models.TextField(blank=True, null=True)
    month = models.DateField(blank=True, null=True)
    month_display = models.TextField(blank=True, null=True)
    aww_name = models.TextField(blank=True, null=True)
    contact_phone_number = models.TextField(blank=True, null=True)

    class Meta(object):
        app_label = 'icds_reports'
        managed = False
        db_table = 'awc_location_months'


class DishaIndicatorView(models.Model):
    block_id = models.TextField(primary_key=True)
    block_name = models.TextField(blank=True, null=True)
    district_id = models.TextField(blank=True, null=True)
    district_name = models.TextField(blank=True, null=True)
    state_id = models.TextField(blank=True, null=True)
    state_name = models.TextField(blank=True, null=True)
    aggregation_level = models.IntegerField(blank=True, null=True)
    month = models.DateField(blank=True, null=True)
    # agg_awc Indicator
    cases_household = models.IntegerField(blank=True, null=True)
    # agg_awc_monthly indicators
    cases_person_all = models.IntegerField(blank=True, null=True)
    cases_person = models.IntegerField(blank=True, null=True)
    cases_ccs_pregnant = models.IntegerField(blank=True, null=True)
    cases_ccs_lactating = models.IntegerField(blank=True, null=True)
    cases_child_health_all = models.IntegerField(blank=True, null=True)
    cases_child_health = models.IntegerField(blank=True, null=True)
    medicine_kit_percent = models.DecimalField(
        max_digits=16, decimal_places=8, blank=True, null=True)
    infant_weighing_scale_percent = models.DecimalField(
        max_digits=16, decimal_places=8, blank=True, null=True)
    adult_weighing_scale_percent = models.DecimalField(
        max_digits=16, decimal_places=8, blank=True, null=True)
    clean_water_percent = models.DecimalField(
        max_digits=16, decimal_places=8, blank=True, null=True)
    functional_toilet_percent = models.DecimalField(
        max_digits=16, decimal_places=8, blank=True, null=True)
    # agg_ccs_record_monthly indicators
    resting_during_pregnancy_percent = models.DecimalField(
        max_digits=16, decimal_places=8, blank=True, null=True)
    extra_meal_percent = models.DecimalField(
        max_digits=16, decimal_places=8, blank=True, null=True)
    counsel_immediate_bf_percent = models.DecimalField(
        max_digits=16, decimal_places=8, blank=True, null=True)
    # agg_child_health_monthly indicators
    nutrition_status_weighed_percent = models.DecimalField(
        max_digits=16, decimal_places=8, blank=True, null=True)
    height_measured_in_month_percent = models.DecimalField(
        max_digits=16, decimal_places=8, blank=True, null=True)
    nutrition_status_unweighed = models.IntegerField(blank=True, null=True)
    nutrition_status_severely_underweight_percent = models.DecimalField(
        max_digits=16, decimal_places=8, blank=True, null=True)
    nutrition_status_moderately_underweight_percent = models.DecimalField(
        max_digits=16, decimal_places=8, blank=True, null=True)
    wasting_severe_percent = models.DecimalField(
        max_digits=16, decimal_places=8, blank=True, null=True)
    wasting_moderate_percent = models.DecimalField(
        max_digits=16, decimal_places=8, blank=True, null=True)
    stunting_severe_percent = models.DecimalField(
        max_digits=16, decimal_places=8, blank=True, null=True)
    stunting_moderate_percent = models.DecimalField(
        max_digits=16, decimal_places=8, blank=True, null=True)

    class Meta(object):
        app_label = 'icds_reports'
        managed = False
        db_table = 'icds_disha_indicators'


class NICIndicatorsView(models.Model):
    state_id = models.TextField(primary_key=True)
    state_name = models.TextField(blank=True, null=True)
    state_site_code = models.TextField(blank=True, null=True)
    month = models.DateField(blank=True, null=True)

    cases_household = models.IntegerField(blank=True, null=True)
    cases_ccs_pregnant = models.IntegerField(blank=True, null=True)
    cases_ccs_lactating = models.IntegerField(blank=True, null=True)
    cases_child_health = models.IntegerField(blank=True, null=True)
    num_launched_awcs = models.IntegerField(blank=True, null=True)
    ebf_in_month = models.IntegerField(blank=True, null=True)
    cf_initiation_in_month = models.IntegerField(blank=True, null=True)
    bf_at_birth = models.IntegerField(blank=True, null=True)

    class Meta(object):
        app_label = 'icds_reports'
        managed = False
        db_table = 'nic_indicators'


class DailyIndicatorsView(models.Model):
    state_id = models.TextField(primary_key=True)
    state_name = models.TextField(blank=True, null=True)
    date = models.DateField(blank=True, null=True)
    pse_eligible = models.IntegerField(blank=True, null=True)
    total_attended_pse = models.IntegerField(blank=True, null=True)
    num_launched_awcs = models.IntegerField(blank=True, null=True)
    daily_attendance_open = models.IntegerField(blank=True, null=True)

    class Meta(object):
        app_label = 'icds_reports'
        managed = False
        db_table = 'daily_indicators'


class MWCDReportView(models.Model):
    state_id = models.TextField(primary_key=True)
    state_name = models.TextField(blank=True, null=True)
    state_site_code = models.TextField(blank=True, null=True)
    month = models.DateField(blank=True, null=True)
    num_launched_awcs = models.IntegerField(blank=True, null=True)
    num_launched_districts = models.IntegerField(blank=True, null=True)
    num_launched_states = models.IntegerField(blank=True, null=True)
    awc_with_gm_devices = models.IntegerField(blank=True, null=True)
    cases_household = models.IntegerField(blank=True, null=True)
    cases_child_health = models.IntegerField(blank=True, null=True)
    total_mothers = models.IntegerField(blank=True, null=True)
    num_ls_launched = models.IntegerField(blank=True, null=True)

    class Meta(object):
        app_label = 'icds_reports'
        managed = False
        db_table = 'mwcd_report'


class SystemUsageReportView(models.Model):
    awc_id = models.TextField(primary_key=True)
    awc_name = models.TextField(blank=True, null=True)
    supervisor_id = models.TextField(blank=True, null=True)
    supervisor_name = models.TextField(blank=True, null=True)
    block_id = models.TextField(blank=True, null=True)
    block_name = models.TextField(blank=True, null=True)
    district_id = models.TextField(blank=True, null=True)
    district_name = models.TextField(blank=True, null=True)
    state_id = models.TextField(blank=True, null=True)
    state_name = models.TextField(blank=True, null=True)
    aggregation_level = models.IntegerField(blank=True, null=True)
    contact_phone_number = models.TextField(blank=True, null=True)
    awc_days_open = models.IntegerField(
        blank=True, null=True,
        help_text="Days an AWC has submitted an Daily Feeding Form in this month"
    )
    num_launched_awcs = models.IntegerField(
        blank=True, null=True,
        help_text="number of AWCs that have at least one Household registration form"
    )
    usage_num_hh_reg = models.IntegerField(
        blank=True, null=True,
        help_text="Number of Register Household forms submitted"
    )
    usage_num_add_pregnancy = models.IntegerField(
        blank=True, null=True,
        help_text="Number of Add Pregnancy forms submitted"
    )
    usage_num_bp_tri = models.IntegerField(
        blank=True, null=True,
        help_text="Number of Birth Preparedness forms submitted in the third trimester (from /form/new_edd)"
    )
    usage_num_delivery = models.IntegerField(
        blank=True, null=True,
        help_text="Number of Delivery forms submitted"
    )
    usage_num_pnc = models.IntegerField(
        blank=True, null=True,
        help_text="Number of Postnatal Care Forms submitted"
    )
    usage_num_ebf = models.IntegerField(
        blank=True, null=True,
        help_text="Number of Exclusive Breast Feeding forms submitted"
    )
    usage_num_cf = models.IntegerField(
        blank=True, null=True,
        help_text="Number of Complementary Feeding forms submitted"
    )
    usage_num_gmp = models.IntegerField(
        blank=True, null=True,
        help_text="Number of Growth Monitoring forms submitted"
    )
    usage_num_thr = models.IntegerField(
        blank=True, null=True,
        help_text="Number of THR forms submitted"
    )
    usage_num_due_list_ccs_and_child_health = models.IntegerField(
        blank=True, null=True,
        help_text="Number of due list forms submitted where tasks.type is pregnancy"
    )
    num_supervisor_launched = models.IntegerField(blank=True, null=True)
    month = models.DateField(blank=True, null=True)

    class Meta(object):
        app_label = 'icds_reports'
        managed = False
        db_table = 'system_usage_report_view'



class ServiceDeliveryReportView(models.Model):
    """
    Contains rows for Tabular Service delivery report.
    """
    awc_id = models.TextField(primary_key=True)
    awc_name = models.TextField(blank=True, null=True)
    awc_site_code = models.TextField(blank=True, null=True)
    supervisor_id = models.TextField(blank=True, null=True)
    supervisor_name = models.TextField(blank=True, null=True)
    supervisor_site_code = models.TextField(blank=True, null=True)
    block_id = models.TextField(blank=True, null=True)
    block_name = models.TextField(blank=True, null=True)
    block_site_code = models.TextField(blank=True, null=True)
    district_id = models.TextField(blank=True, null=True)
    district_name = models.TextField(blank=True, null=True)
    district_site_code = models.TextField(blank=True, null=True)
    state_id = models.TextField(blank=True, null=True)
    state_name = models.TextField(blank=True, null=True)
    state_site_code = models.TextField(blank=True, null=True)
    aggregation_level = models.IntegerField(
        blank=True, null=True, help_text="1 for state rows, 2 for district rows, and so on"
    )

    block_map_location_name = models.TextField(blank=True, null=True)
    district_map_location_name = models.TextField(blank=True, null=True)
    state_map_location_name = models.TextField(blank=True, null=True)
    month = models.DateField(blank=True, null=True)
    num_launched_awcs = models.IntegerField(help_text='Number of AWC launched')
    valid_visits = models.IntegerField(help_text='valid home visits')
    expected_visits= models.IntegerField(help_text='expected home visits')
    num_awcs_conducted_cbe = models.IntegerField(help_text='Number of AWC conducted atleast one CBE')
    num_awcs_conducted_vhnd = models.IntegerField(help_text='Number of AWC conducted atleast one VHSND visits')
    cbe_conducted = models.IntegerField(help_text='Number of CBE conducted by AWC')
    vhnd_conducted = models.IntegerField(help_text='Number of VHND conducted by AWC')
    gm_0_3 = models.IntegerField(
        blank=True, null=True,
        help_text="weighing efficiency for 0-3 years of children"
    )
    gm_3_5 = models.IntegerField(
        blank=True, null=True,
        help_text="weighing efficiency for 3-5 years of children"
    )
    children_0_3 = models.IntegerField(
        blank=True, null=True,
        help_text="Number of children age 0-3 years"
    )
    children_3_5 = models.IntegerField(
        blank=True, null=True,
        help_text="Number of children age 3-5 years"
    )

    pse_eligible= models.IntegerField(
        blank=True, null=True,
        help_text="Number of children eligible for pse"
    )
    pse_0_days= models.IntegerField(
        blank=True, null=True,
        help_text="Number of children who are eligible but attended 0 days of PSE"
    )
    pse_1_7_days= models.IntegerField(
        blank=True, null=True,
        help_text="Number of children attended 1-7 days of PSE"
    )
    pse_8_14_days= models.IntegerField(
        blank=True, null=True,
        help_text="Number of children attended 8-14 days of PSE"
    )
    pse_15_20_days= models.IntegerField(
        blank=True, null=True,
        help_text="Number of children attended 15-20 days of PSE"
    )
    pse_21_days= models.IntegerField(
        blank=True, null=True,
        help_text="Number of children attended >=21 days of PSE"
    )
    lunch_eligible= models.IntegerField(
        blank=True, null=True,
        help_text="Number of children eligible for lunch"
    )
    lunch_0_days= models.IntegerField(
        blank=True, null=True,
        help_text="Number of children who are eligible but got 0 days of lunch"
    )
    lunch_1_7_days= models.IntegerField(
        blank=True, null=True,
        help_text="Number of children got 1-7 days of lunch"
    )
    lunch_8_14_days= models.IntegerField(
        blank=True, null=True,
        help_text="Number of children got 8-14 days of lunch"
    )
    lunch_15_20_days= models.IntegerField(
        blank=True, null=True,
        help_text="Number of children got 15-20 days of lunch"
    )
    lunch_21_days= models.IntegerField(
        blank=True, null=True,
        help_text="Number of children got >=21 days of lunch"
    )
    thr_eligible= models.IntegerField(
        blank=True, null=True,
        help_text="Total number of beneficiaries eligible for THR"
    )
    thr_0_days= models.IntegerField(
        blank=True, null=True,
        help_text="beneficiarys who are eligible but got 0 days of THR"
    )
    thr_1_7_days= models.IntegerField(
        blank=True, null=True,
        help_text="beneficiaries who got 1-7 days of THR"
    )
    thr_8_14_days= models.IntegerField(
        blank=True, null=True,
        help_text="beneficiaries who got 8-14 days of THR"
    )
    thr_15_20_days= models.IntegerField(
        blank=True, null=True,
        help_text="beneficiaries who got 15-20 days of THR"
    )
    thr_21_days= models.IntegerField(
        blank=True, null=True,
        help_text="beneficiaries who got >=21 days of THR"
    )

    class Meta(object):
        app_label = 'icds_reports'
        managed = False
        db_table = 'service_delivery_report'


class BiharDemographicsView(models.Model):
    """
    Contains rows for Bihar Demographics API.
    """
    awc_id = models.TextField(blank=True, null=True)
    awc_name = models.TextField(blank=True, null=True)
    awc_site_code = models.TextField(blank=True, null=True)
    supervisor_id = models.TextField(blank=True, null=True)
    supervisor_name = models.TextField(blank=True, null=True)
    supervisor_site_code = models.TextField(blank=True, null=True)
    block_id = models.TextField(blank=True, null=True)
    block_name = models.TextField(blank=True, null=True)
    block_site_code = models.TextField(blank=True, null=True)
    district_id = models.TextField(blank=True, null=True)
    district_name = models.TextField(blank=True, null=True)
    district_site_code = models.TextField(blank=True, null=True)
    state_id = models.TextField(blank=True, null=True)
    state_name = models.TextField(blank=True, null=True)
    state_site_code = models.TextField(blank=True, null=True)
    ward_number = models.TextField(blank=True, null=True)
    month = models.DateField(blank=True, null=True)
    household_id = models.TextField(blank=True, null=True)
    household_name = models.TextField(blank=True, null=True)
    hh_reg_date = models.TextField(blank=True, null=True)
    hh_num = models.IntegerField(blank=True, null=True)
    hh_gps_location = models.TextField(blank=True, null=True)
    hh_caste = models.TextField(blank=True, null=True)
    hh_bpl_apl = models.TextField(blank=True, null=True)
    hh_minority = models.SmallIntegerField(blank=True, null=True)
    hh_religion = models.TextField(blank=True, null=True)
    hh_member_number = models.IntegerField(blank=True, null=True)
    person_id = models.TextField(primary_key=True)
    person_name = models.TextField(blank=True, null=True)
    has_adhaar = models.SmallIntegerField(blank=True, null=True)
    bank_account_number = models.TextField(blank=True, null=True)
    ifsc_code = models.TextField(blank=True, null=True)
    age_at_reg = models.SmallIntegerField(blank=True, null=True)
    dob = models.DateField(blank=True, null=True)
    gender = models.TextField(blank=True, null=True)
    blood_group = models.TextField(blank=True, null=True)
    disabled = models.SmallIntegerField(blank=True, null=True)
    disability_type = models.TextField(blank=True, null=True)
    referral_status = models.TextField(blank=True, null=True)
    migration_status = models.SmallIntegerField(blank=True, null=True)
    resident = models.SmallIntegerField(blank=True, null=True)
    registered_status = models.SmallIntegerField(blank=True, null=True)
    rch_id = models.TextField(blank=True, null=True)
    mcts_id = models.TextField(blank=True, null=True)
    phone_number = models.TextField(blank=True, null=True)
    date_death = models.DateField(blank=True, null=True)
    site_death = models.TextField(blank=True, null=True)
    closed_on = models.DateField(blank=True, null=True)
    reason_closure = models.TextField(blank=True, null=True)
    out_of_school_status = models.SmallIntegerField(null=True)
    last_class_attended_ever = models.SmallIntegerField(null=True)
<<<<<<< HEAD
    was_oos_ever = models.SmallIntegerField(blank=True, null=True)
=======
    has_bank_account = models.SmallIntegerField(null=True)
    age_marriage = models.SmallIntegerField(null=True)
    last_referral_date = models.DateField(null=True)
    referral_health_problem = models.TextField(null=True)
    referral_reached_date = models.DateField(null=True)
    referral_reached_facility = models.SmallIntegerField(null=True)
    migrate_date = models.DateTimeField(null=True)
    is_alive = models.SmallIntegerField(null=True)
>>>>>>> c8d03a45

    class Meta(object):
        app_label = 'icds_reports'
        managed = False
        db_table = 'bihar_demographics_view'


class PMOAPIView(models.Model):
    """
    Contains rows for PMO API.
    """
    district_id = models.TextField(blank=True, null=True)
    district_name = models.TextField(blank=True, null=True)
    district_site_code = models.TextField(blank=True, null=True)
    state_id = models.TextField(blank=True, null=True)
    state_name = models.TextField(blank=True, null=True)
    state_site_code = models.TextField(blank=True, null=True)
    aggregation_level = models.IntegerField(blank=True, null=True)
    month = models.DateField(blank=True, null=True)
    cbe_conducted = models.IntegerField(help_text='Number of CBE conducted by AWC')
    vhnd_conducted = models.IntegerField(help_text='Number of VHND conducted by AWC')
    num_launched_awcs = models.IntegerField(blank=True, null=True)
    wer_weighed = models.IntegerField(
        blank=True, null=True, help_text="Number of children that have been weighed in the month"
    )
    wer_eligible = models.IntegerField(
        blank=True, null=True, help_text="Number of children valid_in_month and age < 60 months"
    )
    bf_at_birth = models.IntegerField(
        blank=True, null=True, help_text="born_in_month AND breastfed_within_first = 'yes'"
    )
    born_in_month = models.IntegerField(blank=True, null=True, help_text="beneficiary with dob in this month")
    cf_initiation_eligible = models.IntegerField(
        blank=True, null=True, help_text="valid_in_month AND > 6 months <= 8 months"
    )
    cf_initiation_in_month = models.IntegerField(
        blank=True, null=True, help_text="cf_initiation_eligible AND comp_feeding = 'yes' in any form submitted"
    )

    class Meta(object):
        app_label = 'icds_reports'
        managed = False
        db_table = 'pmo_api_view'


class BiharVaccineView(models.Model):
    """
    Contains rows for Bihar Vaccines API.
    """
    month = models.DateField()
    state_id = models.TextField()
    person_id = models.TextField()
    time_birth = models.TextField(null=True)
    child_alive = models.SmallIntegerField(null=True)
    father_name = models.TextField(null=True)
    father_id = models.TextField(null=True)
    mother_id = models.TextField(null=True)
    mother_name = models.TextField(null=True)
    dob = models.DateField(null=True)
    private_admit = models.SmallIntegerField(blank=True, null=True)
    primary_admit = models.SmallIntegerField(blank=True, null=True)
    date_last_private_admit = models.DateField(null=True)
    date_return_private = models.DateField(null=True)
    due_list_date_1g_bcg = models.DateField(blank=True, null=True)
    due_list_date_0g_opv_0 = models.DateField(blank=True, null=True)
    due_list_date_0g_hep_b_0 = models.DateField(blank=True, null=True)
    due_list_date_1g_dpt_1 = models.DateField(blank=True, null=True)
    due_list_date_1g_hep_b_1 = models.DateField(blank=True, null=True)
    due_list_date_1g_penta_1 = models.DateField(blank=True, null=True)
    due_list_date_1g_rv_1 = models.DateField(blank=True, null=True)
    due_list_date_1g_opv_1 = models.DateField(blank=True, null=True)
    due_list_date_2g_dpt_2 = models.DateField(blank=True, null=True)
    due_list_date_2g_hep_b_2 = models.DateField(blank=True, null=True)
    due_list_date_2g_penta_2 = models.DateField(blank=True, null=True)
    due_list_date_2g_rv_2 = models.DateField(blank=True, null=True)
    due_list_date_2g_opv_2 = models.DateField(blank=True, null=True)
    due_list_date_3g_dpt_3 = models.DateField(blank=True, null=True)
    due_list_date_3g_hep_b_3 = models.DateField(blank=True, null=True)
    due_list_date_3g_penta_3 = models.DateField(blank=True, null=True)
    due_list_date_3g_rv_3 = models.DateField(blank=True, null=True)
    due_list_date_3g_opv_3 = models.DateField(blank=True, null=True)
    due_list_date_3g_ipv = models.DateField(blank=True, null=True)
    due_list_date_4g_measles = models.DateField(blank=True, null=True)
    due_list_date_4g_je_1 = models.DateField(blank=True, null=True)
    due_list_date_4g_vit_a_1 = models.DateField(blank=True, null=True)
    due_list_date_5g_dpt_booster = models.DateField(blank=True, null=True)
    due_list_date_5g_opv_booster = models.DateField(blank=True, null=True)
    due_list_date_5g_measles_booster = models.DateField(blank=True, null=True)
    due_list_date_5g_je_2 = models.DateField(blank=True, null=True)
    due_list_date_5g_vit_a_2 = models.DateField(blank=True, null=True)
    due_list_date_6g_vit_a_3 = models.DateField(blank=True, null=True)
    due_list_date_6g_vit_a_4 = models.DateField(blank=True, null=True)
    due_list_date_6g_vit_a_5 = models.DateField(blank=True, null=True)
    due_list_date_6g_vit_a_6 = models.DateField(blank=True, null=True)
    due_list_date_6g_vit_a_7 = models.DateField(blank=True, null=True)
    due_list_date_6g_vit_a_8 = models.DateField(blank=True, null=True)
    due_list_date_7g_vit_a_9 = models.DateField(blank=True, null=True)
    due_list_date_7gdpt_booster_2 = models.DateField(blank=True, null=True)
    delivery_nature = models.TextField(blank=True, null=True)
    term_days = models.SmallIntegerField(blank=True, null=True)

    class Meta(object):
        app_label = 'icds_reports'
        managed = False
        db_table = 'bihar_vaccine_view'


class BiharAPIMotherView(models.Model):
    state_id = models.TextField(null=True)
    supervisor_id = models.TextField(null=True)
    month = models.DateField()
    household_id = models.TextField(null=True)
    ccs_case_id = models.TextField(null=True)
    person_id = models.TextField(null=True)
    married = models.SmallIntegerField(null=True)
    husband_id = models.TextField(null=True)
    husband_name = models.TextField(null=True)
    last_preg_year = models.IntegerField(null=True)
    last_preg_tt = models.SmallIntegerField(null=True)
    is_pregnant = models.SmallIntegerField(null=True)
    preg_reg_date = models.DateField(null=True)
    tt_1 = models.DateField(null=True)
    tt_2 = models.DateField(null=True)
    tt_booster = models.DateField(null=True)
    hb = models.SmallIntegerField(null=True)
    preg_reg_date = models.DateField(null=True)
    add = models.DateField(null=True)
    lmp = models.DateField(null=True)
    edd = models.DateField(null=True)
    anc_1 = models.DateField(null=True)
    anc_2 = models.DateField(null=True)
    anc_3 = models.DateField(null=True)
    anc_4 = models.DateField(null=True)

    class Meta(object):
        app_label = 'icds_reports'
        db_table = 'bihar_api_mother_view'
        managed = False
<|MERGE_RESOLUTION|>--- conflicted
+++ resolved
@@ -1392,9 +1392,6 @@
     reason_closure = models.TextField(blank=True, null=True)
     out_of_school_status = models.SmallIntegerField(null=True)
     last_class_attended_ever = models.SmallIntegerField(null=True)
-<<<<<<< HEAD
-    was_oos_ever = models.SmallIntegerField(blank=True, null=True)
-=======
     has_bank_account = models.SmallIntegerField(null=True)
     age_marriage = models.SmallIntegerField(null=True)
     last_referral_date = models.DateField(null=True)
@@ -1403,7 +1400,7 @@
     referral_reached_facility = models.SmallIntegerField(null=True)
     migrate_date = models.DateTimeField(null=True)
     is_alive = models.SmallIntegerField(null=True)
->>>>>>> c8d03a45
+    was_oos_ever = models.SmallIntegerField(blank=True, null=True)
 
     class Meta(object):
         app_label = 'icds_reports'
