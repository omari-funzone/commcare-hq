--- conflicted
+++ resolved
@@ -562,81 +562,7 @@
             DemographicsExport(
                 config={
                     'domain': 'icds-cas'
-<<<<<<< HEAD
                 }
-=======
-                },
-            ).get_excel_data('st1'),
-            [[
-                'Demographics',
-                [[
-                    'State', 'Number of households',
-                    'Total number of beneficiaries (Children under 6 years old, pregnant women and lactating women, alive and seeking services) who have an Aadhaar ID',
-                    'Total number of beneficiaries (Children under 6 years old, pregnant women and lactating women, alive and seeking services)',
-                    'Percent Aadhaar-seeded beneficiaries', 'Number of pregnant women',
-                    'Number of pregnant women enrolled for services', 'Number of lactating women',
-                    'Number of lactating women enrolled for services', 'Number of children 0-6 years old',
-                    'Number of children 0-6 years old enrolled for services',
-                    'Number of children 0-6 months old enrolled for services',
-                    'Number of children 6 months to 3 years old enrolled for services',
-                    'Number of children 3 to 6 years old enrolled for services',
-                    'Number of adolescent girls (11-14 years)',
-                    'Number of out of school adolescent girls (11-14 years)',
-                    'Number of adolescent girls 15 to 18 years old'
-                ],
-                ['st1', 2637, 369, 1517, '24.32 %', 120, 120, 171, 171, 1226, 1226, 56, 244, 926, 26, 0, 10],
-                ['st1', 2637, 369, 1517, '24.32 %', 120, 120, 171, 171, 1226, 1226, 56, 244, 926, 26, 0, 10],
-                ['st1', 2637, 369, 1517, '24.32 %', 120, 120, 171, 171, 1226, 1226, 56, 244, 926, 26, 0, 10],
-                ['st1', 2637, 369, 1517, '24.32 %', 120, 120, 171, 171, 1226, 1226, 56, 244, 926, 26, 0, 10],
-                ['st1', 2637, 369, 1517, '24.32 %', 120, 120, 171, 171, 1226, 1226, 56, 244, 926, 26, 0, 10],
-                ['st2', 2952, 275, 1614, '17.04 %', 139, 139, 154, 154, 1321, 1321, 52, 301, 968, 25, 0, 20],
-                ['st2', 2952, 275, 1614, '17.04 %', 139, 139, 154, 154, 1321, 1321, 52, 301, 968, 25, 0, 20],
-                ['st2', 2952, 275, 1614, '17.04 %', 139, 139, 154, 154, 1321, 1321, 52, 301, 968, 25, 0, 20],
-                ['st2', 2952, 275, 1614, '17.04 %', 139, 139, 154, 154, 1321, 1321, 52, 301, 968, 25, 0, 20],
-                ['st2', 2952, 275, 1614, '17.04 %', 139, 139, 154, 154, 1321, 1321, 52, 301, 968, 25, 0, 20],
-                ['st3', 0, 0, 0, '0.00 %', 0, 0, 0, 0, 0, 0, 'Data Not Entered', 'Data Not Entered', 'Data Not Entered', 0,0, 0],
-                ['st3', 0, 0, 0, '0.00 %', 0, 0, 0, 0, 0, 0, 'Data Not Entered', 'Data Not Entered', 'Data Not Entered', 0,0, 0],
-                ['st3', 0, 0, 0, '0.00 %', 0, 0, 0, 0, 0, 0, 'Data Not Entered', 'Data Not Entered', 'Data Not Entered', 0,0, 0],
-                ['st3', 0, 0, 0, '0.00 %', 0, 0, 0, 0, 0, 0, 'Data Not Entered', 'Data Not Entered', 'Data Not Entered', 0,0, 0],
-                ['st3', 2, 0, 3, '0.00 %', 0, 0, 2, 2, 1, 1, 'Data Not Entered', 'Data Not Entered', 'Data Not Entered', 0,0, 0],
-                ['st4', 0, 0, 0, '0.00 %', 0, 0, 0, 0, 0, 0, 'Data Not Entered', 'Data Not Entered', 'Data Not Entered', 0,0, 0],
-                ['st4', 0, 0, 0, '0.00 %', 0, 0, 0, 0, 0, 0, 'Data Not Entered', 'Data Not Entered', 'Data Not Entered', 0,0, 0],
-                ['st4', 0, 0, 0, '0.00 %', 0, 0, 0, 0, 0, 0, 'Data Not Entered', 'Data Not Entered', 'Data Not Entered', 0,0, 0],
-                ['st4', 2, 0, 3, '0.00 %', 0, 0, 2, 2, 1, 1, 'Data Not Entered', 'Data Not Entered', 'Data Not Entered', 0,0, 0],
-                ['st4', 2, 0, 3, '0.00 %', 0, 0, 2, 2, 1, 1, 'Data Not Entered', 'Data Not Entered', 'Data Not Entered', 0,0, 0],
-                ['st5', 0, 0, 0, '0.00 %', 0, 0, 0, 0, 0, 0, 'Data Not Entered', 'Data Not Entered', 'Data Not Entered', 0,0, 0],
-                ['st5', 0, 0, 0, '0.00 %', 0, 0, 0, 0, 0, 0, 'Data Not Entered', 'Data Not Entered', 'Data Not Entered', 0,0, 0],
-                ['st5', 2, 0, 3, '0.00 %', 0, 0, 2, 2, 1, 1, 'Data Not Entered', 'Data Not Entered', 'Data Not Entered', 0,0, 0],
-                ['st5', 2, 0, 3, '0.00 %', 0, 0, 2, 2, 1, 1, 'Data Not Entered', 'Data Not Entered', 'Data Not Entered', 0,0, 0],
-                ['st5', 2, 0, 3, '0.00 %', 0, 0, 2, 2, 1, 1, 'Data Not Entered', 'Data Not Entered', 'Data Not Entered', 0,0, 0],
-                ['st6', 0, 0, 0, '0.00 %', 0, 0, 0, 0, 0, 0, 'Data Not Entered', 'Data Not Entered', 'Data Not Entered', 0,0, 0],
-                ['st6', 2, 0, 3, '0.00 %', 0, 0, 2, 2, 1, 1, 'Data Not Entered', 'Data Not Entered', 'Data Not Entered', 0,0, 0],
-                ['st6', 2, 0, 3, '0.00 %', 0, 0, 2, 2, 1, 1, 'Data Not Entered', 'Data Not Entered', 'Data Not Entered', 0,0, 0],
-                ['st6', 2, 0, 3, '0.00 %', 0, 0, 2, 2, 1, 1, 'Data Not Entered', 'Data Not Entered', 'Data Not Entered', 0,0, 0],
-                ['st6', 2, 0, 3, '0.00 %', 0, 0, 2, 2, 1, 1, 'Data Not Entered', 'Data Not Entered', 'Data Not Entered', 0,0, 0],
-                ['st7', 2, 0, 3, '0.00 %', 0, 0, 2, 2, 1, 1, 'Data Not Entered', 'Data Not Entered', 1, 6, 4,0],
-                ['st7', 2, 0, 3, '0.00 %', 0, 0, 2, 2, 1, 1, 'Data Not Entered', 'Data Not Entered', 1, 6, 4,0],
-                ['st7', 2, 0, 3, '0.00 %', 0, 0, 2, 2, 1, 1, 'Data Not Entered', 'Data Not Entered', 1, 6, 4,0],
-                ['st7', 2, 0, 3, '0.00 %', 0, 0, 2, 2, 1, 1, 'Data Not Entered', 'Data Not Entered', 1, 6, 4,0],
-                ['st7', 2, 0, 3, '0.00 %', 0, 0, 2, 2, 1, 1, 'Data Not Entered', 'Data Not Entered', 1, 6, 4,0]
-                ]],
-                [
-                    'Export Info',
-                    [
-                        ['Generated at', '16:21:11 15 November 2017'],
-                        ['State', 'st1']
-                    ]
-                ]
-            ]
-        )
-
-    def test_demographics_export_with_beta(self):
-        self.assertListEqual(
-            DemographicsExport(
-                config={
-                    'domain': 'icds-cas'
-                }, beta=True
->>>>>>> ed30b92e
             ).get_excel_data('st1'),
             [
                 [
