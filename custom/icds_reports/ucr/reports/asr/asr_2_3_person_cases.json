{
  "domains": [
    "icds-dashboard-qa",
    "sankalp_cas",
    "zohaib-sandbox",
    "akshita-sandbox",
    "sunaina-sandbox",
    "laurence-project-1",
    "jessica-icds-cas",
    "marissa-test",
    "derek-icds-sandbox",
    "priyanka-app",
    "shrena-dev",
    "aparatest",
    "reach-sandbox",
    "reach-dashboard-qa",
    "reach-test",
    "icds-test",
    "icds-sql",
    "icds-cas",
    "cas-lab",
    "icds-cas-sandbox"
  ],
  "server_environment": [
    "india",
    "icds"
  ],
  "report_id": "static-asr_2_3_person_cases",
  "data_source_table": "static-person_cases_v3",
  "config": {
    "title": "ASR - 2,3 - Person Cases (Static)",
    "description": "",
    "visible": false,
    "aggregation_columns": [
      "owner_id"
    ],
    "filters": [
      {
        "display": "Date of Birth",
        "slug": "dob",
        "type": "date",
        "field": "dob",
        "datatype": "date"
      },
      {
        "display": "Filter by AWW",
        "slug": "awc_id",
        "type": "dynamic_choice_list",
        "field": "awc_id",
        "choice_provider": {
          "type": "location"
        },
        "ancestor_expression": {
            "field": "supervisor_id",
            "location_type": "supervisor"
        }
      },
      {
        "display": "Filter by Supervisor",
        "slug": "supervisor_id",
        "type": "dynamic_choice_list",
        "field": "supervisor_id",
        "choice_provider": {
          "type": "location"
        }
      },
      {
        "display": "Filter by Block",
        "slug": "block_id",
        "type": "dynamic_choice_list",
        "field": "block_id",
        "choice_provider": {
          "type": "location"
        }
      },
      {
        "display": "Filter by District",
        "slug": "district_id",
        "type": "dynamic_choice_list",
        "field": "district_id",
        "choice_provider": {
          "type": "location"
        }
      },
      {
        "display": "Filter by State",
        "slug": "state_id",
        "type": "dynamic_choice_list",
        "field": "state_id",
        "choice_provider": {
          "type": "location"
        }
      }
    ],
    "columns": [
      {
        "display": {
          "en": "Owner",
          "hin": "Owner"
        },
        "column_id": "owner_id",
        "type": "field",
        "field": "awc_id",
        "aggregation": "simple",
        "transform": {
          "type": "custom",
          "custom_type": "owner_display"
        }
      },
      {
        "display": "open_count",
        "column_id": "open_count",
        "type": "sum_when_template",
        "calculate_total": true,
<<<<<<< HEAD
        "whens": [
          ["closed_on IS NULL", 1]
        ]
=======
        "whens": [{
          "type": "closed_on_null",
          "binds": [],
          "then": 1
        }]
>>>>>>> a8275877
      },
      {
        "display": "F_st_count",
        "column_id": "F_st_count",
        "type": "sum_when_template",
        "calculate_total": true,
<<<<<<< HEAD
        "whens": [
          ["closed_on IS NULL AND sex = 'F' and hh_caste = 'st'", 1]
        ]
=======
        "whens": [{
          "type": "open_female_hh_caste",
          "binds": ["st"],
          "then": 1
        }]
>>>>>>> a8275877
      },
      {
        "display": "F_sc_count",
        "column_id": "F_sc_count",
        "type": "sum_when_template",
        "calculate_total": true,
<<<<<<< HEAD
        "whens": [
          ["closed_on IS NULL AND sex = 'F' and hh_caste = 'sc'", 1]
        ]
=======
        "whens": [{
          "type": "open_female_hh_caste",
          "binds": ["sc"],
          "then": 1
        }]
>>>>>>> a8275877
      },
      {
        "display": "F_other_count",
        "column_id": "F_other_count",
        "type": "sum_when_template",
        "calculate_total": true,
<<<<<<< HEAD
        "whens": [
          ["closed_on IS NULL AND sex = 'F' and hh_caste NOT IN ('st', 'sc')", 1]
        ]
=======
        "whens": [{
          "type": "open_female_hh_caste_not",
          "binds": ["st", "sc"],
          "then": 1
        }]
>>>>>>> a8275877
      },
      {
        "display": "F_minority_count",
        "column_id": "F_minority_count",
        "type": "sum_when_template",
        "calculate_total": true,
<<<<<<< HEAD
        "whens": [
          ["closed_on IS NULL AND sex = 'F' and hh_minority = 1", 1]
        ]
=======
        "whens": [{
          "type": "open_female_hh_minority",
          "binds": [],
          "then": 1
        }]
>>>>>>> a8275877
      },
      {
        "display": "F_disabled_count",
        "column_id": "F_disabled_count",
        "type": "sum_when_template",
        "calculate_total": true,
<<<<<<< HEAD
        "whens": [
          ["closed_on IS NULL AND sex = 'F' and disabled = 1", 1]
        ]
=======
        "whens": [{
          "type": "open_female_disabled",
          "binds": [],
          "then": 1
        }]
>>>>>>> a8275877
      },
      {
        "display": "M_st_count",
        "column_id": "M_st_count",
        "type": "sum_when_template",
        "calculate_total": true,
<<<<<<< HEAD
        "whens": [
          ["closed_on IS NULL AND sex IN ('M', 'O') and hh_caste = 'st'", 1]
        ]
=======
        "whens": [{
          "type": "open_male_hh_caste",
          "bind": ["st"],
          "then": 1
        }]
>>>>>>> a8275877
      },
      {
        "display": "M_sc_count",
        "column_id": "M_sc_count",
        "type": "sum_when_template",
        "calculate_total": true,
<<<<<<< HEAD
        "whens": [
          ["closed_on IS NULL AND sex IN ('M', 'O') and hh_caste = 'sc'", 1]
        ]
=======
        "whens": [{
          "type": "open_male_hh_caste",
          "bind": ["sc"],
          "then": 1
        }]
>>>>>>> a8275877
      },
      {
        "display": "M_other_count",
        "column_id": "M_other_count",
        "type": "sum_when_template",
        "calculate_total": true,
<<<<<<< HEAD
        "whens": [
          ["closed_on IS NULL AND sex IN ('M', 'O') and hh_caste NOT IN ('st', 'sc')", 1]
        ]
=======
        "whens": [{
          "type": "open_male_hh_caste_not",
          "binds" : ["st", "sc"],
          "then": 1
        }]
>>>>>>> a8275877
      },
      {
        "display": "M_minority_count",
        "column_id": "M_minority_count",
        "type": "sum_when_template",
        "calculate_total": true,
<<<<<<< HEAD
        "whens": [
          ["closed_on IS NULL AND sex IN ('M', '0') and hh_minority = 1", 1]
        ]
=======
        "whens": [{
          "type": "open_male_hh_minority",
          "binds": [],
          "then": 1
        }]
>>>>>>> a8275877
      },
      {
        "display": "M_disabled_count",
        "column_id": "M_disabled_count",
        "type": "sum_when_template",
        "calculate_total": true,
<<<<<<< HEAD
        "whens": [
          ["closed_on IS NULL AND sex IN ('M', '0') and disabled = 1", 1]
        ]
=======
        "whens": [{
          "type": "open_male_disabled",
          "binds": [],
          "then": 1
        }]
>>>>>>> a8275877
      },
      {
        "display": "disabled_movement_count",
        "column_id": "disabled_movement_count",
        "type": "sum_when_template",
        "calculate_total": true,
<<<<<<< HEAD
        "whens": [
          ["closed_on IS NULL AND disability_type ~ '\\y1\\y'", 1]
        ]
=======
        "whens": [{
          "type": "open_disability_type",
          "binds": ["\\y1\\y"],
          "then": 1
        }]
>>>>>>> a8275877
      },
      {
        "display": "disabled_mental_count",
        "column_id": "disabled_mental_count",
        "type": "sum_when_template",
        "calculate_total": true,
<<<<<<< HEAD
        "whens": [
          ["closed_on IS NULL AND disability_type ~ '\\y2\\y'", 1]
        ]
=======
        "whens": [{
          "type": "open_disability_type",
          "binds": ["\\y2\\y"],
          "then": 1
        }]
>>>>>>> a8275877
      },
      {
        "display": "disabled_seeing_count",
        "column_id": "disabled_seeing_count",
        "type": "sum_when_template",
        "calculate_total": true,
<<<<<<< HEAD
        "whens": [
          ["closed_on IS NULL AND disability_type ~ '\\y3\\y'", 1]
        ]
=======
        "whens": [{
          "type": "open_disability_type",
          "binds": ["\\y3\\y"],
          "then": 1
        }]
>>>>>>> a8275877
      },
      {
        "display": "disabled_hearing_count",
        "column_id": "disabled_hearing_count",
        "type": "sum_when_template",
        "calculate_total": true,
<<<<<<< HEAD
        "whens": [
          ["closed_on IS NULL AND disability_type ~ '\\y4\\y'", 1]
        ]
=======
        "whens": [{
          "type": "open_disability_type",
          "binds": ["\\y4\\y"],
          "then": 1
        }]
>>>>>>> a8275877
      },
      {
        "display": "disabled_speaking_count",
        "column_id": "disabled_speaking_count",
        "type": "sum_when_template",
        "calculate_total": true,
<<<<<<< HEAD
        "whens": [
          ["closed_on IS NULL AND disability_type ~ '\\y5\\y'", 1]
        ]
=======
        "whens": [{
          "type": "open_disability_type",
          "binds": ["\\y5\\y"],
          "then": 1
        }]
>>>>>>> a8275877
      }
    ],
    "sort_expression": [],
    "configured_charts": []
  }
}<|MERGE_RESOLUTION|>--- conflicted
+++ resolved
@@ -112,272 +112,176 @@
         "column_id": "open_count",
         "type": "sum_when_template",
         "calculate_total": true,
-<<<<<<< HEAD
-        "whens": [
-          ["closed_on IS NULL", 1]
-        ]
-=======
         "whens": [{
           "type": "closed_on_null",
           "binds": [],
           "then": 1
         }]
->>>>>>> a8275877
       },
       {
         "display": "F_st_count",
         "column_id": "F_st_count",
         "type": "sum_when_template",
         "calculate_total": true,
-<<<<<<< HEAD
-        "whens": [
-          ["closed_on IS NULL AND sex = 'F' and hh_caste = 'st'", 1]
-        ]
-=======
         "whens": [{
           "type": "open_female_hh_caste",
           "binds": ["st"],
           "then": 1
         }]
->>>>>>> a8275877
       },
       {
         "display": "F_sc_count",
         "column_id": "F_sc_count",
         "type": "sum_when_template",
         "calculate_total": true,
-<<<<<<< HEAD
-        "whens": [
-          ["closed_on IS NULL AND sex = 'F' and hh_caste = 'sc'", 1]
-        ]
-=======
         "whens": [{
           "type": "open_female_hh_caste",
           "binds": ["sc"],
           "then": 1
         }]
->>>>>>> a8275877
       },
       {
         "display": "F_other_count",
         "column_id": "F_other_count",
         "type": "sum_when_template",
         "calculate_total": true,
-<<<<<<< HEAD
-        "whens": [
-          ["closed_on IS NULL AND sex = 'F' and hh_caste NOT IN ('st', 'sc')", 1]
-        ]
-=======
         "whens": [{
           "type": "open_female_hh_caste_not",
           "binds": ["st", "sc"],
           "then": 1
         }]
->>>>>>> a8275877
       },
       {
         "display": "F_minority_count",
         "column_id": "F_minority_count",
         "type": "sum_when_template",
         "calculate_total": true,
-<<<<<<< HEAD
-        "whens": [
-          ["closed_on IS NULL AND sex = 'F' and hh_minority = 1", 1]
-        ]
-=======
         "whens": [{
           "type": "open_female_hh_minority",
           "binds": [],
           "then": 1
         }]
->>>>>>> a8275877
       },
       {
         "display": "F_disabled_count",
         "column_id": "F_disabled_count",
         "type": "sum_when_template",
         "calculate_total": true,
-<<<<<<< HEAD
-        "whens": [
-          ["closed_on IS NULL AND sex = 'F' and disabled = 1", 1]
-        ]
-=======
         "whens": [{
           "type": "open_female_disabled",
           "binds": [],
           "then": 1
         }]
->>>>>>> a8275877
       },
       {
         "display": "M_st_count",
         "column_id": "M_st_count",
         "type": "sum_when_template",
         "calculate_total": true,
-<<<<<<< HEAD
-        "whens": [
-          ["closed_on IS NULL AND sex IN ('M', 'O') and hh_caste = 'st'", 1]
-        ]
-=======
         "whens": [{
           "type": "open_male_hh_caste",
           "bind": ["st"],
           "then": 1
         }]
->>>>>>> a8275877
       },
       {
         "display": "M_sc_count",
         "column_id": "M_sc_count",
         "type": "sum_when_template",
         "calculate_total": true,
-<<<<<<< HEAD
-        "whens": [
-          ["closed_on IS NULL AND sex IN ('M', 'O') and hh_caste = 'sc'", 1]
-        ]
-=======
         "whens": [{
           "type": "open_male_hh_caste",
           "bind": ["sc"],
           "then": 1
         }]
->>>>>>> a8275877
       },
       {
         "display": "M_other_count",
         "column_id": "M_other_count",
         "type": "sum_when_template",
         "calculate_total": true,
-<<<<<<< HEAD
-        "whens": [
-          ["closed_on IS NULL AND sex IN ('M', 'O') and hh_caste NOT IN ('st', 'sc')", 1]
-        ]
-=======
         "whens": [{
           "type": "open_male_hh_caste_not",
           "binds" : ["st", "sc"],
           "then": 1
         }]
->>>>>>> a8275877
       },
       {
         "display": "M_minority_count",
         "column_id": "M_minority_count",
         "type": "sum_when_template",
         "calculate_total": true,
-<<<<<<< HEAD
-        "whens": [
-          ["closed_on IS NULL AND sex IN ('M', '0') and hh_minority = 1", 1]
-        ]
-=======
         "whens": [{
           "type": "open_male_hh_minority",
           "binds": [],
           "then": 1
         }]
->>>>>>> a8275877
       },
       {
         "display": "M_disabled_count",
         "column_id": "M_disabled_count",
         "type": "sum_when_template",
         "calculate_total": true,
-<<<<<<< HEAD
-        "whens": [
-          ["closed_on IS NULL AND sex IN ('M', '0') and disabled = 1", 1]
-        ]
-=======
         "whens": [{
           "type": "open_male_disabled",
           "binds": [],
           "then": 1
         }]
->>>>>>> a8275877
       },
       {
         "display": "disabled_movement_count",
         "column_id": "disabled_movement_count",
         "type": "sum_when_template",
         "calculate_total": true,
-<<<<<<< HEAD
-        "whens": [
-          ["closed_on IS NULL AND disability_type ~ '\\y1\\y'", 1]
-        ]
-=======
         "whens": [{
           "type": "open_disability_type",
           "binds": ["\\y1\\y"],
           "then": 1
         }]
->>>>>>> a8275877
       },
       {
         "display": "disabled_mental_count",
         "column_id": "disabled_mental_count",
         "type": "sum_when_template",
         "calculate_total": true,
-<<<<<<< HEAD
-        "whens": [
-          ["closed_on IS NULL AND disability_type ~ '\\y2\\y'", 1]
-        ]
-=======
         "whens": [{
           "type": "open_disability_type",
           "binds": ["\\y2\\y"],
           "then": 1
         }]
->>>>>>> a8275877
       },
       {
         "display": "disabled_seeing_count",
         "column_id": "disabled_seeing_count",
         "type": "sum_when_template",
         "calculate_total": true,
-<<<<<<< HEAD
-        "whens": [
-          ["closed_on IS NULL AND disability_type ~ '\\y3\\y'", 1]
-        ]
-=======
         "whens": [{
           "type": "open_disability_type",
           "binds": ["\\y3\\y"],
           "then": 1
         }]
->>>>>>> a8275877
       },
       {
         "display": "disabled_hearing_count",
         "column_id": "disabled_hearing_count",
         "type": "sum_when_template",
         "calculate_total": true,
-<<<<<<< HEAD
-        "whens": [
-          ["closed_on IS NULL AND disability_type ~ '\\y4\\y'", 1]
-        ]
-=======
         "whens": [{
           "type": "open_disability_type",
           "binds": ["\\y4\\y"],
           "then": 1
         }]
->>>>>>> a8275877
       },
       {
         "display": "disabled_speaking_count",
         "column_id": "disabled_speaking_count",
         "type": "sum_when_template",
         "calculate_total": true,
-<<<<<<< HEAD
-        "whens": [
-          ["closed_on IS NULL AND disability_type ~ '\\y5\\y'", 1]
-        ]
-=======
         "whens": [{
           "type": "open_disability_type",
           "binds": ["\\y5\\y"],
           "then": 1
         }]
->>>>>>> a8275877
       }
     ],
     "sort_expression": [],
