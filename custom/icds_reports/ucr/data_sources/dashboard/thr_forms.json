{
  "domains": [
    "icds-dashboard-qa",
    "sankalp_cas",
    "zohaib-sandbox",
    "akshita-sandbox",
    "sunaina-sandbox",
    "laurence-project-1",
    "jessica-icds-cas",
    "marissa-test",
    "derek-icds-sandbox",
    "priyanka-app",
    "shrena-dev",
    "aparatest",
    "reach-sandbox",
    "reach-dashboard-qa",
    "reach-test",
    "icds-cas",
    "cas-lab"
  ],
  "server_environment": [
    "india",
    "icds"
  ],
  "config": {
    "table_id": "static-dashboard_thr_forms",
    "display_name": "Forms - THR Forms (Static) (Dashboard)",
    "referenced_doc_type": "XFormInstance",
    "description": "THR Form Data Used by the Dashboard",
    "base_item_expression": {
      "type": "coalesce",
      "expression": {
        "type": "property_path",
        "property_path": ["form", "child_thr", "child_persons", "item"]
      },
      "default_expression": {
        "type": "constant",
        "constant": [0]
      }
    },
    "configured_filter": {
      "operator": "eq",
      "type": "boolean_expression",
      "expression": {
        "datatype": null,
        "type": "property_name",
        "property_name": "xmlns"
      },
      "property_value": "http://openrosa.org/formdesigner/F1B73934-8B70-4CEE-B462-3E4C81F80E4A"
    },
    "validations": [
      {
        "name": "submitted_by_aww",
        "error_message": "Form not submitted by AWW",
        "expression": {
          "type": "boolean_expression",
          "operator": "eq",
          "expression": {
            "location_id_expression": {
              "type": "named",
              "name": "user_location_id"
            },
            "type": "location_type_name"
          },
          "property_value": "awc"
        }
      }
    ],
    "configured_indicators": [
      {
        "column_id": "timeend",
        "datatype": "datetime",
        "type": "expression",
        "expression": {
          "type": "root_doc",
          "expression": {
            "type": "property_path",
            "datatype": "datetime",
            "property_path": [
              "form",
              "meta",
              "timeEnd"
            ]
          }
        }
      },
      {
        "column_id": "state_id",
        "datatype": "string",
        "type": "expression",
        "expression": {
          "type": "ancestor_location",
          "location_id": {
            "type": "named",
            "name": "user_location_id"
          },
          "location_type": "state",
          "location_property": "_id"
        }
      },
      {
        "display_name": "Supervisor ID",
        "datatype": "string",
        "column_id": "supervisor_id",
        "type": "expression",
        "is_nullable": false,
        "is_primary_key": true,
        "expression": {
          "type": "ancestor_location",
          "location_id": {
            "type": "named",
            "name": "user_location_id"
          },
          "location_type": "supervisor",
          "location_property": "_id"
        }
      },
      {
        "column_id": "received_on",
        "datatype": "datetime",
        "type": "expression",
        "expression": {
          "type": "root_doc",
          "expression": {
            "type": "property_name",
            "datatype": "datetime",
            "property_name": "received_on"
          }
        }
      },
      {
        "column_id": "days_ration_given_mother",
        "datatype": "small_integer",
        "type": "expression",
        "expression": {
          "comment": "This should only be saved once per form as it's outside the repeat.",
          "type": "conditional",
          "test": {
            "type": "boolean_expression",
            "operator": "eq",
            "expression": {
              "type": "base_iteration_number"
            },
            "property_value": 0
          },
          "expression_if_true": {
            "type": "root_doc",
            "expression": {
              "type": "property_path",
              "property_path": ["form", "mother_thr", "days_ration_given_mother"]
            }
          },
          "expression_if_false": {
            "type": "constant",
            "constant": 0
          }
        }
      },
      {
        "column_id": "ccs_record_case_id",
        "datatype": "string",
        "type": "expression",
        "expression": {
          "type": "root_doc",
          "expression": {
            "type": "property_path",
            "property_path": ["form", "case_load_ccs_record_0", "case", "@case_id"]
          }
        }
      },
      {
        "column_id": "child_health_case_id",
        "datatype": "string",
        "type": "expression",
        "expression": {
          "type": "property_name",
          "property_name": "child_health_case_id"
        }
      },
      {
        "column_id": "days_ration_given_child",
        "datatype": "small_integer",
        "type": "expression",
        "expression": {
          "type": "property_name",
          "property_name": "days_ration_given_child"
        }
      }
    ],
    "named_expressions": {
      "user_location_id": {
        "type": "icds_user_location",
        "user_id_expression": {
          "expression": {
            "datatype": null,
            "type": "property_path",
            "property_path": [
              "form",
              "meta",
              "userID"
            ]
          },
          "type": "root_doc"
        }
      }
    },
    "named_filters": {},
    "engine_id": "icds-ucr-citus",
    "sql_settings": {
      "citus_config": {
        "distribution_type": "hash",
        "distribution_column": "supervisor_id"
      },
      "primary_key": ["supervisor_id","doc_id","repeat_iteration"]
    },
<<<<<<< HEAD
    "sql_column_indexes": [],
=======
    "sql_column_indexes": [
      {
        "column_ids": ["doc_id"]
      },
      {
        "column_ids": ["state_id", "timeend"]
      }
    ],
>>>>>>> 92beb51a
    "disable_destructive_rebuild": true
  }
}<|MERGE_RESOLUTION|>--- conflicted
+++ resolved
@@ -213,18 +213,11 @@
       },
       "primary_key": ["supervisor_id","doc_id","repeat_iteration"]
     },
-<<<<<<< HEAD
-    "sql_column_indexes": [],
-=======
     "sql_column_indexes": [
       {
-        "column_ids": ["doc_id"]
-      },
-      {
         "column_ids": ["state_id", "timeend"]
       }
     ],
->>>>>>> 92beb51a
     "disable_destructive_rebuild": true
   }
 }