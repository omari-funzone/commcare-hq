# -*- coding: utf-8 -*-
# Generated by Django 1.11.28 on 2020-05-04 16:33
from __future__ import unicode_literals

from django.db import migrations
from custom.icds_reports.utils.migrations import get_view_migrations


class Migration(migrations.Migration):

    dependencies = [
        ('icds_reports', '0179_location_deprecation_columns'),
    ]

<<<<<<< HEAD
    operations = [
    ]
=======
    operations = []
>>>>>>> 242f456e
<|MERGE_RESOLUTION|>--- conflicted
+++ resolved
@@ -12,9 +12,4 @@
         ('icds_reports', '0179_location_deprecation_columns'),
     ]
 
-<<<<<<< HEAD
-    operations = [
-    ]
-=======
-    operations = []
->>>>>>> 242f456e
+    operations = []