{
  "domains": [
    "airs",
    "airs-testing",
    "airsbenin",
    "airstanzania",
    "abtmali",
    "airsmadagascar",
    "airsmozambique",
    "airsrwanda",
    "airsethiopia",
    "airskenya",
    "airszambia"
  ],
  "config": {
    "engine_id": "default",
    "base_item_expression": {},
    "configured_filter": {
      "expression": {
        "property_name": "type",
        "type": "property_name"
      },
      "operator": "eq",
      "property_value": "pmt_data",
      "type": "boolean_expression"
    },
    "configured_indicators": [
      {
        "display_name": "country",
        "transform": {},
        "datatype": "string",
        "type": "expression",
        "is_primary_key": false,
        "is_nullable": true,
        "column_id": "country",
        "expression": {
          "value_expression": {
            "type": "property_path",
            "property_path": [
              "user_data",
              "country"
            ]
          },
          "type": "related_doc",
          "related_doc_type": "CommCareUser",
          "doc_id_expression": {
            "type": "property_name",
            "property_name": "owner_id"
          }
        }
      },
      {
        "display_name": "level_1",
        "transform": {},
        "datatype": "string",
        "type": "expression",
        "is_primary_key": false,
        "is_nullable": true,
        "column_id": "level_1",
        "expression": {
          "value_expression": {
            "type": "property_path",
            "property_path": [
              "user_data",
              "level_1_name"
            ]
          },
          "type": "related_doc",
          "related_doc_type": "CommCareUser",
          "doc_id_expression": {
            "type": "property_name",
            "property_name": "owner_id"
          }
        }
      },
      {
        "display_name": "level_2",
        "transform": {},
        "datatype": "string",
        "type": "expression",
        "is_primary_key": false,
        "is_nullable": true,
        "column_id": "level_2",
        "expression": {
          "value_expression": {
            "type": "property_path",
            "property_path": [
              "user_data",
              "level_2_name"
            ]
          },
          "type": "related_doc",
          "related_doc_type": "CommCareUser",
          "doc_id_expression": {
            "type": "property_name",
            "property_name": "owner_id"
          }
        }
      },
      {
        "display_name": "level_3",
        "transform": {},
        "datatype": "string",
        "type": "expression",
        "is_primary_key": false,
        "is_nullable": true,
        "column_id": "level_3",
        "expression": {
          "value_expression": {
            "type": "property_path",
            "property_path": [
              "user_data",
              "level_3_name"
            ]
          },
          "type": "related_doc",
          "related_doc_type": "CommCareUser",
          "doc_id_expression": {
            "type": "property_name",
            "property_name": "owner_id"
          }
        }
      },
      {
        "display_name": "level_4",
        "transform": {},
        "datatype": "string",
        "type": "expression",
        "is_primary_key": false,
        "is_nullable": true,
        "column_id": "level_4",
        "expression": {
          "value_expression": {
            "type": "property_path",
            "property_path": [
              "user_data",
              "level_4_name"
            ]
          },
          "type": "related_doc",
          "related_doc_type": "CommCareUser",
          "doc_id_expression": {
            "type": "property_name",
            "property_name": "owner_id"
          }
        }
      },
      {
        "display_name": "worker_code",
        "transform": {},
        "datatype": "string",
        "type": "expression",
        "is_primary_key": false,
        "is_nullable": true,
        "column_id": "worker_code",
        "expression": {
          "value_expression": {
            "type": "property_path",
            "property_path": [
              "user_data",
              "worker_code"
            ]
          },
          "type": "related_doc",
          "related_doc_type": "CommCareUser",
          "doc_id_expression": {
            "type": "property_name",
            "property_name": "owner_id"
          }
        }
      },
      {
        "display_name": "structures_found",
        "property_name": "structures_found",
        "datatype": "integer",
        "is_primary_key": false,
        "column_id": "structures_found",
        "is_nullable": true,
        "type": "raw",
        "property_path": []
      },
      {
        "display_name": "structures_sprayed",
        "property_name": "structures_sprayed",
        "datatype": "integer",
        "is_primary_key": false,
        "column_id": "structures_sprayed",
        "is_nullable": true,
        "type": "raw",
        "property_path": []
      },
      {
        "display_name": "total_sprayers",
        "property_name": "total_sprayers",
        "datatype": "integer",
        "is_primary_key": false,
        "column_id": "total_sprayers",
        "is_nullable": true,
        "type": "raw",
        "property_path": []
      },
      {
        "display_name": "insecticide_used",
        "property_name": "insecticide_used",
        "datatype": "integer",
        "is_primary_key": false,
        "column_id": "insecticide_used",
        "is_nullable": true,
        "type": "raw",
        "property_path": []
      },
      {
        "display_name": "date_of_data_collection",
        "property_name": "date_of_data_collection",
        "datatype": "date",
        "is_primary_key": false,
        "column_id": "date_of_data_collection",
        "is_nullable": true,
        "type": "raw",
        "property_path": []
      },
      {
        "display_name": "structures_per_sprayer",
        "property_name": "structures_per_sprayer",
        "datatype": "integer",
        "is_primary_key": false,
        "column_id": "structures_per_sprayer",
        "is_nullable": true,
        "type": "raw",
        "property_path": []
      },
      {
        "display_name": "structures_per_IU",
        "property_name": "structures_per_IU",
        "datatype": "integer",
        "is_primary_key": false,
        "column_id": "structures_per_IU",
        "is_nullable": true,
        "type": "raw",
        "property_path": []
      },
      {
        "display_name": "spray_coverage",
        "property_name": "spray_coverage",
        "datatype": "integer",
        "is_primary_key": false,
        "column_id": "spray_coverage",
        "is_nullable": true,
        "type": "raw",
        "property_path": []
      },
      {
        "display_name": "username",
        "property_name": "username",
        "datatype": "string",
        "is_primary_key": false,
        "column_id": "username",
        "is_nullable": true,
        "type": "raw",
        "property_path": []
      },
      {
        "display_name": "timeEnd",
        "property_name": "modified_on",
        "datatype": "datetime",
        "is_primary_key": false,
        "column_id": "timeEnd",
        "is_nullable": true,
        "type": "raw",
        "property_path": []
      },
      {
        "display_name": "level_1_target_number",
        "datatype": "integer",
        "type": "expression",
        "is_primary_key": false,
        "transform": {},
        "is_nullable": true,
        "expression": {
          "default": 0,
          "cases": {
            "mozambique": {
              "default": 0,
              "cases": {
                "derre": 16555,
                "milange": 91807,
                "mocuba": 140365,
                "molumbo": 44715,
                "mopeia": 15607,
                "morrumbala": 104617,
                "quelimane": 67630
              },
              "type": "switch",
              "switch_on": {
                "value_expression": {
                  "type": "property_path",
                  "property_path": [
                    "user_data",
                    "level_1_name"
                  ]
                },
                "type": "related_doc",
                "related_doc_type": "CommCareUser",
                "doc_id_expression": {
                  "type": "property_name",
                  "property_name": "owner_id"
                }
              }
            },
            "Rwanda": {
              "default": 0,
              "cases": {
                "Kirehe": 82946,
                "Nyagatare": 105243
              },
              "type": "switch",
              "switch_on": {
                "value_expression": {
                  "type": "property_path",
                  "property_path": [
                    "user_data",
                    "level_1_name"
                  ]
                },
                "type": "related_doc",
                "related_doc_type": "CommCareUser",
                "doc_id_expression": {
                  "type": "property_name",
                  "property_name": "owner_id"
                }
              }
            },
            "zambia": {
              "default": 0,
              "cases": {
                "eastern": 214302,
                "luapula": 153755,
                "muchinga": 52525,
                "northern": 121602
              },
              "type": "switch",
              "switch_on": {
                "value_expression": {
                  "type": "property_path",
                  "property_path": [
                    "user_data",
                    "level_1_name"
                  ]
                },
                "type": "related_doc",
                "related_doc_type": "CommCareUser",
                "doc_id_expression": {
                  "type": "property_name",
                  "property_name": "owner_id"
                }
              }
            },
            "Tanzania": {
              "default": 0,
              "cases": {
                "Geita": 117617,
                "Kagera": 163299,
                "Mara": 89430,
                "Mwanza": 184559
              },
              "type": "switch",
              "switch_on": {
                "value_expression": {
                  "type": "property_path",
                  "property_path": [
                    "user_data",
                    "level_1_name"
                  ]
                },
                "type": "related_doc",
                "related_doc_type": "CommCareUser",
                "doc_id_expression": {
                  "type": "property_name",
                  "property_name": "owner_id"
                }
              }
            },
            "kenya": {
              "default": 0,
              "cases": {
                "migori": 226827
              },
              "type": "switch",
              "switch_on": {
                "value_expression": {
                  "type": "property_path",
                  "property_path": [
                    "user_data",
                    "county_code"
                  ]
                },
                "type": "related_doc",
                "related_doc_type": "CommCareUser",
                "doc_id_expression": {
                  "type": "property_name",
                  "property_name": "owner_id"
                }
              }
            },
            "Madagascar": {
              "default": 0,
              "cases": {
                "Atsinanana": 107832,
                "Analanjirofo": 81125,
                "Vatovavy Fitovinany": 41018,
                "Atsimo Atsinanana": 81941
              },
              "type": "switch",
              "switch_on": {
                "value_expression": {
                  "type": "property_path",
                  "property_path": [
                    "user_data",
                    "level_1_name"
                  ]
                },
                "type": "related_doc",
                "related_doc_type": "CommCareUser",
                "doc_id_expression": {
                  "type": "property_name",
                  "property_name": "owner_id"
                }
              }
            },
            "Ethiopia": {
              "default": 0,
              "cases": {
                "oromia": 708258
              },
              "type": "switch",
              "switch_on": {
                "value_expression": {
                  "type": "property_path",
                  "property_path": [
                    "user_data",
                    "level_1_data"
                  ]
                },
                "type": "related_doc",
                "related_doc_type": "CommCareUser",
                "doc_id_expression": {
                  "type": "property_name",
                  "property_name": "owner_id"
                }
              }
            },
            "benin": {
                "default": 0,
                "cases": {
                    "Atacora": 270141
                },
                "type": "switch",
                "switch_on": {
                  "value_expression": {
                    "type": "property_path",
                    "property_path": [
                      "user_data",
                      "level_1_name"
                    ]
                  },
                  "type": "related_doc",
                  "related_doc_type": "CommCareUser",
                  "doc_id_expression": {
                    "type": "property_name",
                    "property_name": "owner_id"
                  }
                }
              },
            "Mali": {
                "default": 0,
                "cases": {
                    "koulikoro": 169156,
                    "segou": 73528
                },
                "type": "switch",
                "switch_on": {
                  "value_expression": {
                    "type": "property_path",
                    "property_path": [
                      "user_data",
                      "level_1_data"
                    ]
                  },
                  "type": "related_doc",
                  "related_doc_type": "CommCareUser",
                  "doc_id_expression": {
                    "type": "property_name",
                    "property_name": "owner_id"
                  }
                }
              }
          },
          "type": "switch",
          "switch_on": {
            "value_expression": {
              "type": "property_path",
              "property_path": [
                "user_data",
                "country"
              ]
            },
            "type": "related_doc",
            "related_doc_type": "CommCareUser",
            "doc_id_expression": {
              "type": "property_name",
              "property_name": "owner_id"
            }
          }
        },
        "column_id": "level_1_target_number"
      },
      {
        "display_name": "level_2_target_number",
        "datatype": "integer",
        "type": "expression",
        "is_primary_key": false,
        "transform": {},
        "is_nullable": true,
        "expression": {
          "default": 0,
          "cases": {
            "mozambique": {
              "default": 0,
              "cases": {
                "alto_benfica": 9933,
                "chimuara": 3196,
                "chire": 21069,
                "corromana": 19652,
                "dachudua": 16805,
                "derre_sede": 14017,
                "dulanha": 10084,
                "guerissa": 2538,
                "liciro": 12042,
                "madal": 9235,
                "maquival": 15260,
                "megaza": 7499,
                "mocuba_sede": 52953,
                "molumbo_sede ": 25063,
                "mopeia_sede": 8601,
                "morrumbala_sede": 48849,
                "muandiua": 16676,
                "muaquiua": 12697,
                "mugeba": 31865,
                "munhiba": 17409,
                "namanjavira": 15508,
                "namuinho": 43135,
                "pinda": 10524,
                "posto_campo": 3810,
                "sede": 52876
              },
              "type": "switch",
              "switch_on": {
                "value_expression": {
                  "type": "property_path",
                  "property_path": [
                    "user_data",
                    "level_2_name"
                  ]
                },
                "type": "related_doc",
                "related_doc_type": "CommCareUser",
                "doc_id_expression": {
                  "type": "property_name",
                  "property_name": "owner_id"
                }
              }
            },
            "Senegal": {
              "default": 0,
              "cases": {
                "nioro": 123407,
                "malem_hodar": 5445,
                "koungheul": 45995,
                "koumpentoum": 45704
              },
              "type": "switch",
              "switch_on": {
                "value_expression": {
                  "type": "property_path",
                  "property_path": [
                    "user_data",
                    "level_2_id"
                  ]
                },
                "type": "related_doc",
                "related_doc_type": "CommCareUser",
                "doc_id_expression": {
                  "type": "property_name",
                  "property_name": "owner_id"
                }
              }
            },
            "Rwanda": {
              "default": 0,
              "cases": {
                "Gahara I": 5498,
                "Gahara II": 4199,
                "Gatore": 6062,
                "Gatunda": 7799,
                "Karama": 7226,
                "Karangazi I": 6277,
                "Karangazi II": 6941,
                "Katabagemu": 8330,
                "Kigarama I": 4282,
                "Kigarama II": 3299,
                "Kigina": 6454,
                "Kirehe": 5476,
                "Kiyombe": 3860,
                "Mahama": 6029,
                "Matimba": 4651,
                "Mimuri": 6857,
                "Mpanga I": 4603,
                "Mpanga II": 3060,
                "Mukama": 5946,
                "Musaza": 6618,
                "Musheri": 5692,
                "Mushikiri": 6454,
                "Nasho": 7029,
                "Nyagatare I": 4963,
                "Nyagatare II": 6741,
                "Nyamugari": 9494,
                "Nyarubuye": 4389,
                "Rukomo": 7928,
                "Rwempasha": 3743,
                "Rwimiyaga 1": 6981,
                "Rwimiyaga II": 3964,
                "Tabagwe": 7344
              },
              "type": "switch",
              "switch_on": {
                "value_expression": {
                  "type": "property_path",
                  "property_path": [
                    "user_data",
                    "level_2_name"
                  ]
                },
                "type": "related_doc",
                "related_doc_type": "CommCareUser",
                "doc_id_expression": {
                  "type": "property_name",
                  "property_name": "owner_id"
                }
              }
            },
            "zambia": {
              "default": 0,
              "cases": {
                "chadiza": 14969,
                "chama": 17724,
                "chembe": 5544,
                "chiengi": 27035,
                "chilubi": 14147,
                "chinsali": 11284,
                "chipata": 61671,
                "chipili_district": 1556,
                "isoka": 5821,
                "kaputa": 11385,
                "kasama": 23365,
                "katete": 24253,
                "kawambwa": 11722,
                "lundazi": 27423,
                "luwingu": 15265,
                "mafinga": 5903,
                "mambwe": 7855,
                "mansa": 24142,
                "mbala": 13338,
                "milenge": 1933,
                "mpika": 12407,
                "mporokoso": 11180,
                "mpulungu": 9274,
                "mungwi": 15504,
                "mwansabombwe": 7634,
                "mwense": 18910,
                "nakonde": 12663,
                "nchelenge": 25168,
                "nsama": 8144,
                "nyimba": 14152,
                "petauke": 34023,
                "samfya": 30111,
                "shiwangandu_district": 4447,
                "sinda": 6889,
                "vubwi": 5343
              },
              "type": "switch",
              "switch_on": {
                "value_expression": {
                  "type": "property_path",
                  "property_path": [
                    "user_data",
                    "level_2_name"
                  ]
                },
                "type": "related_doc",
                "related_doc_type": "CommCareUser",
                "doc_id_expression": {
                  "type": "property_name",
                  "property_name": "owner_id"
                }
              }
            },
            "Mali": {
              "default": 0,
              "cases": {
                "baroueli": 73528,
                "koulikoro": 66927,
                "dioila": 102229
              },
              "type": "switch",
              "switch_on": {
                "value_expression": {
                  "type": "property_path",
                  "property_path": [
                    "user_data",
                    "level_2_data"
                  ]
                },
                "type": "related_doc",
                "related_doc_type": "CommCareUser",
                "doc_id_expression": {
                  "type": "property_name",
                  "property_name": "owner_id"
                }
              }
            },
            "Tanzania": {
              "default": 0,
              "cases": {
                "Bukoba rural": 63744,
                "Butiama": 52748,
                "Chato": 76482,
                "Kwimba": 79430,
                "Missenyi": 45344,
                "Musoma rural": 36682,
                "Ngara": 54211,
                "Nyang'hwale": 41135,
                "Pemba": 13714,
                "Sengerema": 105129,
                "Unguja": 26774
              },
              "type": "switch",
              "switch_on": {
                "value_expression": {
                  "type": "property_path",
                  "property_path": [
                    "user_data",
                    "level_2_name"
                  ]
                },
                "type": "related_doc",
                "related_doc_type": "CommCareUser",
                "doc_id_expression": {
                  "type": "property_name",
                  "property_name": "owner_id"
                }
              }
            },
            "kenya": {
              "default": 0,
              "cases": {
                "awendo": 34320,
                "nyatike": 49571,
                "rongo": 26969,
                "suna_east": 32161,
                "suna_west": 41020,
                "uriri": 42786
              },
              "type": "switch",
              "switch_on": {
                "value_expression": {
                  "type": "property_path",
                  "property_path": [
                    "user_data",
                    "sub_county_code"
                  ]
                },
                "type": "related_doc",
                "related_doc_type": "CommCareUser",
                "doc_id_expression": {
                  "type": "property_name",
                  "property_name": "owner_id"
                }
              }
            },
            "Ethiopia": {
              "default": 0,
              "cases": {
                "east_wollega": 141827,
                "ilu_aba_bora": 81882,
                "jimma": 155256,
                "kellem_wollega": 106629,
                "west_shewa": 86478,
                "west_wollega": 136186
              },
              "type": "switch",
              "switch_on": {
                "value_expression": {
                  "type": "property_path",
                  "property_path": [
                    "user_data",
                    "level_2_data"
                  ]
                },
                "type": "related_doc",
                "related_doc_type": "CommCareUser",
                "doc_id_expression": {
                  "type": "property_name",
                  "property_name": "owner_id"
                }
              }
            },
            "Madagascar": {
              "default": 0,
              "cases": {
                "Brickaville": 48850,
                "Farafangana": 81941,
                "Fenerive Est": 81125,
                "Tamatave II": 58982,
                "Vohipeno": 41018
              },
              "type": "switch",
              "switch_on": {
                "value_expression": {
                  "type": "property_path",
                  "property_path": [
                    "user_data",
                    "level_2_name"
                  ]
                },
                "type": "related_doc",
                "related_doc_type": "CommCareUser",
                "doc_id_expression": {
                  "type": "property_name",
                  "property_name": "owner_id"
                }
              }
            },
            "benin": {
                  "default": 0,
                  "cases": {
                    "boukoumbe": 29090,
                    "colby": 22044,
                    "kérou": 40328,
                    "kouande": 44275,
                    "materi": 41474,
                    "natitingou": 29385,
                    "pehunco": 37137,
                    "tanguieta": 13490,
                    "toucoutouna": 12918
                  },
                  "type": "switch",
                  "switch_on": {
                    "value_expression": {
                      "type": "property_path",
                      "property_path": [
                        "user_data",
                        "level_2_data"
                      ]
                    },
                    "type": "related_doc",
                    "related_doc_type": "CommCareUser",
                    "doc_id_expression": {
                      "type": "property_name",
                      "property_name": "owner_id"
                    }
                  }
                }
          },
          "type": "switch",
          "switch_on": {
            "value_expression": {
              "type": "property_path",
              "property_path": [
                "user_data",
                "country"
              ]
            },
            "type": "related_doc",
            "related_doc_type": "CommCareUser",
            "doc_id_expression": {
              "type": "property_name",
              "property_name": "owner_id"
            }
          }
        },
        "column_id": "level_2_target_number"
      },
      {
        "display_name": "level_3_target_number",
        "datatype": "integer",
        "type": "expression",
        "is_primary_key": false,
        "transform": {},
        "is_nullable": true,
        "expression": {
          "default": 0,
          "cases": {
            "Senegal": {
              "default": 0,
              "cases": {
                "nioro_site": 13141,
                "nioro": 13141,
                "porokhane": 12703,
                "keur_moussa": 7182,
                "keur_maba": 9812,
                "keur_tapha": 6764,
                "ndrame_escale": 11244,
                "wakh_ngouna": 11679,
                "taiba_niassene_1": 9294,
                "taiba_niassene_2": 10019,
                "keur_madiabel_1": 9374,
                "keur_madiabel_2": 8752,
                "kaymor_1": 6821,
                "kaymor_2": 6622,
                "ndioum_ngainth": 5445,
                "koungheul_": 12846,
                "ida_mouride": 9305,
                "missirah": 7734,
                "saly_escale": 8545,
                "gainthe_pathe": 7565,
                "koumpentoum": 10648,
                "malem_niani": 6100,
                "mereto": 5218,
                "payar": 8738,
                "bamba": 10648,
                "kouthia_gaidy": 4352
              },
              "type": "switch",
              "switch_on": {
                "value_expression": {
                  "type": "property_path",
                  "property_path": [
                    "user_data",
                    "level_3_id"
                  ]
                },
                "type": "related_doc",
                "related_doc_type": "CommCareUser",
                "doc_id_expression": {
                  "type": "property_name",
                  "property_name": "owner_id"
                }
              }
            },
            "Ethiopia": {
              "default": 0,
              "cases": {
                "boneya_boshe": 12190,
                "diga": 14758,
                "gida_ayana": 22259,
                "gobu_sayo": 12458,
                "guto_gida": 17006,
                "limu": 11329,
                "sasiga_cb": 19027,
                "wama_hagalo": 16840,
                "wayu_tuka": 15960,
                "bedele": 10464,
                "borecha": 22283,
                "chewaka_CB": 34548,
                "dhedessa": 14587,
                "kersa_cb": 29435,
                "omo_nada": 36167,
                "seka_chekorsa": 24312,
                "sekoru": 21732,
                "shebe_sombo": 17413,
                "tiro afeta": 26197,
                "dale_sadi": 17728,
                "dale_wabara": 21665,
                "hawa_galan_cb": 38626,
                "lalo_kile": 12757,
                "seyo": 15853,
                "bako_tibe_cb": 19593,
                "danno": 18870,
                "dendy": 12984,
                "ilu_galan": 19399,
                "nonno": 15632,
                "babo_gambel": 18343,
                "begi": 17692,
                "guliso": 12639,
                "kiltu_kara": 12250,
                "kondala": 19233,
                "manasibu_cb": 37714,
                "nejo_rural": 18315
              },
              "type": "switch",
              "switch_on": {
                "value_expression": {
                  "type": "property_path",
                  "property_path": [
                    "user_data",
                    "level_3_data"
                  ]
                },
                "type": "related_doc",
                "related_doc_type": "CommCareUser",
                "doc_id_expression": {
                  "type": "property_name",
                  "property_name": "owner_id"
                }
              }
            },
            "Madagascar": {
              "default": 0,
              "cases": {
                "Ambalarondra": 4916,
                "Ambalatany": 3032,
                "Ambalavato Nord": 1027,
                "Ambalavato Sud": 953,
                "Ambanja": 3727,
                "Ambatoharanana": 6660,
                "Ambinaninony": 3688,
                "Ambodilazana": 5357,
                "Ambodimanga II": 6454,
                "Ambodiriana": 2026,
                "Amboditandroho": 2728,
                "Ambohigogo": 2460,
                "Ambohimandroso": 2891,
                "Amborobe": 1208,
                "Ampasimadinika": 2230,
                "Ampasimbe": 4704,
                "Ampasimbe Manantsatrana": 4193,
                "Ampasimbe Onibe": 6683,
                "Ampasina Maningory": 14805,
                "Amporoforo": 3683,
                "Andemaka": 3326,
                "Andodabe": 6130,
                "Andovoranto": 5080,
                "Andranobolaha": 3255,
                "Anjahamana": 2266,
                "Ankarana Miraihina": 1853,
                "Ankarimbary": 1518,
                "Anoloka": 777,
                "Anosivelo": 2757,
                "Anosy Tsararafa": 5901,
                "Antananabo": 1225,
                "Antetezambaro": 5359,
                "Antsampanana": 3700,
                "Antseranambe": 1299,
                "Antsiatsiaka": 4416,
                "Betampona": 2836,
                "Bevoay Beretra": 2336,
                "Brickaville Centre": 8835,
                "Efatsy": 1617,
                "Etrotroka": 5463,
                "Evato": 4346,
                "Fanandrana": 4044,
                "Farafangana": 7443,
                "Fenerive Est": 12162,
                "Fenoarivo": 1618,
                "Foulpointe": 7021,
                "Iabohazo": 1423,
                "Iaborano Namohora": 1250,
                "Ifatsy": 2136,
                "Ihorombe": 1894,
                "Ilakatra": 3182,
                "Ivandrika": 1393,
                "Ivato": 818,
                "Lanivo": 1616,
                "Mahabo": 1605,
                "Mahabo Mananivo": 1736,
                "Mahafasa Centre": 2324,
                "Mahambo": 11339,
                "Mahanoro": 2765,
                "Mahasoabe": 1381,
                "Mahatsara": 4567,
                "Mahavelo": 2220,
                "Mahazoarivo": 6350,
                "Maheriraty": 1460,
                "Manambotra Sud": 962,
                "Marovandrika": 2466,
                "Miorimivalana": 1060,
                "Nato": 989,
                "Onjatsy": 398,
                "Ranomafana Est": 6844,
                "Sahalava": 1828,
                "Sahamadio": 4600,
                "Sahambala": 7526,
                "Saranambana": 2003,
                "Savana": 1089,
                "Tamatave Suburbaine": 6623,
                "Tangainony": 2504,
                "Tovona": 1699,
                "Vohilany": 250,
                "Vohilava": 1523,
                "Vohilengo": {
                  "default": 0,
                  "cases": {
                    "Farafangana": 3451,
                    "Fenerive Est": 4164
                  },
                  "type": "switch",
                  "switch_on": {
                    "value_expression": {
                      "type": "property_path",
                      "property_path": [
                        "user_data",
                        "level_2_name"
                      ]
                    },
                    "type": "related_doc",
                    "related_doc_type": "CommCareUser",
                    "doc_id_expression": {
                      "type": "property_name",
                      "property_name": "owner_id"
                    }
                  }
                },
                "Vohimasy": 1280,
                "Vohindava": 2202,
                "Vohipeno": {
                  "default": 0,
                  "cases": {
                    "Fenerive Est": 4541,
                    "Vohipeno": 3919
                  },
                  "type": "switch",
                  "switch_on": {
                    "value_expression": {
                      "type": "property_path",
                      "property_path": [
                        "user_data",
                        "level_2_name"
                      ]
                    },
                    "type": "related_doc",
                    "related_doc_type": "CommCareUser",
                    "doc_id_expression": {
                      "type": "property_name",
                      "property_name": "owner_id"
                    }
                  }
                },
                "Vohitranivona": 4250,
                "Vohitrindry": 2783,
                "Vohitromby": 1077,
                "Zafindrafady": 2418
              },
              "type": "switch",
              "switch_on": {
                "value_expression": {
                  "type": "property_path",
                  "property_path": [
                    "user_data",
                    "level_3_name"
                  ]
                },
                "type": "related_doc",
                "related_doc_type": "CommCareUser",
                "doc_id_expression": {
                  "type": "property_name",
                  "property_name": "owner_id"
                }
              }
            },
            "Tanzania": {
              "default": 0,
              "cases": {
                "BUJUGO": 6199,
                "BUKIRIRO": 7295,
                "BUTURAGE": 6906,
                "BUYANGO": 6505,
                "Bambi": 3904,
                "Bugoji": 6557,
                "Buhemba": 6830,
                "Bukome": 2293,
                "Bukwimba": 6856,
                "Bungulwa": 7500,
                "Bupandwa": 7800,
                "Busaka": 1818,
                "Busegwe": 5711,
                "Buseresere": 2109,
                "Busisi": 4200,
                "Butiama": 6296,
                "Buyagu": 4500,
                "Buziku": 1723,
                "Buzirayombo": 1359,
                "Bwanga": 1998,
                "Bwina": 1937,
                "Center": 2234,
                "Chake Chake": 2925,
                "Chato Mlimani": 2291,
                "Donge vijibweni": 3660,
                "GERA": 7007,
                "IBWERA": 5995,
                "IGAYAZA": 6739,
                "Ichwankima": 2357,
                "Ihanga": 1723,
                "Ilemela": 2599,
                "Ilula": 7000,
                "Ilyamchele": 1663,
                "Imwelu": 2109,
                "Inala ": 7200,
                "Iparamasa": 2267,
                "Itanga": 1998,
                "KABALE": 7039,
                "KAKINDO": 8880,
                "KAKUNYU": 4476,
                "KASHENYE": 3371,
                "KASHOZI": 6596,
                "KATORO": 7031,
                "KISHANJE": 5934,
                "KISHOGO": 6263,
                "KMT": 2280,
                "KYAKA": 8366,
                "Kachwamba": 2357,
                "Kagunga": 6800,
                "Kahumo": 2291,
                "Kakeneno": 1523,
                "Kakobe": 7500,
                "Kalebezo": 7800,
                "Kamugegi": 6071,
                "Kasala": 2879,
                "Kasenga": 2357,
                "Katende": 1498,
                "Katete": 2081,
                "Katunguru": 8129,
                "Kharumwa": 6855,
                "Kiagata": 6451,
                "Kibehe": 2320,
                "Kibumba": 2879,
                "Kibuteni": 2483,
                "Kigongo": 2435,
                "Kikubiji": 7100,
                "Kinsabe": 2267,
                "Kome": 8800,
                "Konde": 4152,
                "Kyawazarwe": 7402,
                "LUKOLE": 6650,
                "Luchili": 7300,
                "MABAWE": 7031,
                "MURUSAGAMBA": 6121,
                "Mahonda": 3840,
                "Maisome": 3000,
                "Malya": 7500,
                "Minkoto": 2304,
                "Mirwa": 6868,
                "Mnekezi": 2267,
                "Mombasa": 4457,
                "Mtundu": 1862,
                "Mugango ": 6707,
                "Muganza": 2321,
                "Murangi": 5446,
                "Mwabagalu": 2109,
                "Mwamala (New)": 5800,
                "Mwamashimba": 6300,
                "Mwangika": 4600,
                "Mwingiro": 6856,
                "NGARA MJINI": 8869,
                "NYAKISASA": 5641,
                "Ndijani": 4501,
                "Ngumo": 7600,
                "Nkalalo (New)": 5830,
                "Nyakaliro": 7500,
                "Nyakanga": 7119,
                "Nyamatongo": 8100,
                "Nyambiti": {
                  "type": "switch",
                  "cases": {
                    "Kwimba": 4300,
                    "Chato": 2040
                  },
                  "switch_on": {
                    "value_expression": {
                      "type": "property_path",
                      "property_path": [
                        "user_data",
                        "level_2_name"
                      ]
                    },
                    "type": "related_doc",
                    "related_doc_type": "CommCareUser",
                    "doc_id_expression": {
                      "type": "property_name",
                      "property_name": "owner_id"
                    }
                  },
                  "default": 0
                },
                "Nyamikoma": 5900,
                "Nyamilama": 7400,
                "Nyampande": 6400,
                "Nyang'Wale": 6856,
                "Nyantimba": 2072,
                "Nyegina": 6559,
                "Nyijundu": 6856,
                "RUBALE": 6220,
                "RUHUNGA": 5561,
                "RULENGE": 4343,
                "Rumasa": 1862,
                "Rusori": 6788,
                "SHANGA": 8261,
                "Sengerema": 6200,
                "Shabaka": 6856,
                "Shakani": 3929,
                "Sima": 6500,
                "Suguti": 4625,
                "Wete": 3600,
                "Wingwi": 3037
              },
              "type": "switch",
              "switch_on": {
                "value_expression": {
                  "type": "property_path",
                  "property_path": [
                    "user_data",
                    "level_3_name"
                  ]
                },
                "type": "related_doc",
                "related_doc_type": "CommCareUser",
                "doc_id_expression": {
                  "type": "property_name",
                  "property_name": "owner_id"
                }
              }
            },
            "kenya": {
              "default": 0,
              "cases": {
                "agenga_dispensary": 7810,
                "alendo_chief's_camp": 5471,
                "anjego_dispensary": 12045,
                "arombe_dispensary": 8102,
                "awendo_sub_county_hospital": 7899,
                "bande_dispensary": 6838,
                "bondo_dispensary": 7430,
                "bware_dispensary": 9761,
                "dede_dispensary": 6387,
                "karungu_sub_county_hospital": 6921,
                "kochola_dispensary": 6009,
                "lela_dispensary": 9353,
                "macalder_sub_county_hospital": 7682,
                "mariwa_health_centre": 12816,
                "migori_county_referral_hospital": 9435,
                "minyenya_dispensary": 6233,
                "muhuru_health_centre": 8220,
                "nyamaranga_health_centre": 8492,
                "ongo_health_centre": 9008,
                "osingo_dispensary": 4945,
                "othoro_sub_county_hospital": 12901,
                "oyani_health_centre": 4691,
                "rabondo_dispensary": 9409,
                "rongo_sub_county_hospital": 12877,
                "suna_rabuor_health_centre": 5596,
                "suna_ragana_dispensary": 6640,
                "uriri_health_centre": 5734,
                "wath_onger_dispensary": 8122
              },
              "type": "switch",
              "switch_on": {
                "value_expression": {
                  "type": "property_path",
                  "property_path": [
                    "user_data",
                    "ward_code"
                  ]
                },
                "type": "related_doc",
                "related_doc_type": "CommCareUser",
                "doc_id_expression": {
                  "type": "property_name",
                  "property_name": "owner_id"
                }
              }
            },
            "benin": {
                  "default": 0,
                  "cases": {
                    "natta": 15078,
                    "manta": 14012,
                    "cobly": 22044,
                    "kérou_centre": 27741,
                    "firou": 10128,
                    "kaoubagou": 2459,
                    "kouande": 17279,
                    "guilimaro": 16308,
                    "birni": 10688,
                    "materi": 24510,
                    "dassari": 16964,
                    "perma": 13065,
                    "natitingou_central_warehouse": 16320,
                    "pehunco": 28313,
                    "gnemasson": 8824,
                    "taicou": 13490,
                    "toucountouna": 12918
                  },
                  "type": "switch",
                  "switch_on": {
                    "value_expression": {
                      "type": "property_path",
                      "property_path": [
                        "user_data",
                        "level_3_data"
                      ]
                    },
                    "type": "related_doc",
                    "related_doc_type": "CommCareUser",
                    "doc_id_expression": {
                      "type": "property_name",
                      "property_name": "owner_id"
                    }
                  }
                },
            "Mali": {
              "default": 0,
              "cases": {
                "koulikoro": 66927,
                "fana": 102229,
                "baroueli": 73528
              },
              "type": "switch",
              "switch_on": {
                "value_expression": {
                  "type": "property_path",
                  "property_path": [
                    "user_data",
                    "level_3_data"
                  ]
                },
                "type": "related_doc",
                "related_doc_type": "CommCareUser",
                "doc_id_expression": {
                  "type": "property_name",
                  "property_name": "owner_id"
                }
              }
            },
            "zambia": {
              "default": 0,
              "cases": {
                "chadiza": 14969,
                "chaka_rhc": 12254,
                "chalabesa_rhc": 7519,
                "chama": 17724,
                "chembe_rhc": 5544,
                "chiengi": 15403,
                "chifwenge_rhc": 6171,
                "chilubi_island_rhc": 7976,
                "chinsali": 11284,
                "chipata": 38912,
                "chipili_district": 1556,
                "ilondola_mission_rhc": 2972,
                "isoka": 5821,
                "kabole_rhc": 11632,
                "kaputa": 8082,
                "kasama": 23365,
                "kasongole": 3303,
                "katete": 24253,
                "katuta_rhc": 3998,
                "kawambwa": 7729,
                "kazembe_rhc": 7634,
                "lubwe_mission": 14982,
                "lundazi": 27423,
                "luwingu": 11267,
                "lwela_rhc": 933,
                "mafinga": 5903,
                "mambwe": 4362,
                "mansa": 24142,
                "matumbo": 1475,
                "mbala": 8564,
                "milenge": 1000,
                "mpika": 4888,
                "mporokoso": 5945,
                "mpulungu": 9274,
                "mukanda_rhc": 22759,
                "mukupa_kaoma": 5235,
                "mungwi": 15504,
                "mushota_rhc": 3993,
                "mwense": 18910,
                "nakonde": 8663,
                "nchelenge": 25168,
                "nsama_rhc": 4759,
                "ntatumbila_rhc": 4000,
                "nyanje": 6889,
                "nyimba": 14152,
                "petauke": 21769,
                "samfya": 15129,
                "senga_rhc": 4774,
                "st_luke_msoro": 3493,
                "sumbu_rhc": 3385,
                "vubwi": 5343
              },
              "type": "switch",
              "switch_on": {
                "value_expression": {
                  "type": "property_path",
                  "property_path": [
                    "user_data",
                    "level_3_name"
                  ]
                },
                "type": "related_doc",
                "related_doc_type": "CommCareUser",
                "doc_id_expression": {
                  "type": "property_name",
                  "property_name": "owner_id"
                }
              }
            }
          },
          "type": "switch",
          "switch_on": {
            "value_expression": {
              "type": "property_path",
              "property_path": [
                "user_data",
                "country"
              ]
            },
            "type": "related_doc",
            "related_doc_type": "CommCareUser",
            "doc_id_expression": {
              "type": "property_name",
              "property_name": "owner_id"
            }
          }
        },
        "column_id": "level_3_target_number"
      },
      {
        "display_name": "level_4_target_number",
        "datatype": "integer",
        "type": "expression",
        "is_primary_key": false,
        "transform": {},
        "is_nullable": true,
        "expression": {
          "default": 0,
          "cases": {
            "Mali": {
              "default": 0,
              "cases": {
                "banido": 1968,
                "baraoueli": 9248,
                "beleco": 11428,
                "boidie": 3492,
                "bougoucouroula": 1640,
                "chola": 2352,
                "dandougou": 5044,
                "diebe": 3723,
                "diele": 995,
                "dioforongo": 1635,
                "djoumazana": 6174,
                "dotembougou": 1748,
                "dougoufe": 2930,
                "doumba": 1900,
                "falako": 6776,
                "fana": 17450,
                "fabacoro": 907,
                "fougadougou": 1147,
                "garna": 2474,
                "gouendo": 3385,
                "gouni": 4435,
                "kalake": 3711,
                "kamani": 2609,
                "kankoni": 2864,
                "kenenkoun": 5832,
                "kerela": 4634,
                "kolebougou": 3380,
                "koni": 4158,
                "konkon": 1377,
                "konobougou": 8285,
                "korokoro": 2395,
                "kotoula": 3085,
                "koula": 2946,
                "koulikoroba": 3167,
                "m'pebougou": 1507,
                "markacoungo": 4670,
                "massala": 2335,
                "mena": 7053,
                "moabougou": 3513,
                "monzobala": 3427,
                "n'djilla": 1802,
                "n'gassola": 2051,
                "nangola": 7003,
                "nianzana": 2939,
                "nyamina": 6706,
                "sanando": 4708,
                "seguela": 2054,
                "seyla": 3808,
                "sirakorobougou": 2304,
                "sirakorola": 8007,
                "sizani": 2012,
                "somo": 4195,
                "souban": 1440,
                "tamani": {
                  "default": 0,
                  "cases": {
                    "koulikoro": 4748,
                    "baroueli": 3206

                  },
                  "type": "switch",
                  "switch_on": {
                    "value_expression": {
                      "type": "property_path",
                      "property_path": [
                        "user_data",
                        "level_3_data"
                      ]
                    },
                    "type": "related_doc",
                    "related_doc_type": "CommCareUser",
                    "doc_id_expression": {
                      "type": "property_name",
                      "property_name": "owner_id"
                    }
                  }
                },
                "tesserela": 2311,
                "tienfala": 2669,
                "tigui": 2554,
                "tingole": 5898,
                "tombougou": 2238,
                "tougouni": 4420,
                "wondobougou": 2260,
                "yerebougou": 1552
              },
              "type": "switch",
              "switch_on": {
                "value_expression": {
                  "type": "property_path",
                  "property_path": [
                    "user_data",
                    "level_4_data"
                  ]
                },
                "type": "related_doc",
                "related_doc_type": "CommCareUser",
                "doc_id_expression": {
                  "type": "property_name",
                  "property_name": "owner_id"
                }
              }
            },
            "kenya": {
              "default": 0,
              "cases": {
                "agenga_dispensary": 7810,
                "alendo_chief's_camp": 5471,
                "anjego_dispensary": 12045,
                "arombe_dispensary": 8102,
                "awendo_sub_county_hospital": 7899,
                "bande_dispensary": 6838,
                "bondo_dispensary": 7430,
                "bware_dispensary": 9761,
                "dede_dispensary": 6387,
                "karungu_sub_county_hospital": 6921,
                "kochola_dispensary": 6009,
                "lela_dispensary": 9353,
                "macalder_sub_county_hospital": 7682,
                "mariwa_health_centre": 12816,
                "migori_county_referral_hospital": 9435,
                "minyenya_dispensary": 6233,
                "muhuru_health_centre": 8220,
                "nyamaranga_health_centre": 8492,
                "ongo_health_centre": 9008,
                "osingo_dispensary": 4945,
                "othoro_sub_county_hospital": 12901,
                "oyani_health_centre": 4691,
                "rabondo_dispensary": 9409,
                "rongo_sub_county_hospital": 12877,
                "suna_rabuor_health_centre": 5596,
                "suna_ragana_dispensary": 6640,
                "uriri_health_centre": 5734,
                "wath_onger_dispensary": 8122
              },
              "type": "switch",
              "switch_on": {
                "value_expression": {
                  "type": "property_path",
                  "property_path": [
                    "user_data",
                    "ward_code"
                  ]
                },
                "type": "related_doc",
                "related_doc_type": "CommCareUser",
                "doc_id_expression": {
                  "type": "property_name",
                  "property_name": "owner_id"
                }
              }
            }
          },
          "type": "switch",
          "switch_on": {
            "value_expression": {
              "type": "property_path",
              "property_path": [
                "user_data",
                "country"
              ]
            },
            "type": "related_doc",
            "related_doc_type": "CommCareUser",
            "doc_id_expression": {
              "type": "property_name",
              "property_name": "owner_id"
            }
          }
        },
        "column_id": "level_4_target_number"
      },
      {
        "display_name": "country_target_number",
        "datatype": "integer",
        "type": "expression",
        "is_primary_key": false,
        "transform": {},
        "is_nullable": true,
        "expression": {
          "default": 0,
          "cases": {
            "mozambique": 481296,
            "Senegal": 220551,
            "Tanzania": 595393,
            "Rwanda": 188189,
            "zambia": 542184,
            "Ethiopia": 708258,
            "Mali": 242684,
            "Madagascar": 311916,
<<<<<<< HEAD
            "Kenya": 226827,
=======
            "Tanzania": 615393,
            "kenya": 226827,
>>>>>>> 559b8eea
            "benin": 270141
          },
          "type": "switch",
          "switch_on": {
            "value_expression": {
              "type": "property_path",
              "property_path": [
                "user_data",
                "country"
              ]
            },
            "type": "related_doc",
            "related_doc_type": "CommCareUser",
            "doc_id_expression": {
              "type": "property_name",
              "property_name": "owner_id"
            }
          }
        },
        "column_id": "country_target_number"
      }
    ],
    "description": "",
    "display_name": "SMS Case Indicators (static)",
    "named_filters": {},
    "referenced_doc_type": "CommCareCase",
    "table_id": "static-sms-indicators-001"
  }
}<|MERGE_RESOLUTION|>--- conflicted
+++ resolved
@@ -1725,12 +1725,7 @@
             "Ethiopia": 708258,
             "Mali": 242684,
             "Madagascar": 311916,
-<<<<<<< HEAD
             "Kenya": 226827,
-=======
-            "Tanzania": 615393,
-            "kenya": 226827,
->>>>>>> 559b8eea
             "benin": 270141
           },
           "type": "switch",
