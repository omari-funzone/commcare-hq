from corehq.apps.reports.standard import MonthYearMixin
from custom.intrahealth.filters import RecapPassageLocationFilter, FRMonthFilter, FRYearFilter
from custom.intrahealth.reports.tableu_de_board_report import MultiReport
from custom.intrahealth.sqldata import RecapPassageData, DateSource
from dimagi.utils.decorators.memoized import memoized

class RecapPassageReport(MonthYearMixin, MultiReport):
    title = "Recap Passage"
    name = "Recap Passage"
    slug = 'recap_passage'
    report_title = "Recap Passage"
<<<<<<< HEAD
    default_rows = 10
    fields = [FRMonthFilter, FRYearFilter, RecapPassageLocationFilter]
=======
    exportable = True
    fields = [DatespanFilter, RecapPassageLocationFilter]
>>>>>>> 52a74541

    def config_update(self, config):
        if self.request.GET.get('location_id', ''):
            if self.location.location_type.lower() == 'pps':
                config.update(dict(PPS_name=self.location.name))

    @property
    @memoized
    def data_providers(self):
        dates = sorted(sum(DateSource(config=self.report_config).rows, []))
        data_providers = []
        for date in dates:
            config = self.report_config
            config.update(dict(startdate=date, enddate=date))
            data_providers.append(RecapPassageData(config=config))
        if not data_providers:
            data_providers.append(RecapPassageData(config=self.report_config))
        return data_providers<|MERGE_RESOLUTION|>--- conflicted
+++ resolved
@@ -9,13 +9,9 @@
     name = "Recap Passage"
     slug = 'recap_passage'
     report_title = "Recap Passage"
-<<<<<<< HEAD
+    exportable = True
     default_rows = 10
     fields = [FRMonthFilter, FRYearFilter, RecapPassageLocationFilter]
-=======
-    exportable = True
-    fields = [DatespanFilter, RecapPassageLocationFilter]
->>>>>>> 52a74541
 
     def config_update(self, config):
         if self.request.GET.get('location_id', ''):
