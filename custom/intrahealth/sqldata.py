# coding=utf-8
from sqlagg.base import AliasColumn, QueryMeta, CustomQueryColumn
from sqlagg.columns import SumColumn, MaxColumn, SimpleColumn, CountColumn, CountUniqueColumn, MeanColumn
from sqlalchemy.sql.expression import alias
from corehq.apps.locations.models import SQLLocation
from corehq.apps.products.models import SQLProduct

from corehq.apps.reports.datatables import DataTablesColumn, DataTablesHeader
from corehq.apps.reports.sqlreport import DataFormatter, \
    TableDataFormat, calculate_total_row
from sqlagg.filters import EQ, BETWEEN, AND, GTE, LTE, NOT, IN
from corehq.apps.reports.sqlreport import DatabaseColumn, SqlData, AggregateColumn
from django.utils.translation import ugettext as _
from sqlalchemy import select
from dimagi.utils.parsing import json_format_date

PRODUCT_NAMES = {
    u'diu': [u"diu"],
    u'jadelle': [u"jadelle"],
    u'depo-provera': [u"d\xe9po-provera", u"depo-provera"],
    u'd\xe9po-provera': [u"d\xe9po-provera", u"depo-provera"],
    u'microlut/ovrette': [u"microlut/ovrette"],
    u'microgynon/lof.': [u"microgynon/lof."],
    u'preservatif masculin': [u"pr\xe9servatif masculin", u"preservatif masculin"],
    u'preservatif feminin': [u"pr\xe9servatif f\xe9minin", u"preservatif feminin"],
    u'cu': [u"cu"],
    u'collier': [u"collier"]
}


class BaseSqlData(SqlData):
    datatables = False
    show_charts = False
    show_total = True
    custom_total_calculate = False
    no_value = {'sort_key': 0, 'html': 0}
    fix_left_col = False

    def percent_fn(self, x, y):
        return "%(p).2f%%" % \
            {
                "p": (100 * float(y or 0) / float(x or 1))
            }

    def format_data_and_cast_to_float(self, value):
        return {"html": round(value, 2), "sort_key": round(value, 2)} if value is not None else value

    @property
    def filters(self):
        filters = [BETWEEN("date", "startdate", "enddate")]
        if 'region_id' in self.config:
            filters.append(EQ("region_id", "region_id"))
        elif 'district_id' in self.config:
            filters.append(EQ("district_id", "district_id"))
        return filters

    @property
    def group_by(self):
        return []

    @property
    def rows(self):
        formatter = DataFormatter(TableDataFormat(self.columns, no_value=self.no_value))
        return list(formatter.format(self.data, keys=self.keys, group_by=self.group_by))

    # this is copy/paste from the
    # https://github.com/dimagi/commcare-hq/blob/master/corehq/apps/reports/sqlreport.py#L383
    # we added possibility to sum Float values
    def calculate_total_row(self, rows):
        total_row = []
        if len(rows) > 0:
            num_cols = len(rows[0])
            for i in range(num_cols):
                colrows = [cr[i] for cr in rows if isinstance(cr[i], dict)]
                columns = [r.get('sort_key') for r in colrows if isinstance(r.get('sort_key'), (int, long, float))]
                if len(columns):
                    total_row.append(reduce(lambda x, y: x + y, columns, 0))
                else:
                    total_row.append('')
        return total_row


class ConventureData(BaseSqlData):
    slug = 'conventure'
    title = 'Converture'
    show_total = False
    table_name = 'fluff_CouvertureFluff'
    custom_total_calculate = True

    @property
    def filters(self):
        #We have to filter data by real_date_repeat not date(first position in filters list).
        #Filtering is done directly in columns method(CountUniqueColumn).
        filters = super(ConventureData, self).filters
        filters.append(AND([GTE('real_date_repeat', "strsd"), LTE('real_date_repeat', "stred")]))
        if 'archived_locations' in self.config:
            filters.append(NOT(IN('location_id', 'archived_locations')))
        return filters[1:]

    @property
    def group_by(self):
        group_by = []

        if 'region_id' in self.config:
            group_by.append('region_id')
        elif 'district_id' in self.config:
            group_by.append('district_id')

        if self.config['startdate'].month != self.config['enddate'].month:
            group_by.append('month')
        return group_by

    @property
    def columns(self):
        registered_column = "registered_total_for_region"
        if 'district_id' in self.config:
            registered_column = 'registered_total_for_district'
        columns = [
            DatabaseColumn("No de PPS (number of PPS registered in that region)",
                           MaxColumn(registered_column, alias='registered')),
            DatabaseColumn("No de PPS planifie (number of PPS planned)", MaxColumn('planned_total')),
            DatabaseColumn("No de PPS avec livrasion cet mois (number of PPS visited this month)",
                           CountUniqueColumn('location_id', alias="visited")
                           ),
            AggregateColumn("Taux de couverture (coverage ratio)", self.percent_fn,
                            [AliasColumn('registered'), AliasColumn("visited")]),
            DatabaseColumn("No de PPS avec donnees soumises (number of PPS which submitted data)",
                           CountUniqueColumn('location_id', alias="submitted")
                           ),
            AggregateColumn("Exhaustivite des donnees", self.percent_fn,
                            [AliasColumn('visited'), AliasColumn('submitted')]),
        ]
        if self.config['startdate'].month != self.config['enddate'].month:
            columns.insert(0, DatabaseColumn('Mois', SimpleColumn('month')))
            self.show_total = True
        return columns

    @property
    def rows(self):
        formatter = DataFormatter(TableDataFormat(self.columns, no_value=self.no_value))
        rows = list(formatter.format(self.data, keys=self.keys, group_by=self.group_by))

        #Months are displayed in chronological order
        if 'month' in self.group_by:
            from custom.intrahealth.reports import get_localized_months
            return sorted(rows, key=lambda row: get_localized_months().index(row[0]))

        return rows

    def calculate_total_row(self, rows):
        total_row = super(ConventureData, self).calculate_total_row(rows)
        if len(total_row) != 0:
            #two cell's are recalculated because the summation of percentage gives us bad values
            total_row[4] = "%.0f%%" % (total_row[3] * 100 / float(total_row[1]))
            total_row[-1] = "%.0f%%" % (total_row[5] * 100 / float(total_row[3]))
        return total_row


class DispDesProducts(BaseSqlData):
    slug = 'products'
    title = 'Taux de satisfaction de la commande de l\'operateur'
    table_name = 'fluff_TauxDeSatisfactionFluff'
    show_total = False

    @property
    def group_by(self):
        group_by = []
        if 'region_id' in self.config:
            group_by.append('region_id')
        elif 'district_id' in self.config:
            group_by.append('district_id')
        group_by.append('product_id')
        return group_by

    @property
    def rows(self):

        def row_in_names(row, names):
            if row in names:
                return True, names.index(row)+1
            else:
                for idx, val in enumerate(names):
                    if unicode(row).lower() in PRODUCT_NAMES.get(val, []):
                        return True, idx+1
            return False, 0

        commandes = ['Comanndes']
        raux = ['Recu']
        taux = ['Taux']
        products = SQLProduct.objects.filter(domain=self.config['domain'], is_archived=False)
        for product in products:
            commandes.append(0)
            raux.append(0)
            taux.append(0)
        names = []

        for product in products:
            names.append(unicode(product.name).lower())
        rows = super(DispDesProducts, self).rows
        for row in rows:
            exits, index = row_in_names(row[0], names)
            if exits:
                commandes[index] = row[1]
                raux[index] = row[2]
                taux[index] = "%d%%" % (100*row[2]['html']/(row[1]['html'] or 1))
        return [commandes, raux, taux]

    @property
    def headers(self):
        headers = DataTablesHeader(*[DataTablesColumn('Quantity')])
        for product in SQLProduct.objects.filter(domain=self.config['domain'], is_archived=False):
            headers.add_column(DataTablesColumn(product.name))
        return headers



    @property
    def columns(self):
        def get_prd_name(id):
            try:
                return SQLProduct.objects.get(product_id=id, domain=self.config['domain'],
                                              is_archived=False).name
            except SQLProduct.DoesNotExist:
                pass
        return [
            DatabaseColumn('Product Name', SimpleColumn('product_id'),
                           format_fn=lambda id: get_prd_name(id)),
            DatabaseColumn("Commandes", SumColumn('commandes_total')),
            DatabaseColumn("Recu", SumColumn('recus_total'))
        ]


class TauxDeRuptures(BaseSqlData):
    slug = 'taux_de_ruptures'
    title = u'Disponibilité des Produits - Taux des Ruptures de Stock'
    table_name = 'fluff_IntraHealthFluff'
    col_names = ['total_stock_total']
    have_groups = False
    custom_total_calculate = True

    @property
    def group_by(self):
        group_by = ['product_id']
        if 'region_id' in self.config:
            group_by.append('district_name')
        else:
            group_by.append('PPS_name')

        return group_by

    @property
    def filters(self):
        filter = super(TauxDeRuptures, self).filters
        filter.append("total_stock_total = 0")
        if 'archived_locations' in self.config:
            filter.append(NOT(IN('location_id', 'archived_locations')))
        return filter

    @property
    def columns(self):
        columns = []
        if 'region_id' in self.config:
            columns.append(DatabaseColumn(_("District"), SimpleColumn('district_name')))
        else:
            columns.append(DatabaseColumn(_("PPS"), SimpleColumn('PPS_name')))

        columns.append(DatabaseColumn(_("Stock total"), CountColumn('total_stock_total')))
        return columns

    def calculate_total_row(self, rows):
        conventure = ConventureData(self.config)
        if self.config['startdate'].month != self.config['enddate'].month:
            conventure_data_rows = conventure.calculate_total_row(conventure.rows)
            total = conventure_data_rows[3] if conventure_data_rows else 0
        else:
            conventure_data_rows = conventure.rows
            total = conventure_data_rows[0][2]["html"] if conventure_data_rows else 0

        for row in rows:
            row.append(dict(sort_key=1L if any([x["sort_key"] for x in row[1:]]) else 0L,
                            html=1L if any([x["sort_key"] for x in row[1:]]) else 0L))

        total_row = list(calculate_total_row(rows))

        taux_rapture_row = ["(%s/%s) %s" % (x, total, self.percent_fn(total, x)) for x in total_row]

        if total_row:
            total_row[0] = 'Total'

        if taux_rapture_row:
            taux_rapture_row[0] = 'Taux rupture'

        rows.append(total_row)

        return taux_rapture_row


class FicheData(BaseSqlData):
    title = ''
    table_name = 'fluff_IntraHealthFluff'
    show_total = True
    col_names = ['actual_consumption', 'billed_consumption', 'consommation-non-facturable']
    have_groups = True

    @property
    def filters(self):
        filters = super(FicheData, self).filters
        if 'archived_locations' in self.config:
            filters.append(NOT(IN('location_id', 'archived_locations')))
        return filters

    @property
    def group_by(self):
        return ['product_id', 'PPS_name']

    @property
    def columns(self):
        diff = lambda x, y: (x or 0) - (y or 0)
        return [
            DatabaseColumn(_("LISTE des PPS"), SimpleColumn('PPS_name')),
            DatabaseColumn(_("Consommation Reelle"),
                           SumColumn('actual_consumption_total', alias='actual_consumption')),
            DatabaseColumn(_("Consommation Facturable"),
                           SumColumn('billed_consumption_total', alias='billed_consumption')),
            AggregateColumn(_("Consommation Non Facturable"), diff,
                            [AliasColumn('actual_consumption'), AliasColumn('billed_consumption')]),
        ]


class PPSAvecDonnees(BaseSqlData):
    slug = 'pps_avec_donnees'
    title = 'PPS Avec Données'
    table_name = 'fluff_CouvertureFluff'
    col_names = ['location_id']
    have_groups = False

    @property
    def filters(self):
        filters = super(PPSAvecDonnees, self).filters
        filters.append(AND([GTE('real_date_repeat', "strsd"), LTE('real_date_repeat', "stred")]))
        if 'archived_locations' in self.config:
            filters.append(NOT(IN('location_id', 'archived_locations')))
        return filters[1:]

    @property
    def group_by(self):
        group_by = []
        if 'region_id' in self.config:
            group_by.append('district_name')
        else:
            group_by.append('pps_name')
        return group_by

    @property
    def columns(self):
        columns = []
        if 'region_id' in self.config:
            columns.append(DatabaseColumn(_("District"), SimpleColumn('district_name')))
        else:
            columns.append(DatabaseColumn(_("PPS"), SimpleColumn('pps_name')))

        columns.append(DatabaseColumn(_(u"PPS Avec Données Soumises"),
                                      CountUniqueAndSumCustomColumn('location_id'),
                                      format_fn=lambda x: {'sort_key': long(x), 'html': long(x)})
        )
        return columns

    @property
    def rows(self):
        rows = super(PPSAvecDonnees, self).rows
        if 'district_id' in self.config:
            locations_included = [row[0] for row in rows]
        else:
            return rows
        all_locations = SQLLocation.objects.get(
            location_id=self.config['district_id']
        ).get_children().exclude(is_archived=True).values_list('name', flat=True)
        locations_not_included = set(all_locations) - set(locations_included)
        return rows + [[location, {'sort_key': 0L, 'html': 0L}] for location in locations_not_included]


class DateSource(BaseSqlData):
    title = ''
    table_name = 'fluff_RecapPassageFluff'

    @property
    def filters(self):
        filters = super(DateSource, self).filters
        if 'location_id' in self.config:
            filters.append(EQ('location_id', 'location_id'))
        filters.append(NOT(EQ('product_id', 'empty_prd_code')))
        return filters

    @property
    def group_by(self):
        return ['date',]

    @property
    def columns(self):
        return [
            DatabaseColumn(_("Date"), SimpleColumn('date')),
        ]


class RecapPassageData(BaseSqlData):
    title = ''
    table_name = 'fluff_RecapPassageFluff'
    datatables = True
    show_total = False
    fix_left_col = True
    have_groups = False

    @property
    def slug(self):
        return 'recap_passage_%s' % json_format_date(self.config['startdate'])

    @property
    def title(self):
        return 'Recap Passage %s' % json_format_date(self.config['startdate'])

    @property
    def filters(self):
        filters = super(RecapPassageData, self).filters
        if 'location_id' in self.config:
            filters.append(EQ("location_id", "location_id"))
        filters.append(NOT(EQ('product_id', 'empty_prd_code')))
        return filters

    @property
    def group_by(self):
        return ['date', 'product_id']

    @property
    def columns(self):
        diff = lambda x, y: (x or 0) - (y or 0)

        def get_prd_name(code):
            try:
                return SQLProduct.objects.get(code=code, domain=self.config['domain'],
                                              is_archived=False).name
            except SQLProduct.DoesNotExist:
                pass
        return [
<<<<<<< HEAD
            DatabaseColumn(_("Designations"), SimpleColumn('product_id'),
                           format_fn=lambda id: SQLProduct.objects.get(product_id=id,
                                                                       domain=self.config['domain'],
                                                                       is_archived=False).name),
=======
            DatabaseColumn(_("Designations"), SimpleColumn('product_code'),
                           format_fn=lambda code: get_prd_name(code)),
>>>>>>> 0be735c8
            DatabaseColumn(_("Stock apres derniere livraison"), SumColumn('product_old_stock_total')),
            DatabaseColumn(_("Stock disponible et utilisable a la livraison"), SumColumn('product_total_stock')),
            DatabaseColumn(_("Livraison"), SumColumn('product_livraison')),
            DatabaseColumn(_("Stock Total"), SumColumn('product_display_total_stock', alias='stock_total')),
            DatabaseColumn(_("Precedent"), SumColumn('product_old_stock_pps')),
            DatabaseColumn(_("Recu hors entrepots mobiles"), SumColumn('product_outside_receipts_amount')),
            AggregateColumn(_("Non Facturable"), diff,
                            [AliasColumn('aconsumption'), AliasColumn("bconsumption")]),
            DatabaseColumn(_("Facturable"), SumColumn('product_billed_consumption', alias='bconsumption')),
            DatabaseColumn(_("Reelle"), SumColumn('product_actual_consumption', alias='aconsumption')),
            DatabaseColumn("Stock Total", AliasColumn('stock_total')),
            DatabaseColumn("PPS Restant", SumColumn('product_pps_restant')),
            DatabaseColumn("Pertes et Adjustement", SumColumn('product_loss_amt'))
        ]


class ConsommationData(BaseSqlData):
    slug = 'consommation'
    title = 'Consommation'
    table_name = 'fluff_IntraHealthFluff'
    show_charts = True
    chart_x_label = 'Products'
    chart_y_label = 'Number of consumption'
    datatables = True
    fix_left_col = True
    col_names = ['actual_consumption_total']
    have_groups = False

    @property
    def filters(self):
        filters = super(ConsommationData, self).filters
        if 'archived_locations' in self.config:
            filters.append(NOT(IN('location_id', 'archived_locations')))
        return filters

    @property
    def group_by(self):
        group_by = ['product_id']
        if 'region_id' in self.config:
            group_by.append('district_name')
        else:
            group_by.append('PPS_name')

        return group_by

    @property
    def columns(self):
        columns = []
        if 'region_id' in self.config:
            columns.append(DatabaseColumn(_("District"), SimpleColumn('district_name')))
        else:
            columns.append(DatabaseColumn(_("PPS"), SimpleColumn('PPS_name')))

        columns.append(DatabaseColumn(_("Consumption"), SumColumn('actual_consumption_total')))
        return columns


class TauxConsommationData(BaseSqlData):
    slug = 'taux_consommation'
    title = 'Taux de Consommation'
    table_name = 'fluff_IntraHealthFluff'
    datatables = True
    custom_total_calculate = True
    fix_left_col = True
    col_names = ['consumption', 'stock', 'taux-consommation']
    sum_cols = ['consumption', 'stock']
    have_groups = True

    @property
    def filters(self):
        filters = super(TauxConsommationData, self).filters
        if 'archived_locations' in self.config:
            filters.append(NOT(IN('location_id', 'archived_locations')))
        return filters

    @property
    def group_by(self):
        group_by = []
        if 'region_id' in self.config:
            group_by.extend(['district_name', 'PPS_name'])
        else:
            group_by.append('PPS_name')
        group_by.append('product_id')
        return group_by

    @property
    def columns(self):
        columns = []
        if 'region_id' in self.config:
            columns.append(DatabaseColumn(_("District"), SimpleColumn('district_name')))
        else:
            columns.append(DatabaseColumn(_("PPS"), SimpleColumn('PPS_name')))

        columns.append(DatabaseColumn(_("Consommation reelle"),
                                      MeanColumn('actual_consumption_total', alias="consumption"),
                                      format_fn=self.format_data_and_cast_to_float))
        columns.append(DatabaseColumn(_("Stock apres derniere livraison"),
                                      MeanColumn('stock_total', alias="stock"),
                                      format_fn=self.format_data_and_cast_to_float))
        columns.append(AggregateColumn(_("Taux consommation"), self.percent_fn,
                                       [AliasColumn('stock'), AliasColumn('consumption')]))
        return columns

    def calculate_total_row(self, rows):
        total_row = []
        if len(rows) > 0:
            num_cols = len(rows[0])
            for i in range(num_cols):
                if i != 0 and i % 3 == 0:
                    cp = total_row[-2:]
                    total_row.append("%s%%" % (100 * int(cp[0] or 0) / (cp[1] or 1)))
                else:
                    colrows = [cr[i] for cr in rows if isinstance(cr[i], dict)]
                    columns = [r.get('sort_key') for r in colrows if isinstance(r.get('sort_key'), (int, long))]
                    if len(columns):
                        total_row.append(reduce(lambda x, y: x + y, columns, 0))
                    else:
                        total_row.append('')

        return total_row


class NombreData(BaseSqlData):
    slug = 'nombre'
    title = 'Nombre de mois de stock disponibles et utilisables aux PPS'
    table_name = 'fluff_IntraHealthFluff'
    datatables = True
    custom_total_calculate = True
    fix_left_col = True
    col_names = ['quantity', 'cmm', 'nombre-mois-stock-disponible-et-utilisable']
    sum_cols = ['quantity', 'cmm']
    have_groups = True

    @property
    def filters(self):
        filters = super(NombreData, self).filters
        if 'archived_locations' in self.config:
            filters.append(NOT(IN('location_id', 'archived_locations')))
        return filters

    @property
    def group_by(self):
        group_by = []
        if 'region_id' in self.config:
            group_by.extend(['district_name', 'PPS_name'])
        else:
            group_by.append('PPS_name')
        group_by.append('product_id')

        return group_by

    @property
    def columns(self):
        div = lambda x, y: "%0.3f" % (float(x) / (float(y) or 1.0))
        columns = []
        if 'region_id' in self.config:
            columns.append(DatabaseColumn(_("District"), SimpleColumn('district_name')))
        else:
            columns.append(DatabaseColumn(_("PPS"), SimpleColumn('PPS_name')))

        columns.append(DatabaseColumn(_("Quantite produits entreposes au PPS"),
                                      MeanColumn('quantity_total', alias="quantity"),
                                      format_fn=self.format_data_and_cast_to_float))
        columns.append(DatabaseColumn(_("CMM"), MeanColumn('cmm_total', alias="cmm"),
                                      format_fn=self.format_data_and_cast_to_float))
        columns.append(AggregateColumn(_("Nombre mois stock disponible et utilisable"), div,
                                       [AliasColumn('quantity'), AliasColumn('cmm')]))
        return columns

    def calculate_total_row(self, rows):
        total_row = []
        if len(rows) > 0:
            num_cols = len(rows[0])
            for i in range(num_cols):
                if i != 0 and i % 3 == 0:
                    cp = total_row[-2:]
                    total_row.append("%0.3f" % (float(cp[0]) / (float(cp[1]) or 1.0)))
                else:
                    colrows = [cr[i] for cr in rows if isinstance(cr[i], dict)]
                    columns = [r.get('sort_key') for r in colrows if isinstance(r.get('sort_key'), (int, long, float))]
                    if len(columns):
                        total_row.append(reduce(lambda x, y: x + y, columns, 0))
                    else:
                        total_row.append('')

        return total_row


class GestionDeLIPMTauxDeRuptures(TauxDeRuptures):
    table_name = 'fluff_TauxDeRuptureFluff'
    title = u'Gestion de l`IPM - Taux des Ruptures de Stock'

    @property
    def filters(self):
        return super(TauxDeRuptures, self).filters

    @property
    def columns(self):
        columns = []
        if 'region_id' in self.config:
            columns.append(DatabaseColumn(_("District"), SimpleColumn('district_name')))
        else:
            columns.append(DatabaseColumn(_("PPS"), SimpleColumn('PPS_name')))

        columns.append(DatabaseColumn(_("Stock total"), SumColumn('total_stock_total')))
        return columns


class DureeData(BaseSqlData):
    slug = 'duree'
    custom_total_calculate = True
    title = u'Durée moyenne des retards de livraison'
    table_name = 'fluff_LivraisonFluff'
    have_groups = False
    col_names = ['duree_moyenne_livraison_total']

    @property
    def group_by(self):
        return ['district_name']

    @property
    def columns(self):
        columns = [DatabaseColumn(_("District"), SimpleColumn('district_name')),
                   DatabaseColumn(_(u"Retards de livraison (jours)"),
                                  SumAndAvgGCustomColumn('duree_moyenne_livraison_total'),
                                  format_fn=lambda x: {'sort_key': float(x), 'html': float(x)})]
        return columns

    def calculate_total_row(self, rows):
        total_row = super(DureeData, self).calculate_total_row(rows)
        if total_row:
            total_row[0] = 'Moyenne Region'
            total_row[-1] = "%.2f" % (total_row[-1] / float(len(self.rows)))
        return total_row


class RecouvrementDesCouts(BaseSqlData):
    slug = 'recouvrement'
    custom_total_calculate = True
    title = u'Recouvrement des côuts - Taxu de Recouvrement'

    table_name = 'fluff_RecouvrementFluff'
    have_groups = False
    col_names = ['district_name', 'payments_amount_paid', 'payments_amount_to_pay',
                 'payments_in_30_days', 'payments_in_3_months', 'payments_in_year']

    @property
    def group_by(self):
        return ['district_name']

    @property
    def filters(self):
        filters = super(RecouvrementDesCouts, self).filters
        return filters

    @property
    def columns(self):
        columns = [DatabaseColumn(_("District"), SimpleColumn('district_name'))]
        columns.append(DatabaseColumn(_(u"Montant dû"), SumColumn('payments_amount_to_pay')))
        columns.append(DatabaseColumn(_(u"Montant payé"), SumColumn('payments_amount_paid')))
        columns.append(DatabaseColumn(_(u"Payé dans le 30 jours"), SumColumn('payments_in_30_days')))
        columns.append(DatabaseColumn(_(u"Payé dans le 3 mois"), SumColumn('payments_in_3_months')))
        columns.append(DatabaseColumn(_(u"Payé dans l`annèe"), SumColumn('payments_in_year')))
        return columns

    def calculate_total_row(self, rows):
        total_row = super(RecouvrementDesCouts, self).calculate_total_row(rows)
        if total_row:
            total_row[0] = 'Total Region'
        return total_row


class IntraHealthQueryMeta(QueryMeta):

    def __init__(self, table_name, filters, group_by, key):
        self.key = key
        super(IntraHealthQueryMeta, self).__init__(table_name, filters, group_by)

    def execute(self, metadata, connection, filter_values):
        return connection.execute(self._build_query(filter_values)).fetchall()


class SumAndAvgQueryMeta(IntraHealthQueryMeta):

    def _build_query(self, filter_values):

        sum_query = alias(select(self.group_by + ["SUM(%s) AS sum_col" % self.key] + ['month'],
                                 group_by=self.group_by + ['month'],
                                 whereclause=' AND '.join([f.build_expression() for f in self.filters]),
                                 from_obj="\"" + self.table_name + "\""
                                 ), name='s')

        return select(self.group_by + ['AVG(s.sum_col) AS %s' % self.key],
                      group_by=self.group_by,
                      from_obj=sum_query
                      ).params(filter_values)


class CountUniqueAndSumQueryMeta(IntraHealthQueryMeta):

    def _build_query(self, filter_values):

        count_uniq = alias(select(self.group_by + ["COUNT(DISTINCT(%s)) AS count_unique" % self.key],
                                  group_by=self.group_by + ['month'],
                                  whereclause=' AND '.join([f.build_expression() for f in self.filters]),
                                  from_obj="\"" + self.table_name + "\""
                                  ), name='cq')

        return select(self.group_by + ['SUM(cq.count_unique) AS %s' % self.key],
                      group_by=self.group_by,
                      from_obj=count_uniq
                      ).params(filter_values)


class IntraHealthCustomColumn(CustomQueryColumn):

    def get_query_meta(self, default_table_name, default_filters, default_group_by):
        table_name = self.table_name or default_table_name
        filters = self.filters or default_filters
        group_by = self.group_by or default_group_by
        return self.query_cls(table_name, filters, group_by, self.key)


class SumAndAvgGCustomColumn(IntraHealthCustomColumn):
    query_cls = SumAndAvgQueryMeta
    name = 'sum_and_avg'


class CountUniqueAndSumCustomColumn(IntraHealthCustomColumn):
    query_cls = CountUniqueAndSumQueryMeta
    name = 'count_unique_and_sum'<|MERGE_RESOLUTION|>--- conflicted
+++ resolved
@@ -436,20 +436,13 @@
 
         def get_prd_name(code):
             try:
-                return SQLProduct.objects.get(code=code, domain=self.config['domain'],
+                return SQLProduct.objects.get(product_id=id, domain=self.config['domain'],
                                               is_archived=False).name
             except SQLProduct.DoesNotExist:
                 pass
         return [
-<<<<<<< HEAD
             DatabaseColumn(_("Designations"), SimpleColumn('product_id'),
-                           format_fn=lambda id: SQLProduct.objects.get(product_id=id,
-                                                                       domain=self.config['domain'],
-                                                                       is_archived=False).name),
-=======
-            DatabaseColumn(_("Designations"), SimpleColumn('product_code'),
-                           format_fn=lambda code: get_prd_name(code)),
->>>>>>> 0be735c8
+                           format_fn=lambda id: get_prd_name(id)),
             DatabaseColumn(_("Stock apres derniere livraison"), SumColumn('product_old_stock_total')),
             DatabaseColumn(_("Stock disponible et utilisable a la livraison"), SumColumn('product_total_stock')),
             DatabaseColumn(_("Livraison"), SumColumn('product_livraison')),
