import re
import json
import datetime
import socket
from django.conf import settings
from corehq.apps.locations.models import SQLLocation
from corehq.motech.repeaters.exceptions import RequestConnectionError
from corehq.motech.repeaters.repeater_generators import BasePayloadGenerator, SOAPPayloadGeneratorMixin
from custom.enikshay.const import (
    PRIMARY_PHONE_NUMBER,
    BACKUP_PHONE_NUMBER,
    TREATMENT_SUPPORTER_FIRST_NAME,
    TREATMENT_SUPPORTER_LAST_NAME,
    TREATMENT_SUPPORTER_PHONE,
    TREATMENT_START_DATE,
    TREATMENT_OUTCOME,
    TREATMENT_OUTCOME_DATE,
    DSTB_EPISODE_TYPE,
    PERSON_CASE_2B_VERSION,
)
from custom.enikshay.case_utils import (
    get_person_case_from_episode,
    get_person_locations,
    get_open_episode_case_from_person,
    get_occurrence_case_from_test,
    get_open_episode_case_from_occurrence,
    get_person_case_from_occurrence,
    get_lab_referral_from_test, get_occurrence_case_from_episode)
from custom.enikshay.integrations.nikshay.exceptions import NikshayResponseException
from custom.enikshay.exceptions import (
    NikshayLocationNotFound,
    NikshayRequiredValueMissing,
)
from custom.enikshay.integrations.nikshay.field_mappings import (
    gender_mapping,
    occupation,
    episode_site,
    treatment_support_designation,
    patient_type_choice,
    disease_classification,
    dcexpulmonory,
    dcpulmonory,
    treatment_outcome,
    hiv_status,
    art_initiated,
    purpose_of_testing,
    smear_result_grade,
    drug_susceptibility_test_status,
    basis_of_diagnosis)
from custom.enikshay.case_utils import update_case
from dimagi.utils.post import parse_SOAP_response
from dimagi.utils.decorators.memoized import memoized

ENIKSHAY_ID = 8
NIKSHAY_NULL_DATE = '1900-01-01'

# to accept only alphanumberic, ignore any encoded text \u0000, non-word & _
SOAP_RESTRICTED_TEXT_REGEX = r'(\\u[a-zA-Z0-9]{4}|\W|_)'


class BaseNikshayPayloadGenerator(BasePayloadGenerator):
    @property
    def content_type(self):
        return 'application/json'

    def _get_credentials(self, repeat_record):
        try:
            username = repeat_record.repeater.username
        except AttributeError:
            username = "tbu-dmdmo01"
        try:
            password = repeat_record.repeater.password
        except AttributeError:
            password = ""

        return username, password

    def _base_properties(self, repeat_record):
        username, password = self._get_credentials(repeat_record)
        server_ip = socket.gethostbyname(socket.gethostname())
        return {
            "regBy": username,
            "regby": username,
            "RegBy": username,
            "password": password,
            "Source": ENIKSHAY_ID,
            "IP_From": server_ip,
            "IP_FROM": server_ip,
        }

    def use_2b_app_structure(self, person_case, episode_case):
        return (
            episode_case.dynamic_case_properties().get('episode_type') == DSTB_EPISODE_TYPE and
            person_case.dynamic_case_properties().get('case_version') == PERSON_CASE_2B_VERSION
        )


class NikshayRegisterPatientPayloadGenerator(BaseNikshayPayloadGenerator):
    deprecated_format_names = ('case_json',)

    def get_payload(self, repeat_record, episode_case):
        """
        https://docs.google.com/document/d/1yUWf3ynHRODyVVmMrhv5fDhaK_ufZSY7y0h9ke5rBxU/edit#heading=h.a9uhx3ql595c
        """
        person_case = get_person_case_from_episode(episode_case.domain, episode_case.get_id)
        episode_case_properties = episode_case.dynamic_case_properties()
        person_case_properties = person_case.dynamic_case_properties()
        occurence_case = None
        use_2b_app_structure = self.use_2b_app_structure(person_case, episode_case)
        if use_2b_app_structure:
            occurence_case = get_occurrence_case_from_episode(episode_case.domain, episode_case.get_id)
        properties_dict = self._base_properties(repeat_record)
        properties_dict.update({
            "dotcenter": "NA",
            "Local_ID": person_case.get_id,
        })

        try:
            properties_dict.update(_get_person_case_properties(
                episode_case, person_case, person_case_properties))
        except NikshayLocationNotFound as e:
            _save_error_message(person_case.domain, person_case.case_id, e)
        properties_dict.update(_get_episode_case_properties(
            episode_case_properties, occurence_case, person_case, use_2b_app_structure))
        return json.dumps(properties_dict)

    def handle_success(self, response, payload_doc, repeat_record):
        # A success would be getting a nikshay_id for the patient
        # without it this would actually be a failure
        try:
            nikshay_id = _get_nikshay_id_from_response(response)
            update_case(
                payload_doc.domain,
                payload_doc.case_id,
                {
                    "nikshay_registered": "true",
                    "nikshay_id": nikshay_id,
                    "nikshay_error": "",
                },
                external_id=nikshay_id,
            )
        except NikshayResponseException as e:
            _save_error_message(payload_doc.domain, payload_doc.case_id, unicode(e.message))

    def handle_failure(self, response, payload_doc, repeat_record):
        if response.status_code == 409:  # Conflict
            update_case(
                payload_doc.domain,
                payload_doc.case_id,
                {
                    "nikshay_registered": "true",
                    "nikshay_error": "duplicate",
                },
            )
        else:
            _save_error_message(payload_doc.domain, payload_doc.case_id, unicode(response.json()))

    def handle_exception(self, exception, repeat_record):
        if isinstance(exception, RequestConnectionError):
            update_case(repeat_record.domain, repeat_record.payload_id, {"nikshay_error": unicode(exception)})


class NikshayTreatmentOutcomePayload(BaseNikshayPayloadGenerator):
    deprecated_format_names = ('case_json',)

    def get_payload(self, repeat_record, episode_case):
        """
        https://docs.google.com/document/d/1yUWf3ynHRODyVVmMrhv5fDhaK_ufZSY7y0h9ke5rBxU/edit#heading=h.6zwqb0ms7iz9
        """
        episode_case_properties = episode_case.dynamic_case_properties()
        base_properties = self._base_properties(repeat_record)
        base_properties.update({
            "PatientID": episode_case_properties.get("nikshay_id"),
            "OutcomeDate": episode_case_properties.get(TREATMENT_OUTCOME_DATE),
            "Outcome": treatment_outcome.get(episode_case_properties.get(TREATMENT_OUTCOME)),
            "MO": u"{} {}".format(
                episode_case_properties.get(TREATMENT_SUPPORTER_FIRST_NAME),
                episode_case_properties.get(TREATMENT_SUPPORTER_LAST_NAME),
            ),
            "MORemark": "None Collected in eNikshay",
        })
        return json.dumps(base_properties)

    def handle_success(self, response, payload_doc, repeat_record):
        update_case(payload_doc.domain, payload_doc.case_id, {
            "treatment_outcome_nikshay_registered": "true",
            "treatment_outcome_nikshay_error": "",
        })

    def handle_failure(self, response, payload_doc, repeat_record):
        _save_error_message(payload_doc.domain, payload_doc.case_id, unicode(response.json()),
                            "treatment_outcome_nikshay_registered", "treatment_outcome_nikshay_error")

    def handle_exception(self, exception, repeat_record):
        if isinstance(exception, RequestConnectionError):
            _save_error_message(repeat_record.domain, repeat_record.payload_id, unicode(exception),
                                "treatment_outcome_nikshay_registered", "treatment_outcome_nikshay_error")


class NikshayHIVTestPayloadGenerator(BaseNikshayPayloadGenerator):
    deprecated_format_names = ('case_json',)

    @property
    def content_type(self):
        return 'application/json'

    def get_payload(self, repeat_record, person_case):
        """
        https://docs.google.com/document/d/1yUWf3ynHRODyVVmMrhv5fDhaK_ufZSY7y0h9ke5rBxU/edit#heading=h.hxfnqahoeag
        """
        episode_case = get_open_episode_case_from_person(person_case.domain, person_case.get_id)
        episode_case_properties = episode_case.dynamic_case_properties()
        person_case_properties = person_case.dynamic_case_properties()
        base_properties = self._base_properties(repeat_record)
        base_properties.update({
            "PatientID": episode_case_properties.get('nikshay_id'),
            "HIVStatus": hiv_status.get(person_case_properties.get('hiv_status')),
            "HIVTestDate": _format_date_or_null_date(person_case_properties, 'hiv_test_date'),
            "CPTDeliverDate": _format_date_or_null_date(person_case_properties, 'cpt_1_date'),
            "ARTCentreDate": _format_date_or_null_date(person_case_properties, 'art_initiation_date'),
            "InitiatedOnART": art_initiated.get(
                person_case_properties.get('art_initiated', 'no'), art_initiated['no']),
            "InitiatedDate": _format_date_or_null_date(person_case_properties, 'art_initiation_date'),
        })

        return json.dumps(base_properties)

    def handle_success(self, response, payload_doc, repeat_record):
        # Simple success message that has {"Nikshay_Message": "Success"...}
        update_case(
            payload_doc.domain,
            payload_doc.case_id,
            {
                "hiv_test_nikshay_registered": "true",
                "hiv_test_nikshay_error": "",
            },
        )

    def handle_failure(self, response, payload_doc, repeat_record):
        _save_error_message(payload_doc.domain, payload_doc.case_id, unicode(response.json()),
                            "hiv_test_nikshay_registered", "hiv_test_nikshay_error")

    def handle_exception(self, exception, repeat_record):
        if isinstance(exception, RequestConnectionError):
            _save_error_message(repeat_record.domain, repeat_record.payload_id, unicode(exception),
                                "hiv_test_nikshay_registered", "hiv_test_nikshay_error")


class NikshayFollowupPayloadGenerator(BaseNikshayPayloadGenerator):
    deprecated_format_names = ('case_json',)

    def get_payload(self, repeat_record, test_case):
        occurence_case = get_occurrence_case_from_test(test_case.domain, test_case.get_id)
        episode_case = get_open_episode_case_from_occurrence(test_case.domain, occurence_case.get_id)
        person_case = get_person_case_from_occurrence(test_case.domain, occurence_case.get_id)

        test_case_properties = test_case.dynamic_case_properties()
        episode_case_properties = episode_case.dynamic_case_properties()
        use_2b_app_structure = self.use_2b_app_structure(person_case, episode_case)

        interval_id, lab_serial_number, result_grade, dmc_code = self._get_mandatory_fields(
            test_case, test_case_properties, occurence_case,
            use_2b_app_structure
        )

        test_reported_on = _format_date_or_null_date(test_case_properties, 'date_reported')
        properties_dict = self._base_properties(repeat_record)
        properties_dict.update({
            "PatientID": episode_case_properties.get('nikshay_id'),
            "TestDate": test_reported_on,
            "LabNo": lab_serial_number,
            "Local_ID": person_case.get_id,
            "IntervalId": interval_id,
            # since weight is not taken and is mandatory we send 1
            "PatientWeight": test_case_properties.get('weight', 1),
            "SmearResult": result_grade,
            "DMC": dmc_code
        })

        return json.dumps(properties_dict)

    def _get_mandatory_fields(self, test_case, test_case_properties, occurence_case, use_2b_app_structure):
        # list of fields that we want the case to have and should raise an exception if its missing or not in
        # expected state to highlight missing essentials in repeat records. Check added here instead of
        # allow_to_forward to bring to notice these records instead of silently ignoring them
        interval_id = self._get_interval_id(
            test_case_properties, use_2b_app_structure
        )

        dmc_code = self._get_dmc_code(test_case, test_case_properties)
        lab_serial_number = test_case_properties.get('lab_serial_number')
        test_result_grade = test_case_properties.get('result_grade')
        bacilli_count = test_case_properties.get('max_bacilli_count')
        result_grade = self.get_result_grade(test_result_grade, bacilli_count)

        if not (lab_serial_number and result_grade):
            raise NikshayRequiredValueMissing("Mandatory value missing in one of the following "
                                       "LabSerialNo: {lab_serial_number}, ResultGrade: {result_grade}"
                                       .format(lab_serial_number=lab_serial_number,
                                               result_grade=test_result_grade))

        return interval_id, lab_serial_number, result_grade, dmc_code

    def get_result_grade(self, test_result_grade, bacilli_count):
        if test_result_grade in smear_result_grade.keys():
            return smear_result_grade.get(test_result_grade)
        elif test_result_grade == 'scanty':
            return smear_result_grade.get("SC-{b_count}".format(b_count=bacilli_count), None)

    def _get_interval_id(self, test_case_properties, use_2b_app_structure):
        if use_2b_app_structure:
            testing_purpose = test_case_properties.get('rft_general')
            follow_up_test_reason = test_case_properties.get('rft_dstb_followup')
        else:
            testing_purpose = test_case_properties.get('purpose_of_testing')
            follow_up_test_reason = test_case_properties.get('follow_up_test_reason')
        if testing_purpose in ['diagnostic', 'diagnosis_dstb', 'diagnosis_drtb']:
            interval_id = 0
        else:
            interval_id = purpose_of_testing.get(follow_up_test_reason, None)
        if interval_id is None:
            raise NikshayRequiredValueMissing(
                "Value missing for intervalID, purpose_of_testing: {testing_purpose}, "
                "follow_up_test_reason: {follow_up_test_reason}".format(
                    testing_purpose=testing_purpose, follow_up_test_reason=follow_up_test_reason)
            )
        return interval_id

    def _get_dmc_code(self, test_case, test_case_properties):
        dmc_location_id = test_case_properties.get("testing_facility_id", None)
        if not dmc_location_id:
            # fallback to lab referral case owner id for older versions of app
            lab_referral_case = get_lab_referral_from_test(test_case.domain, test_case.get_id)
            dmc_location_id = lab_referral_case.owner_id
        if not dmc_location_id:
            raise NikshayRequiredValueMissing("Value missing for dmc_code/testing_facility_id for test case: " +
                                              test_case.get_id)
        dmc = SQLLocation.active_objects.get_or_None(location_id=dmc_location_id)
        if not dmc:
            raise NikshayLocationNotFound(
                "Location with id: {location_id} not found."
                "This is the testing facility id assigned for test: {test_case_id}".format(
                    location_id=dmc_location_id, test_case_id=test_case.get_id)
            )
        nikshay_code = dmc.metadata.get('nikshay_code')
        if not nikshay_code or (isinstance(nikshay_code, basestring) and not nikshay_code.isdigit()):
            raise NikshayRequiredValueMissing("Inappropriate value for dmc, got value: {}".format(nikshay_code))
        return dmc.metadata.get('nikshay_code')

    def handle_success(self, response, payload_doc, repeat_record):
        update_case(
            payload_doc.domain,
            payload_doc.case_id,
            {
                "followup_nikshay_registered": "true",
                "followup_nikshay_error": "",
            },
        )

    def handle_failure(self, response, payload_doc, repeat_record):
        _save_error_message(payload_doc.domain, payload_doc.case_id, unicode(response.json()),
                            "followup_nikshay_registered", "followup_nikshay_error")

    def handle_exception(self, exception, repeat_record):
        if isinstance(exception, RequestConnectionError):
            _save_error_message(repeat_record.domain, repeat_record.payload_id, unicode(exception),
                                "followup_nikshay_registered", "followup_nikshay_error")


class NikshayRegisterPrivatePatientPayloadGenerator(SOAPPayloadGeneratorMixin, BaseNikshayPayloadGenerator):
    format_name = 'case_xml'
    format_label = 'XML'

    @memoized
    def _get_person_locations(self, episode_case):
        person_case = self._get_person_case(episode_case)
        return get_person_locations(person_case)

    @memoized
    def _get_person_case(self, episode_case):
        return get_person_case_from_episode(episode_case.domain, episode_case.get_id)

    def get_payload(self, repeat_record, episode_case):
        person_case = self._get_person_case(episode_case)
        episode_case_properties = episode_case.dynamic_case_properties()
        person_case_properties = person_case.dynamic_case_properties()

        person_locations = self._get_person_locations(episode_case)
        episode_case_date = episode_case_properties.get('date_of_diagnosis', None)
        if episode_case_date:
            episode_date = datetime.datetime.strptime(episode_case_date, "%Y-%m-%d").date()
        else:
            episode_date = datetime.date.today()
        return {
            "Stocode": person_locations.sto,
            "Dtocode": person_locations.dto,
            "TBUcode": person_locations.tu,
            "HFIDNO": person_locations.pcp,
            "pname": sanitize_text_for_xml(person_case.name),
            "fhname": sanitize_text_for_xml(person_case_properties.get('husband_father_name', '')),
            "age": person_case_properties.get('age', ''),
            "gender": person_case_properties.get('sex', '').capitalize(),
            # API for Address with char ',' returns Invalid data format error
            "Address": sanitize_text_for_xml(person_case_properties.get('current_address', '').replace(',', '')),
            "pin": person_case_properties.get('current_address_postal_code', ''),
            "lno": person_case_properties.get('phone_number', ''),
            "mno": '0',
            "tbdiagdate": _format_date(str(episode_date)),
            "tbstdate": _format_date(
                episode_case_properties.get(TREATMENT_START_DATE, str(datetime.date.today()))),
            "Type": disease_classification.get(episode_case_properties.get('disease_classification', ''), ''),
            "B_diagnosis": basis_of_diagnosis.get(episode_case_properties.get('basis_of_diagnosis', ''), ''),
            "D_SUSTest": drug_susceptibility_test_status.get(episode_case_properties.get('dst_status', '')),
            "Treat_I": episode_case_properties.get('treatment_initiation_status', ''),
            "usersid": settings.ENIKSHAY_PRIVATE_API_USERS.get(person_locations.sto, ''),
            "password": settings.ENIKSHAY_PRIVATE_API_PASSWORD,
            "Source": ENIKSHAY_ID,
        }

    def handle_success(self, response, payload_doc, repeat_record):
        message = parse_SOAP_response(
            repeat_record.repeater.url,
            repeat_record.repeater.operation,
            response,
        )
        try:
            health_facility_id = self._get_person_locations(payload_doc).pcp
        except NikshayLocationNotFound as e:
            self.handle_exception(e, repeat_record)
        else:
            nikshay_id = '-'.join([health_facility_id, message])
            update_case(
                payload_doc.domain,
                payload_doc.case_id,
                {
                    "private_nikshay_registered": "true",
                    "nikshay_id": nikshay_id,
                    "private_nikshay_error": "",
                },
                external_id=nikshay_id,
            )

    def handle_failure(self, response, payload_doc, repeat_record):
        message = parse_SOAP_response(
            repeat_record.repeater.url,
            repeat_record.repeater.operation,
            response,
        )
        _save_error_message(payload_doc.domain, payload_doc.case_id, unicode(message),
                            "private_nikshay_registered", "private_nikshay_error"
                            )

    def handle_exception(self, exception, repeat_record):
        if isinstance(exception, RequestConnectionError):
            update_case(
                repeat_record.domain,
                repeat_record.payload_id,
                {
                    "private_nikshay_error": unicode(exception)
                }
            )


def _get_nikshay_id_from_response(response):
    try:
        response_json = response.json()
    except ValueError:
        raise NikshayResponseException("Invalid JSON received")

    try:
        message = response_json['Nikshay_Message']
        if message == "Success":
            results = response_json['Results']
            nikshay_ids = [result['Fieldvalue'] for result in results if result['FieldName'] == 'NikshayId']
        else:
            raise NikshayResponseException("Nikshay message was: {}".format(message))
    except KeyError:
        raise NikshayResponseException("Response JSON not to spec: {}".format(response_json))

    if len(nikshay_ids) == 1:
        return nikshay_ids[0]
    else:
        raise NikshayResponseException("No Nikshay ID received: {}".format(response_json))


<<<<<<< HEAD
def _get_person_case_properties(episode_case, person_case, person_case_properties):
=======
def _get_person_age(person_case_properties):
    # Nikshay excepts only integer value so pick floor value or 1 in case age less than 1
    # 2.3 => 2, 0.5 => 1
    person_age = person_case_properties.get('age', '') or person_case_properties.get('age_entered', '')
    person_age = person_age.split('.')[0]
    if person_age == '0':
        person_age = '1'
    return person_age


def _get_person_case_properties(person_case, person_case_properties):
>>>>>>> 44a48c7a
    """
    :return: Example {'dcode': u'JLR', 'paddress': u'123, near asdf, Jalore, Rajasthan ', 'cmob': u'1234567890',
    'pname': u'home visit', 'scode': u'RJ', 'tcode': 'AB', dotphi': u'Test S1-C1-D1-T1 PHI 1',
    'pmob': u'1234567890', 'cname': u'123', 'caddress': u'123', 'pgender': 'T', 'page': u'79', 'pcategory': 1}
    """
    person_category = '2' if person_case_properties.get('previous_tb_treatment', '') == 'yes' else '1'
    person_properties = {
        "pname": person_case.name,
        "pgender": gender_mapping.get(person_case_properties.get('sex', ''), ''),
        # 2B is currently setting age_entered but we are in the short term moving it to use age instead
        "page": _get_person_age(person_case_properties),
        "paddress": person_case_properties.get('current_address', ''),
        "pmob": person_case_properties.get(PRIMARY_PHONE_NUMBER, ''),
        "cname": person_case_properties.get('secondary_contact_name_address', ''),
        "caddress": person_case_properties.get('secondary_contact_name_address', ''),
        "cmob": person_case_properties.get(BACKUP_PHONE_NUMBER, ''),
        "pcategory": person_category
    }
    person_locations = get_person_locations(person_case, episode_case)
    person_properties.update(
        {
            'scode': person_locations.sto,
            'dcode': person_locations.dto,
            'tcode': person_locations.tu,
            'dotphi': person_locations.phi,
        }
    )

    return person_properties


def _get_episode_case_properties(episode_case_properties, occurence_case, person_case, use_new_2b_structure):
    """
    :return: Example : {'dateofInitiation': '2016-12-01', 'pregdate': '2016-12-01', 'dotdesignation': u'tbhv_to',
    'ptbyr': '2016', 'dotpType': '7', 'dotmob': u'1234567890', 'dotname': u'asdfasdf', 'Ptype': '1',
    'poccupation': 1, 'disease_classification': 'P', 'sitedetail: 1}
    """
    episode_properties = {}

    if use_new_2b_structure:
        occurence_case_properties = occurence_case.dynamic_case_properties()
        episode_site_choice = occurence_case_properties.get('site_choice')
        patient_occupation = person_case.dynamic_case_properties().get('occupation', 'other')
        episode_disease_classification = occurence_case_properties.get('disease_classification', '')
    else:
        episode_site_choice = episode_case_properties.get('site_choice')
        patient_occupation = episode_case_properties.get('occupation', 'other')
        episode_disease_classification = episode_case_properties.get('disease_classification', '')

    if episode_site_choice:
        site_detail = episode_site.get(episode_site_choice, 'others')
        episode_properties["sitedetail"] = site_detail

    episode_case_date = episode_case_properties.get('date_of_diagnosis', None)
    if episode_case_date:
        episode_date = datetime.datetime.strptime(episode_case_date, "%Y-%m-%d").date()
    else:
        episode_date = datetime.date.today()

    episode_year = episode_date.year

    episode_properties.update({
        "poccupation": occupation.get(
            patient_occupation,
            occupation['other']
        ),
        "pregdate": str(episode_date),
        "ptbyr": str(episode_year),
        "disease_classification": disease_classification.get(
            episode_disease_classification,
            ''
        ),
        "dcpulmunory": dcpulmonory.get(episode_case_properties.get('disease_classification', ''), "N"),
        "dcexpulmunory": dcexpulmonory.get(episode_case_properties.get('disease_classification', ''), "N"),
        "dotname": (' '.join(
            [episode_case_properties.get(TREATMENT_SUPPORTER_FIRST_NAME, ''),
             episode_case_properties.get(TREATMENT_SUPPORTER_LAST_NAME, '')])
        ),
        "dotmob": episode_case_properties.get(TREATMENT_SUPPORTER_PHONE, ''),
        # Can this mandatory field be made N/A if in case we don't collect this as in spec
        "dotdesignation": episode_case_properties.get('treatment_supporter_designation', ''),
        "dotpType": treatment_support_designation.get(
            episode_case_properties.get('treatment_supporter_designation', 'other_community_volunteer'),
            treatment_support_designation['other_community_volunteer']
        ),
        "dateofInitiation": episode_case_properties.get(TREATMENT_START_DATE, str(datetime.date.today())),
        "Ptype": patient_type_choice.get(episode_case_properties.get('patient_type_choice', ''), ''),
    })

    return episode_properties


def _save_error_message(domain, case_id, error, reg_field="nikshay_registered", error_field="nikshay_error"):
    update_case(
        domain,
        case_id,
        {
            reg_field: "false",
            error_field: unicode(error),
        },
    )


def _format_date_or_null_date(case_properties, case_property):
    date = case_properties.get(case_property) or NIKSHAY_NULL_DATE
    try:
        return _format_date(date)
    except ValueError:
        return _format_date(NIKSHAY_NULL_DATE)


def _format_date(date):
    return datetime.datetime.strptime(date, '%Y-%m-%d').strftime('%d/%m/%Y')


def sanitize_text_for_xml(text):
    # little hack to end up with proper spacing for valid text
    # convert all restricted chars to * and then convert any group of *s to an empty space
    return re.sub(
        r'(\*+)',
        ' ',
        re.sub(SOAP_RESTRICTED_TEXT_REGEX, '*', text)
    ).strip()<|MERGE_RESOLUTION|>--- conflicted
+++ resolved
@@ -483,9 +483,6 @@
         raise NikshayResponseException("No Nikshay ID received: {}".format(response_json))
 
 
-<<<<<<< HEAD
-def _get_person_case_properties(episode_case, person_case, person_case_properties):
-=======
 def _get_person_age(person_case_properties):
     # Nikshay excepts only integer value so pick floor value or 1 in case age less than 1
     # 2.3 => 2, 0.5 => 1
@@ -496,8 +493,7 @@
     return person_age
 
 
-def _get_person_case_properties(person_case, person_case_properties):
->>>>>>> 44a48c7a
+def _get_person_case_properties(episode_case, person_case, person_case_properties):
     """
     :return: Example {'dcode': u'JLR', 'paddress': u'123, near asdf, Jalore, Rajasthan ', 'cmob': u'1234567890',
     'pname': u'home visit', 'scode': u'RJ', 'tcode': 'AB', dotphi': u'Test S1-C1-D1-T1 PHI 1',
