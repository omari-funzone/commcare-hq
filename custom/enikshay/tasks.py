--- conflicted
+++ resolved
@@ -771,17 +771,16 @@
     return updated_fields
 
 
-<<<<<<< HEAD
 @task(queue='background_queue', ignore_result=True)
 def run_model_reconciliation(command_name, email, commit=False):
     call_command(command_name,
                  recipient=email,
                  commit=commit)
-=======
+
+
 @task
 def update_single_episode(domain, episode_case):
     update_json = EpisodeAdherenceUpdate(domain, episode_case).update_json()
     if update_json:
         update_case(domain, episode_case.case_id, update_json,
-                    device_id="%s.%s" % (__name__, 'update_single_episode'))
->>>>>>> b5193e76
+                    device_id="%s.%s" % (__name__, 'update_single_episode'))