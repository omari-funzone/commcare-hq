from datetime import datetime
import uuid

from corehq.apps.domain.models import Domain
from casexml.apps.case.mock import CaseFactory, CaseStructure, CaseIndex
from corehq.apps.locations.models import SQLLocation, LocationType
from casexml.apps.case.const import CASE_INDEX_EXTENSION
from corehq.apps.locations.tests.util import (
    LocationStructure,
    LocationTypeStructure,
    setup_location_types_with_structure,
    setup_locations_with_structure,
)
from corehq.apps.users.dbaccessors.all_commcare_users import delete_all_users
from custom.enikshay.const import (
    PRIMARY_PHONE_NUMBER,
    BACKUP_PHONE_NUMBER,
    MERM_ID,
    PERSON_FIRST_NAME,
    PERSON_LAST_NAME,
    TREATMENT_START_DATE,
    TREATMENT_SUPPORTER_FIRST_NAME,
    TREATMENT_SUPPORTER_LAST_NAME,
    TREATMENT_SUPPORTER_PHONE,
    WEIGHT_BAND,
)
from corehq.apps.users.models import CommCareUser


class ENikshayCaseStructureMixin(object):
    def setUp(self):
        super(ENikshayCaseStructureMixin, self).setUp()
        delete_all_users()
        self.domain = getattr(self, 'domain', 'fake-domain-from-mixin')
        self.factory = CaseFactory(domain=self.domain)
        self.user = CommCareUser.create(
            self.domain,
            "jon-snow@user",
            "123",
        )
        self.person_id = u"person"
        self.occurrence_id = u"occurrence"
        self.episode_id = u"episode"
        self.test_id = u"test"
        self.lab_referral_id = u"lab_referral"
        self.primary_phone_number = "0123456789"
        self.secondary_phone_number = "0999999999"
        self.treatment_supporter_phone = "066000666"
        self._episode = None

    def tearDown(self):
        delete_all_users()
        super(ENikshayCaseStructureMixin, self).tearDown()

    @property
    def person(self):
        return CaseStructure(
            case_id=self.person_id,
            attrs={
                "case_type": "person",
                "user_id": self.user.user_id,
                "create": True,
                "owner_id": uuid.uuid4().hex,
                "update": {
                    'name': "Peregrine Took",
                    PERSON_FIRST_NAME: "Peregrine",
                    PERSON_LAST_NAME: "Took",
                    'aadhaar_number': "499118665246",
                    PRIMARY_PHONE_NUMBER: self.primary_phone_number,
                    BACKUP_PHONE_NUMBER: self.secondary_phone_number,
                    MERM_ID: "123456789",
                    'dob': "1987-08-15",
                    'age': '20',
                    'sex': 'male',
                    'current_address': 'Mr. Everest',
                    'secondary_contact_name_address': 'Mrs. Everestie',
                    'previous_tb_treatment': 'yes',
                    'nikshay_registered': "false",
                }
            },
        )

    @property
    def occurrence(self):
        return CaseStructure(
            case_id=self.occurrence_id,
            attrs={
                'create': True,
                'case_type': 'occurrence',
                "update": dict(
                    name="Occurrence #1",
                )
            },
            indices=[CaseIndex(
                self.person,
                identifier='host',
                relationship=CASE_INDEX_EXTENSION,
                related_type=self.person.attrs['case_type'],
            )],
        )

    @property
    def episode(self):
        if not self._episode:
            self._episode = CaseStructure(
                case_id=self.episode_id,
                attrs={
                    'create': True,
                    'case_type': 'episode',
                    "update": {
                        'date_of_diagnosis': '2014-09-09',
                        'default_adherence_confidence': 'high',
                        'disease_classification': 'extra_pulmonary',
                        'episode_type': 'confirmed_tb',
                        'hiv_status': 'reactive',
                        'name': 'Episode #1',
                        'occupation': 'engineer',
                        'opened_on': datetime(1989, 6, 11, 0, 0),
                        'patient_type_choice': 'treatment_after_lfu',
                        'person_name': 'Peregrine Took',
                        'site_choice': 'pleural_effusion',
                        'treatment_supporter_designation': 'ngo_volunteer',
                        TREATMENT_START_DATE: "2015-03-03",
                        TREATMENT_SUPPORTER_FIRST_NAME: "Gandalf",
                        TREATMENT_SUPPORTER_LAST_NAME: "The Grey",
                        TREATMENT_SUPPORTER_PHONE: self.treatment_supporter_phone,
                        WEIGHT_BAND: "adult_55-69"
                    }
                },
                indices=[CaseIndex(
                    self.occurrence,
                    identifier='host',
                    relationship=CASE_INDEX_EXTENSION,
                    related_type=self.occurrence.attrs['case_type'],
                )],
            )
        return self._episode

    def create_case(self, case):
        return self.factory.create_or_update_cases([case])

    def create_case_structure(self):
        return {case.case_id: case for case in self.factory.create_or_update_cases([self.episode])}

    def _get_adherence_case_structure(self, adherence_date, adherence_source, adherence_value, case_id=None):
        return CaseStructure(
            case_id=case_id or adherence_date.strftime('%Y-%m-%d'),
            attrs={
                "case_type": "adherence",
                "create": True,
                "update": {
                    "name": adherence_date,
                    "adherence_value": adherence_value,
                    "adherence_source": adherence_source,
                    "adherence_date": adherence_date,
                    "person_name": "Pippin",
                    "adherence_confidence": "medium",
                    "shared_number_99_dots": False,
                },
            },
            indices=[CaseIndex(
                CaseStructure(case_id=self.episode_id,
                              attrs={"create": False}),
                identifier='host',
                relationship=CASE_INDEX_EXTENSION,
                related_type='episode',
            )],
            walk_related=False,
        )

<<<<<<< HEAD
    @property
    def test(self):
        return CaseStructure(
            case_id=self.test_id,
            attrs={
                'create': True,
                'case_type': 'test',
                "update": dict(
                    date_tested=datetime(2016, 8, 6).date(),
                    lab_serial_number=19,
                    test_type_value="microscopy-zn",
                    purpose_of_testing="diagnostic",
                    result_grade="1+",
                    testing_facility_id=self.dmc.get_id,
                )
            },
            indices=[CaseIndex(
                self.occurrence,
                identifier='host',
                relationship=CASE_INDEX_EXTENSION,
                related_type=self.occurrence.attrs['case_type'],
            )],
        )

    @property
    def lab_referral(self):
        return CaseStructure(
            case_id=self.lab_referral_id,
            attrs={
                'create': True,
                'case_type': 'lab_referral',
                'owner_id': self.dmc.get_id,
                "update": {}
            },
            indices=[CaseIndex(
                self.test,
                identifier='host',
                relationship=CASE_INDEX_EXTENSION,
                related_type=self.test.attrs['case_type'],
            )],
        )

    def create_case(self, case):
        return self.factory.create_or_update_cases([case])

    def create_case_structure(self):
        return {case.case_id: case for case in self.factory.create_or_update_cases([self.episode])}

=======
>>>>>>> 239bb54f
    def create_adherence_cases(self, adherence_dates, adherence_source='99DOTS'):
        return self.factory.create_or_update_cases([
            self._get_adherence_case_structure(adherence_date, adherence_source, "unobserved_dose")
            for adherence_date in adherence_dates
        ])

    def create_adherence_case(self, adherence_date, adherence_source="99DOTS", adherence_value="unobserved_dose",
                              case_id=None):
        return self.factory.create_or_update_cases([
            self._get_adherence_case_structure(adherence_date, adherence_source, adherence_value, case_id)
        ])


class ENikshayLocationStructureMixin(object):
    def setUp(self):
        self.domain = getattr(self, 'domain', 'fake-domain-from-mixin')
        self.project = Domain(name=self.domain)
        self.project.save()
        _, locations = setup_enikshay_locations(self.domain)
        self.sto = locations['STO']
        self.sto.metadata = {
            'nikshay_code': 'MH',
        }
        self.sto.save()

        self.dto = locations['DTO']
        self.dto.metadata = {
            'nikshay_code': 'ABD',
        }
        self.dto.save()

        self.drtb_hiv = locations['DRTB-HIV']
        self.drtb_hiv.save()

        self.tu = locations['TU']
        self.tu.metadata = {
            'nikshay_code': '1',
        }
        self.tu.save()

        self.phi = locations['PHI']
        self.phi.metadata = {
            'nikshay_code': '2',
            'is_test': 'no',
        }
        self.phi.save()

        self.dmc = locations['DMC']
        self.dmc.metadata = {
            'nikshay_code': '123',
            'is_test': 'no',
        }
        self.dmc.save()
        super(ENikshayLocationStructureMixin, self).setUp()

    def tearDown(self):
        self.project.delete()
        SQLLocation.objects.all().delete()
        LocationType.objects.all().delete()
        super(ENikshayLocationStructureMixin, self).tearDown()

    def assign_person_to_location(self, location_id):
        return self.create_case(
            CaseStructure(
                case_id=self.person_id,
                attrs={
                    "update": dict(
                        owner_id=location_id,
                    )
                }
            )
        )[0]


def setup_enikshay_locations(domain_name):
    location_type_structure = [
        LocationTypeStructure('ctd', [
            LocationTypeStructure('sto', [
                LocationTypeStructure('cto', [
                    LocationTypeStructure('dto', [
                        LocationTypeStructure('tu', [
                            LocationTypeStructure('phi', []),
                            LocationTypeStructure('dmc', []),
                        ]),
                        LocationTypeStructure('drtb-hiv', []),
                    ])
                ]),
                LocationTypeStructure('drtb', []),
                LocationTypeStructure('cdst', []),
            ])
        ])
    ]
    location_structure = [
        LocationStructure('CTD', 'ctd', [
            LocationStructure('STO', 'sto', [
                LocationStructure('CTO', 'cto', [
                    LocationStructure('DTO', 'dto', [
                        LocationStructure('TU', 'tu', [
                            LocationStructure('PHI', 'phi', []),
                            LocationStructure('DMC', 'dmc', []),
                        ]),
                        LocationStructure('DRTB-HIV', 'drtb-hiv', []),
                    ])
                ]),
                LocationStructure('DRTB', 'drtb', []),
                LocationStructure('CDST', 'cdst', []),
            ])
        ])
    ]

    return (setup_location_types_with_structure(domain_name, location_type_structure),
            setup_locations_with_structure(domain_name, location_structure))<|MERGE_RESOLUTION|>--- conflicted
+++ resolved
@@ -168,7 +168,6 @@
             walk_related=False,
         )
 
-<<<<<<< HEAD
     @property
     def test(self):
         return CaseStructure(
@@ -211,14 +210,6 @@
             )],
         )
 
-    def create_case(self, case):
-        return self.factory.create_or_update_cases([case])
-
-    def create_case_structure(self):
-        return {case.case_id: case for case in self.factory.create_or_update_cases([self.episode])}
-
-=======
->>>>>>> 239bb54f
     def create_adherence_cases(self, adherence_dates, adherence_source='99DOTS'):
         return self.factory.create_or_update_cases([
             self._get_adherence_case_structure(adherence_date, adherence_source, "unobserved_dose")
