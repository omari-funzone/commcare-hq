import pytz
from collections import namedtuple, defaultdict
from django.utils.dateparse import parse_datetime
from dateutil.parser import parse

from corehq.apps.locations.models import SQLLocation

from casexml.apps.case.mock import CaseBlock
from casexml.apps.case.util import post_case_blocks
from corehq.form_processor.interfaces.dbaccessors import CaseAccessors
from custom.enikshay.const import ENROLLED_IN_PRIVATE
from custom.enikshay.exceptions import (
    ENikshayCaseNotFound,
    NikshayCodeNotFound,
    NikshayLocationNotFound,
    ENikshayException)
from corehq.form_processor.exceptions import CaseNotFound

CASE_TYPE_ADHERENCE = "adherence"
CASE_TYPE_OCCURRENCE = "occurrence"
CASE_TYPE_EPISODE = "episode"
CASE_TYPE_PERSON = "person"
CASE_TYPE_REFERRAL = "referral"
CASE_TYPE_TRAIL = "trail"
CASE_TYPE_LAB_REFERRAL = "lab_referral"
CASE_TYPE_DRTB_HIV_REFERRAL = "drtb-hiv-referral"
CASE_TYPE_TEST = "test"
CASE_TYPE_PRESCRIPTION = "prescription"
CASE_TYPE_VOUCHER = "voucher"
CASE_TYPE_PRESCRIPTION = "prescription"


def get_all_parents_of_case(domain, case_id):
    case_accessor = CaseAccessors(domain)
    try:
        if not isinstance(case_id, basestring):
            case_id = case_id.case_id

        child_case = case_accessor.get_case(case_id)
    except CaseNotFound:
        raise ENikshayCaseNotFound(
            "Couldn't find case: {}".format(case_id)
        )

    parent_case_ids = [
        indexed_case.referenced_id for indexed_case in child_case.indices
    ]
    parent_cases = case_accessor.get_cases(parent_case_ids)

    return parent_cases


def get_parent_of_case(domain, case_id, parent_case_type):
    parent_cases = get_all_parents_of_case(domain, case_id)
    case_type_open_parent_cases = [
        parent_case for parent_case in parent_cases
        if not parent_case.closed and parent_case.type == parent_case_type
    ]

    if not case_type_open_parent_cases:
        raise ENikshayCaseNotFound(
            "Couldn't find any open {} cases for id: {}".format(parent_case_type, case_id)
        )

    return case_type_open_parent_cases[0]


def get_first_parent_of_case(domain, case_id, parent_case_type):
    parent_cases = get_all_parents_of_case(domain, case_id)
    case_type_parent_cases = [
        parent_case for parent_case in parent_cases if parent_case.type == parent_case_type
    ]

    if not case_type_parent_cases:
        raise ENikshayCaseNotFound(
            "Couldn't find any {} cases for id: {}".format(parent_case_type, case_id)
        )

    return case_type_parent_cases[0]


def get_occurrence_case_from_episode(domain, episode_case_id):
    """
    Gets the first occurrence case for an episode
    """
    return get_first_parent_of_case(domain, episode_case_id, CASE_TYPE_OCCURRENCE)


def get_person_case_from_occurrence(domain, occurrence_case_id):
    """
    Gets the first person case for an occurrence
    """
    return get_first_parent_of_case(domain, occurrence_case_id, CASE_TYPE_PERSON)


def get_person_case_from_episode(domain, episode_case_id):
    return get_person_case_from_occurrence(
        domain,
        get_occurrence_case_from_episode(domain, episode_case_id).case_id
    )


def get_open_occurrence_case_from_person(domain, person_case_id):
    """
    Gets the first open 'occurrence' case for the person

    Assumes the following case structure:
    Person <--ext-- Occurrence

    """
    case_accessor = CaseAccessors(domain)
    occurrence_cases = case_accessor.get_reverse_indexed_cases([person_case_id])
    open_occurrence_cases = [case for case in occurrence_cases
                             if not case.closed and case.type == CASE_TYPE_OCCURRENCE]
    if not open_occurrence_cases:
        raise ENikshayCaseNotFound(
            "Person with id: {} exists but has no open occurrence cases".format(person_case_id)
        )
    return open_occurrence_cases[0]


def get_open_episode_case_from_occurrence(domain, occurrence_case_id):
    """
    Gets the first open 'episode' case for the occurrence

    Assumes the following case structure:
    Occurrence <--ext-- Episode

    """
    case_accessor = CaseAccessors(domain)
    episode_cases = case_accessor.get_reverse_indexed_cases([occurrence_case_id])
    open_episode_cases = [case for case in episode_cases
                          if not case.closed and case.type == CASE_TYPE_EPISODE and
                          case.dynamic_case_properties().get('episode_type') == "confirmed_tb"]
    if open_episode_cases:
        return open_episode_cases[0]
    else:
        raise ENikshayCaseNotFound(
            "Occurrence with id: {} exists but has no open episode cases".format(occurrence_case_id)
        )


def get_open_drtb_hiv_case_from_episode(domain, episode_case_id):
    """
    Gets the first open 'drtb-hiv-referral' case for the episode

    Assumes the following case structure:
    episode <--ext-- drtb-hiv-referral
    """
    case_accessor = CaseAccessors(domain)
    open_drtb_cases = [
        case for case in case_accessor.get_reverse_indexed_cases([episode_case_id])
        if not case.closed and case.type == CASE_TYPE_DRTB_HIV_REFERRAL
    ]
    if open_drtb_cases:
        return open_drtb_cases[0]
    else:
        raise ENikshayCaseNotFound(
            "Occurrence with id: {} exists but has no open episode cases".format(episode_case_id)
        )


def get_open_episode_case_from_person(domain, person_case_id):
    """
    Gets the first open 'episode' case for the person

    Assumes the following case structure:
    Person <--ext-- Occurrence <--ext-- Episode

    """
    return get_open_episode_case_from_occurrence(
        domain, get_open_occurrence_case_from_person(domain, person_case_id).case_id
    )


def get_open_referral_case_from_person(domain, person_case_id):
    episode = get_open_episode_case_from_person(domain, person_case_id)
    case_accessor = CaseAccessors(domain)
    reverse_indexed_cases = case_accessor.get_reverse_indexed_cases([episode.case_id])
    open_referral_cases = [
        case for case in reverse_indexed_cases
        if not case.closed and case.type == CASE_TYPE_REFERRAL
    ]
    if not open_referral_cases:
        return None
    if len(open_referral_cases) == 1:
        return open_referral_cases[0]
    else:
        raise ENikshayException(
            "Expected none or one open referral case for person with id: {}".format(person_case_id)
        )


def get_latest_trail_case_from_person(domain, person_case_id):
    episode = get_open_episode_case_from_person(domain, person_case_id)
    case_accessor = CaseAccessors(domain)
    reverse_indexed_cases = case_accessor.get_reverse_indexed_cases([episode.case_id])
    trail_cases = [
        case for case in reverse_indexed_cases
        if case.type == CASE_TYPE_TRAIL
    ]
    trail_cases.sort(key=lambda c: c.opened_on)
    if trail_cases:
        return trail_cases[-1]
    else:
        return None


def get_episode_case_from_adherence(domain, adherence_case_id):
    """Gets the 'episode' case associated with an adherence datapoint

    Assumes the following case structure:
    Episode <--ext-- Adherence
    """
    return get_parent_of_case(domain, adherence_case_id, CASE_TYPE_EPISODE)


def get_occurrence_case_from_test(domain, test_case_id):
    """
        Gets the first open occurrence case for a test
        """
    return get_parent_of_case(domain, test_case_id, CASE_TYPE_OCCURRENCE)


def get_adherence_cases_between_dates(domain, person_case_id, start_date, end_date):
    episode = get_open_episode_case_from_person(domain, person_case_id)
    case_accessor = CaseAccessors(domain)
    indexed_cases = case_accessor.get_reverse_indexed_cases([episode.case_id])
    open_pertinent_adherence_cases = [
        case for case in indexed_cases
        if not case.closed and case.type == CASE_TYPE_ADHERENCE and
        (start_date.astimezone(pytz.UTC) <=
         parse_datetime(case.dynamic_case_properties().get('adherence_date')).astimezone(pytz.UTC) <=
         end_date.astimezone(pytz.UTC))
    ]

    return open_pertinent_adherence_cases


def update_case(domain, case_id, updated_properties, external_id=None):
    kwargs = {
        'case_id': case_id,
        'update': updated_properties,
    }
    if external_id is not None:
        kwargs.update({'external_id': external_id})

    post_case_blocks(
        [CaseBlock(**kwargs).as_xml()],
        {'domain': domain}
    )


def get_person_locations(person_case):
    """
    public locations hierarchy
    sto -> cto -> dto -> tu -> phi
<<<<<<< HEAD

=======
>>>>>>> 7bea269e
    private locations hierarchy
    sto-> cto -> dto -> pcp
    """
    if person_case.dynamic_case_properties().get(ENROLLED_IN_PRIVATE) == 'true':
        return _get_private_locations(person_case)
    else:
        return _get_public_locations(person_case)


def _get_public_locations(person_case):
    PublicPersonLocationHierarchy = namedtuple('PersonLocationHierarchy', 'sto dto tu phi')
    try:
        phi_location = SQLLocation.active_objects.get(domain=person_case.domain, location_id=person_case.owner_id)
    except SQLLocation.DoesNotExist:
        raise NikshayLocationNotFound(
            "Location with id {location_id} not found. This is the owner for person with id: {person_id}"
            .format(location_id=person_case.owner_id, person_id=person_case.case_id)
        )

    try:
        tu_location = phi_location.parent
        district_location = tu_location.parent
        city_location = district_location.parent
        state_location = city_location.parent
    except AttributeError:
        raise NikshayLocationNotFound("Location structure error for person: {}".format(person_case.case_id))
    try:
        return PublicPersonLocationHierarchy(
            sto=state_location.metadata['nikshay_code'],
            dto=district_location.metadata['nikshay_code'],
            tu=tu_location.metadata['nikshay_code'],
            phi=phi_location.metadata['nikshay_code'],
        )
    except (KeyError, AttributeError) as e:
        raise NikshayCodeNotFound("Nikshay codes not found: {}".format(e))


def _get_private_locations(person_case):
    PrivatePersonLocationHierarchy = namedtuple('PersonLocationHierarchy', 'sto dto pcp tu')
    try:
        pcp_location = SQLLocation.active_objects.get(domain=person_case.domain, location_id=person_case.owner_id)
    except SQLLocation.DoesNotExist:
        raise NikshayLocationNotFound(
            "Location with id {location_id} not found. This is the owner for person with id: {person_id}"
            .format(location_id=person_case.owner_id, person_id=person_case.case_id)
        )

    try:
        tu_id = person_case.dynamic_case_properties().get('tu_choice')
        tu_location = SQLLocation.active_objects.get(
            domain=person_case.domain,
            location_id=tu_id,
        )
        tu_location_nikshay_code = tu_location.metadata['nikshay_code']
    except (SQLLocation.DoesNotExist, KeyError, AttributeError):
        tu_location_nikshay_code = None

    try:
        district_location = pcp_location.parent
        city_location = district_location.parent
        state_location = city_location.parent
    except AttributeError:
        raise NikshayLocationNotFound("Location structure error for person: {}".format(person_case.case_id))
    try:
        return PrivatePersonLocationHierarchy(
            sto=state_location.metadata['nikshay_code'],
            dto=district_location.metadata['nikshay_code'],
            pcp=pcp_location.metadata['nikshay_code'],
            tu=tu_location_nikshay_code
        )
    except (KeyError, AttributeError) as e:
        raise NikshayCodeNotFound("Nikshay codes not found: {}".format(e))


def get_lab_referral_from_test(domain, test_case_id):
    case_accessor = CaseAccessors(domain)
    reverse_indexed_cases = case_accessor.get_reverse_indexed_cases([test_case_id])
    lab_referral_cases = [case for case in reverse_indexed_cases if case.type == CASE_TYPE_LAB_REFERRAL]
    if lab_referral_cases:
        return lab_referral_cases[0]
    else:
        raise ENikshayCaseNotFound(
            "test with id: {} exists but has no lab referral cases".format(test_case_id)
        )


def get_adherence_cases_by_day(domain, episode_case_id):
    indexed_cases = CaseAccessors(domain).get_reverse_indexed_cases([episode_case_id])
    adherence_cases = [
        case for case in indexed_cases
        if case.type == CASE_TYPE_ADHERENCE
    ]

    adherence = defaultdict(list)  # datetime.date -> list of adherence cases

    for case in adherence_cases:
        # adherence_date is in India timezone
        adherence_datetime = parse(case.dynamic_case_properties().get('adherence_date'))
        adherence[adherence_datetime.date()].append(case)

    return adherence


def get_person_case(domain, case_id):
    try:
        case = CaseAccessors(domain).get_case(case_id)
    except CaseNotFound:
        raise ENikshayCaseNotFound("Couldn't find case: {}".format(case_id))

    case_type = case.type

    if case_type == CASE_TYPE_PERSON:
        return case_id
    elif case_type == CASE_TYPE_EPISODE:
        return get_person_case_from_episode(domain, case.case_id).case_id
    elif case_type == CASE_TYPE_ADHERENCE:
        episode_case = get_episode_case_from_adherence(domain, case.case_id)
        return get_person_case_from_episode(domain, episode_case.case_id).case_id
    elif case_type == CASE_TYPE_TEST:
        occurrence_case = get_occurrence_case_from_test(domain, case.case_id)
        return get_person_case_from_occurrence(domain, occurrence_case.case_id).case_id
    elif case_type == CASE_TYPE_OCCURRENCE:
        return get_person_case_from_occurrence(domain, case.case_id).case_id
    elif case_type == CASE_TYPE_VOUCHER:
        return get_person_case_from_voucher(domain, case.case_id).case_id
    else:
        raise ENikshayCaseNotFound(u"Unknown case type: {}".format(case_type))


def _get_voucher_parent(domain, voucher_case_id):
    prescription = None
    test = None

    try:
        prescription = get_first_parent_of_case(domain, voucher_case_id, CASE_TYPE_PRESCRIPTION)
    except ENikshayCaseNotFound:
        pass
    try:
        test = get_first_parent_of_case(domain, voucher_case_id, CASE_TYPE_TEST)
    except ENikshayCaseNotFound:
        pass
    if not (prescription or test):
        raise ENikshayCaseNotFound(
            "Couldn't find any open parent prescription or test cases for id: {}".format(voucher_case_id)
        )
    assert not (prescription and test), "Didn't expect voucher to have prescription AND test parent"
    return test or prescription


def get_episode_case_from_voucher(domain, voucher_case_id):
    voucher_parent = _get_voucher_parent(domain, voucher_case_id)
    assert voucher_parent.type == CASE_TYPE_PRESCRIPTION
    episode = get_first_parent_of_case(domain, voucher_parent.case_id, CASE_TYPE_EPISODE)
    return episode


def get_person_case_from_voucher(domain, voucher_case_id):
    # Case structure could be one of these two things:
    #   person <- occurrence <- episode <- prescription <- voucher
    #   person <- occurrence <- test <- voucher
    voucher_parent = _get_voucher_parent(domain, voucher_case_id)
    if voucher_parent.type == CASE_TYPE_PRESCRIPTION:
        episode = get_first_parent_of_case(domain, voucher_parent.case_id, CASE_TYPE_EPISODE)
        return get_person_case_from_episode(domain, episode.case_id)
    else:
        assert voucher_parent.type == CASE_TYPE_TEST
        occurrence = get_occurrence_case_from_test(domain, voucher_parent.case_id)
        return get_person_case_from_occurrence(domain, occurrence.case_id)


def get_prescription_vouchers_from_episode(domain, episode_case_id):
    case_accessor = CaseAccessors(domain)
    prescription_cases = [
        case for case in case_accessor.get_reverse_indexed_cases([episode_case_id])
        if case.type == CASE_TYPE_PRESCRIPTION
    ]
    return [
        c for c in case_accessor.get_reverse_indexed_cases([case.case_id for case in prescription_cases])
        if c.type == CASE_TYPE_VOUCHER
    ]


def get_fulfilled_prescription_vouchers_from_episode(domain, episode_case_id):
    return [
        voucher for voucher in get_prescription_vouchers_from_episode(domain, episode_case_id)
        if (voucher.get_case_property("voucher_type") == CASE_TYPE_PRESCRIPTION
            and voucher.get_case_property("state") == "fulfilled")
    ]<|MERGE_RESOLUTION|>--- conflicted
+++ resolved
@@ -255,10 +255,7 @@
     """
     public locations hierarchy
     sto -> cto -> dto -> tu -> phi
-<<<<<<< HEAD
-
-=======
->>>>>>> 7bea269e
+
     private locations hierarchy
     sto-> cto -> dto -> pcp
     """
