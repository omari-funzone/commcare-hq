#
# This file is autogenerated by pip-compile
# To update, run:
#
#    `make requirements` or `make upgrade-requirements`
#
git+git://github.com/dimagi/architect@v0.5.7a3#egg=architect==0.5.7a3
alembic==0.8.6
amqp==2.4.1
asn1crypto==0.24.0
attrs==18.2.0
babel==2.6.0
backports-abc==0.5        # via tornado
backports.shutil-get-terminal-size==1.0.0  # via ipython
billiard==3.5.0.5
boto3==1.9.103
botocore==1.12.103
cairocffi==0.9.0
cairosvg==1.0.22
celery==4.2.1
certifi==2018.11.29
cffi==1.12.2
chardet==3.0.4
cloudant==2.11.0
concurrentloghandler==0.9.1
contextlib2==0.5.5
cryptography==2.6
csiphash==0.0.5
cssselect2==0.2.1
csv342==1.0.0
datadog==0.15.0
ddtrace==0.14.1
decorator==4.0.11
defusedxml==0.5.0
diff-match-patch==20120106
dimagi-memoized==1.1.1
django-angular==0.7.16
django-appconf==1.0.2
django-braces==1.13.0
django-bulk-update==2.2.0
django-celery-results==1.0.4
django-compressor==2.1
django-countries==4.6
django-crispy-forms==1.7.0
django-cte==1.1.4
django-formtools==2.1
django-otp==0.3.13
django-partial-index==0.5.2
django-phonenumber-field==1.3.0
django-prbac==0.0.7
django-ranged-response==0.2.0
django-redis-sessions==0.6.1
django-redis==4.10.0
django-simple-captcha==0.5.9
django-statici18n==1.3.0
django-tastypie==0.14.2
django-transfer==0.4
django-two-factor-auth==1.6.2
django-user-agents==0.3.2
django-websocket-redis==0.5.2
django==1.11.20
djangorestframework==3.5.4
dnspython==1.15.0
docutils==0.14
dropbox==7.3.1
elasticsearch==1.9.0
email_validator==1.0.3
enum34==1.1.6
errand-boy==0.3.8
et-xmlfile==1.0.1
ethiopian-date-converter==0.1.5
eulxml==1.1.3
eventlet==0.24.1          # via errand-boy
faker==0.8.15
flower==0.9.2
funcsigs==1.0.2
gevent==1.4.0
ghdiff==0.4
greenlet==0.4.15
gunicorn==19.9.0
hiredis==0.2.0
html5lib==1.0.1
httpagentparser==1.8.1
idna==2.8
ipaddress==1.0.22
ipython-genutils==0.2.0   # via traitlets
ipython==5.2.2
iso8601==0.1.12
jdcal==1.4
jinja2==2.10
jmespath==0.9.4
json-delta==2.0
jsonfield==1.0.3
jsonobject-couchdbkit==0.9.16
jsonobject==0.9.8
jsonpath-rw==1.4.0
kafka-python==1.4.4
kombu==4.2.2.post1
laboratory==0.2.0
lxml==4.3.1
mako==1.0.7
markdown==2.2.1
markupsafe==1.1.1
mock==2.0.0
monotonic==1.5            # via eventlet
msgpack-python==0.5.6
ndg-httpsclient==0.5.1
openpyxl==2.6.0
pathlib2==2.3.3           # via ipython, pickleshare
pbr==5.1.2
pdfrw==0.4
pexpect==4.6.0            # via ipython
phonenumberslite==8.10.6
pickleshare==0.7.5        # via ipython
pillow==5.4.1
ply==3.11
polib==1.1.0
prompt-toolkit==1.0.15    # via ipython
psycogreen==1.0.1
psycopg2==2.7.7
ptyprocess==0.6.0         # via pexpect
py-kissmetrics==1.0.1
pyasn1==0.4.5
pycco==0.5.1
pycparser==2.19
pycryptodome==3.7.3
pygithub==1.35
pygments==2.3.1
pygooglechart==0.4.0
pyjwt==1.7.1
pyopenssl==19.0.0
pyphen==0.9.5
pystache==0.5.4
python-dateutil==2.8.0
python-editor==1.0.4
python-levenshtein==0.12.0
python-magic==0.4.15
python-mimeparse==1.6.0
pytz==2018.9
pyyaml==3.13
pyzxcvbn==0.8.0
qrcode==4.0.4
quickcache==0.5.3
raven==6.1.0
rcssmin==1.0.6
redis-py-cluster==1.3.6
redis==2.10.6
reportlab==3.0
requests[security]==2.21.0
rjsmin==1.0.12
s3transfer==0.2.0
scandir==1.9.0            # via pathlib2
setproctitle==1.1.9
sh==1.09
simpleeval==0.9.8
simplegeneric==0.8.1      # via ipython
simplejson==3.16.0
singledispatch==3.4.0.3   # via tornado
six==1.12.0
smartypants==2.0.1
socketpool==0.5.3
sqlagg==0.12.0
sqlalchemy==1.2.18
stripe==1.67.0
suds-jurko==0.6
text-unidecode==1.2
tinycss2==0.6.1
tinys3==0.1.12
tornado==4.5.3
traitlets==4.3.2          # via ipython
tropo-webapi-python==0.1.3
twilio==6.5.1
ua-parser==0.8.0
unidecode==0.04.20
urllib3==1.24.1
user-agents==1.1.0
<<<<<<< HEAD
uwsgi==2.0.11.2
vine==1.2.0
=======
uwsgi==2.0.18
>>>>>>> ac0f5b0f
wcwidth==0.1.7            # via prompt-toolkit
weasyprint==0.42.3
webencodings==0.5.1
werkzeug==0.11.15
wrapt==1.11.1
xlrd==1.0.0
xlwt==1.3.0

# The following packages are considered to be unsafe in a requirements file:
pip==19.0.3
setuptools==40.8.0        # via django-websocket-redis, ipython, python-levenshtein<|MERGE_RESOLUTION|>--- conflicted
+++ resolved
@@ -174,12 +174,8 @@
 unidecode==0.04.20
 urllib3==1.24.1
 user-agents==1.1.0
-<<<<<<< HEAD
-uwsgi==2.0.11.2
+uwsgi==2.0.18
 vine==1.2.0
-=======
-uwsgi==2.0.18
->>>>>>> ac0f5b0f
 wcwidth==0.1.7            # via prompt-toolkit
 weasyprint==0.42.3
 webencodings==0.5.1
