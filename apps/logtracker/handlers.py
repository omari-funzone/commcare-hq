#!/usr/bin/env python
# vim: ai ts=4 sts=4 et sw=4 encoding=utf-8
#modeled after the django-logging threaded handler
#http://code.google.com/p/django-logging

from logging import Handler
from logtracker.models import *

logrecord_keys = ['msecs', 'args', 'name', 'thread', 'created', 'process', 'threadName', 'module', 'filename', 'levelno', 'processName', 'lineno', 'exc_info', 'exc_text', 'pathname', 'funcName', 'relativeCreated', 'levelname', 'msg']

class TrackingHandler(Handler):
    """ Realtime log analysis handling for alerts. """   
    def __init__(self):
        Handler.__init__(self)

    def emit(self, record,  *args, **kwargs):
        """ Append the record to the buffer for the current thread. """
        newlog = LogTrack(level=record.levelno,
                          message=record.msg, 
                          filename=record.filename, 
                          line_no=record.lineno, 
                          pathname=record.pathname, 
                          funcname = record.funcName,
                          module = record.module                                              
                          )
        #Simple reading of extras
        #data_dump=str(record.__dict__)
        
        #slightly more intelligent reading of extras
<<<<<<< HEAD
        for key in record.__dict__.keys():
            if logrecord_keys.count(key) > 0:
                continue
            else:
                if newlog.data_dump == None:
                    newlog.data_dump = ''
                newlog.data_dump += key + ":=" + unicode(record.__dict__[key]) + "\n"
               
        newlog.save()
=======
        record_dict = record.__dict__
        if record_dict:
            for key in record_dict:
                if key in logrecord_keys:
                    continue
                else:
                    if newlog.data_dump == None:
                        newlog.data_dump = ''
                    newlog.data_dump += key + ":=" + str(record_dict[key]) + "\n"
            newlog.save()
>>>>>>> 03292511
        <|MERGE_RESOLUTION|>--- conflicted
+++ resolved
@@ -27,17 +27,6 @@
         #data_dump=str(record.__dict__)
         
         #slightly more intelligent reading of extras
-<<<<<<< HEAD
-        for key in record.__dict__.keys():
-            if logrecord_keys.count(key) > 0:
-                continue
-            else:
-                if newlog.data_dump == None:
-                    newlog.data_dump = ''
-                newlog.data_dump += key + ":=" + unicode(record.__dict__[key]) + "\n"
-               
-        newlog.save()
-=======
         record_dict = record.__dict__
         if record_dict:
             for key in record_dict:
@@ -48,5 +37,4 @@
                         newlog.data_dump = ''
                     newlog.data_dump += key + ":=" + str(record_dict[key]) + "\n"
             newlog.save()
->>>>>>> 03292511
         