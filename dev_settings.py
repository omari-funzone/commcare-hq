--- conflicted
+++ resolved
@@ -88,7 +88,6 @@
 
 CACHES = {'default': {'BACKEND': 'django.core.cache.backends.dummy.DummyCache'}}
 
-<<<<<<< HEAD
 # Use faster compressor that doesn't do source maps
 COMPRESS_FILTERS = {
     'js': [
@@ -96,8 +95,7 @@
     ],
     'css': []
 }
-=======
->>>>>>> 8be201c0
+
 PILLOWTOP_MACHINE_ID = 'testhq'  # for tests
 
 #  make celery synchronous
