# SOME DESCRIPTIVE TITLE.
# Copyright (C) YEAR THE PACKAGE'S COPYRIGHT HOLDER
# This file is distributed under the same license as the PACKAGE package.
# FIRST AUTHOR <EMAIL@ADDRESS>, YEAR.
# 
#, fuzzy
msgid ""
msgstr ""
"Project-Id-Version: PACKAGE VERSION\n"
"Report-Msgid-Bugs-To: \n"
"POT-Creation-Date: 2018-03-06 22:16+0000\n"
"PO-Revision-Date: YEAR-MO-DA HO:MI+ZONE\n"
"Language-Team: Swahili (https://www.transifex.com/dimagi/teams/9388/sw/)\n"
"MIME-Version: 1.0\n"
"Content-Type: text/plain; charset=UTF-8\n"
"Content-Transfer-Encoding: 8bit\n"
"Language: sw\n"
"Plural-Forms: nplurals=2; plural=(n != 1);\n"

#: corehq/apps/accounting/static/accounting/js/widgets.js:64
#: corehq/apps/domain/static/domain/js/pro-bono.js:29
msgid "Please enter a valid email."
msgstr ""

#: corehq/apps/app_manager/static/app_manager/js/add_ons.js:15
#: corehq/apps/hqwebapp/static/hqwebapp/js/components/inline_edit.js:67
#: corehq/apps/locations/static/locations/js/location_types.js:357
#: corehq/apps/reminders/static/reminders/js/reminders.js:12
msgid "You have unsaved changes."
msgstr ""

#: corehq/apps/app_manager/static/app_manager/js/add_ons.js:24
msgid "There was an error saving."
msgstr ""

#: corehq/apps/app_manager/static/app_manager/js/app_manager.js:172
#: corehq/apps/app_manager/static/app_manager/js/vellum/src/main-components.js:23
#: submodules/formdesigner/_build/src/main-components.js:23
#: submodules/formdesigner/src/javaRosa/itextBlock.js:177
msgid "Add"
msgstr ""

#: corehq/apps/app_manager/static/app_manager/js/app_manager.js:365
msgid "Moved successfully."
msgstr ""

#: corehq/apps/app_manager/static/app_manager/js/app_manager.js:393
msgid "You have unsaved changes"
msgstr ""

#: corehq/apps/app_manager/static/app_manager/js/app_view.js:57
msgid "Oops, there was a problem loading this section. Please try again."
msgstr ""

#: corehq/apps/app_manager/static/app_manager/js/case_config_utils.js:62
msgid ""
"Something went wrong refreshing your form properties. Please refresh the "
"page and try again"
msgstr ""

#: corehq/apps/app_manager/static/app_manager/js/details/graph_config.js:552
#: corehq/apps/app_manager/static/app_manager/js/settings/commcare_settings.js:412
msgid "Copied!"
msgstr ""

#: corehq/apps/app_manager/static/app_manager/js/details/graph_config.js:564
msgid ""
"It is recommended that you leave this value blank. Future changes to your "
"report's chart configuration will not be reflected here."
msgstr ""

#: corehq/apps/app_manager/static/app_manager/js/details/screen_config.js:143
msgid "Increasing (a, b, c)"
msgstr ""

#: corehq/apps/app_manager/static/app_manager/js/details/screen_config.js:145
msgid "Increasing (May 1st, May 2nd)"
msgstr ""

#: corehq/apps/app_manager/static/app_manager/js/details/screen_config.js:147
msgid "Increasing (1, 2, 3)"
msgstr ""

#: corehq/apps/app_manager/static/app_manager/js/details/screen_config.js:149
msgid "Increasing (1.1, 1.2, 1.3)"
msgstr ""

#: corehq/apps/app_manager/static/app_manager/js/details/screen_config.js:156
msgid "Decreasing (c, b, a)"
msgstr ""

#: corehq/apps/app_manager/static/app_manager/js/details/screen_config.js:158
msgid "Decreasing (May 2nd, May 1st)"
msgstr ""

#: corehq/apps/app_manager/static/app_manager/js/details/screen_config.js:160
msgid "Decreasing (3, 2, 1)"
msgstr ""

#: corehq/apps/app_manager/static/app_manager/js/details/screen_config.js:162
msgid "Decreasing (1.3, 1.2, 1.1)"
msgstr ""

#: corehq/apps/app_manager/static/app_manager/js/details/screen_config.js:267
msgid "Select One"
msgstr ""

#: corehq/apps/app_manager/static/app_manager/js/details/screen_config.js:423
msgid "Markdown"
msgstr ""

#: corehq/apps/app_manager/static/app_manager/js/details/screen_config.js:471
msgid " Days late "
msgstr ""

#: corehq/apps/app_manager/static/app_manager/js/details/screen_config.js:480
msgid "Years since date"
msgstr ""

#: corehq/apps/app_manager/static/app_manager/js/details/screen_config.js:483
msgid "Months since date"
msgstr ""

#: corehq/apps/app_manager/static/app_manager/js/details/screen_config.js:486
msgid "Weeks since date"
msgstr ""

#: corehq/apps/app_manager/static/app_manager/js/details/screen_config.js:489
msgid "Days since date"
msgstr ""

#: corehq/apps/app_manager/static/app_manager/js/details/screen_config.js:492
msgid "Days until date"
msgstr ""

#: corehq/apps/app_manager/static/app_manager/js/details/screen_config.js:495
msgid "Weeks until date"
msgstr ""

#: corehq/apps/app_manager/static/app_manager/js/details/screen_config.js:498
msgid "Months until date"
msgstr ""

#: corehq/apps/app_manager/static/app_manager/js/details/screen_config.js:501
msgid " Measuring "
msgstr ""

#: corehq/apps/app_manager/static/app_manager/js/details/screen_config.js:749
msgid "You have unsaved detail screen configurations."
msgstr ""

#: corehq/apps/app_manager/static/app_manager/js/details/screen_config.js:796
msgid "There are errors in your property names"
msgstr ""

#: corehq/apps/app_manager/static/app_manager/js/details/screen_config.js:801
msgid "There are errors in your tabs"
msgstr ""

#: corehq/apps/app_manager/static/app_manager/js/details/screen_config.js:809
msgid "All properties must be below a tab"
msgstr ""

#: corehq/apps/app_manager/static/app_manager/js/details/screen_config.js:1136
msgid "Plain"
msgstr ""

#: corehq/apps/app_manager/static/app_manager/js/details/screen_config.js:1139
#: corehq/apps/app_manager/static/app_manager/js/vellum/src/main-components.js:11
#: corehq/apps/app_manager/static/app_manager/js/vellum/src/main-components.js:21
#: corehq/apps/app_manager/static/app_manager/js/vellum/src/main-components.js:24
#: submodules/formdesigner/_build/src/main-components.js:11
#: submodules/formdesigner/_build/src/main-components.js:21
#: submodules/formdesigner/_build/src/main-components.js:24
#: submodules/formdesigner/src/commtrack.js:144
#: submodules/formdesigner/src/core.js:334
#: submodules/formdesigner/src/mugs.js:1379
msgid "Date"
msgstr ""

#: corehq/apps/app_manager/static/app_manager/js/details/screen_config.js:1142
msgid "Time Since or Until Date"
msgstr ""

#: corehq/apps/app_manager/static/app_manager/js/details/screen_config.js:1145
msgid "Phone Number"
msgstr ""

#: corehq/apps/app_manager/static/app_manager/js/details/screen_config.js:1148
msgid "ID Mapping"
msgstr ""

#: corehq/apps/app_manager/static/app_manager/js/details/screen_config.js:1151
msgid "Late Flag"
msgstr ""

#: corehq/apps/app_manager/static/app_manager/js/details/screen_config.js:1154
msgid "Search Only"
msgstr ""

#: corehq/apps/app_manager/static/app_manager/js/details/screen_config.js:1157
msgid "Address"
msgstr ""

#: corehq/apps/app_manager/static/app_manager/js/details/screen_config.js:1160
msgid "Distance from current location"
msgstr ""

#: corehq/apps/app_manager/static/app_manager/js/details/screen_config.js:1166
msgid "Picture"
msgstr ""

#: corehq/apps/app_manager/static/app_manager/js/details/screen_config.js:1169
#: corehq/apps/app_manager/static/app_manager/js/vellum/src/main-components.js:33
#: submodules/formdesigner/_build/src/main-components.js:33
#: submodules/formdesigner/src/uploader.js:44
msgid "Audio"
msgstr ""

#: corehq/apps/app_manager/static/app_manager/js/details/screen_config.js:1177
msgid "Icon"
msgstr ""

#: corehq/apps/app_manager/static/app_manager/js/details/screen_config.js:1183
msgid "Conditional ID Mapping"
msgstr ""

#: corehq/apps/app_manager/static/app_manager/js/details/screen_config.js:1187
msgid ""
"Must begin with a letter and contain only letters, numbers, '-', and '_'"
msgstr ""

#: corehq/apps/app_manager/static/app_manager/js/download_async_modal.js:6
#: corehq/apps/fixtures/static/fixtures/js/lookup-manage.js:343
msgid ""
"Sorry, something went wrong with the download. If you see this repeatedly "
"please report an issue."
msgstr ""

#: corehq/apps/app_manager/static/app_manager/js/forms/case_config_ui.js:54
msgid "You have unchanged case settings"
msgstr ""

#: corehq/apps/app_manager/static/app_manager/js/forms/case_config_ui.js:89
msgid "You have unchanged user properties settings"
msgstr ""

#: corehq/apps/app_manager/static/app_manager/js/forms/case_config_ui.js:705
#: corehq/apps/app_manager/static/app_manager/js/forms/case_config_ui_advanced.js:1208
msgid "Property updated by two questions"
msgstr ""

#: corehq/apps/app_manager/static/app_manager/js/forms/case_config_ui.js:709
#: corehq/apps/app_manager/static/app_manager/js/forms/case_config_ui_advanced.js:1212
msgid "Inside the wrong repeat!"
msgstr ""

#: corehq/apps/app_manager/static/app_manager/js/forms/case_config_ui.js:714
msgid "Property uses unrecognized prefix <strong>"
msgstr ""

#: corehq/apps/app_manager/static/app_manager/js/forms/case_config_ui.js:741
#: corehq/apps/app_manager/static/app_manager/js/forms/case_config_ui_advanced.js:1260
msgid "Two properties load to the same question"
msgstr ""

#: corehq/apps/app_manager/static/app_manager/js/forms/case_config_ui_advanced.js:78
msgid "Raw"
msgstr ""

#: corehq/apps/app_manager/static/app_manager/js/forms/case_config_ui_advanced.js:81
msgid "User Data"
msgstr ""

#: corehq/apps/app_manager/static/app_manager/js/forms/case_config_ui_advanced.js:84
#: corehq/apps/app_manager/static/app_manager/js/vellum/src/main-components.js:22
#: corehq/apps/app_manager/static/app_manager/js/vellum/src/main-components.js:23
#: submodules/formdesigner/_build/src/main-components.js:22
#: submodules/formdesigner/_build/src/main-components.js:23
#: submodules/formdesigner/src/itemset.js:95
#: submodules/formdesigner/src/itemset.js:509
msgid "Lookup Table"
msgstr ""

#: corehq/apps/app_manager/static/app_manager/js/forms/case_config_ui_advanced.js:87
msgid "User Properties"
msgstr ""

#: corehq/apps/app_manager/static/app_manager/js/forms/case_config_ui_advanced.js:92
msgid "Case Index"
msgstr ""

#: corehq/apps/app_manager/static/app_manager/js/forms/case_config_ui_advanced.js:316
msgid "Load / Update / Close a case"
msgstr ""

#: corehq/apps/app_manager/static/app_manager/js/forms/case_config_ui_advanced.js:319
msgid "Automatic Case Selection"
msgstr ""

#: corehq/apps/app_manager/static/app_manager/js/forms/case_config_ui_advanced.js:322
msgid "Load Case From Fixture"
msgstr ""

#: corehq/apps/app_manager/static/app_manager/js/forms/case_config_ui_advanced.js:330
msgid "Open a Case"
msgstr ""

#: corehq/apps/app_manager/static/app_manager/js/forms/case_config_ui_advanced.js:508
#: corehq/apps/app_manager/static/app_manager/js/forms/case_config_ui_advanced.js:1123
msgid "Case Type required"
msgstr ""

#: corehq/apps/app_manager/static/app_manager/js/forms/case_config_ui_advanced.js:510
msgid "Case Tag required"
msgstr ""

#: corehq/apps/app_manager/static/app_manager/js/forms/case_config_ui_advanced.js:513
#: corehq/apps/app_manager/static/app_manager/js/forms/case_config_ui_advanced.js:1127
msgid "Case Tag: only letters, numbers, '-', and '_' allowed"
msgstr ""

#: corehq/apps/app_manager/static/app_manager/js/forms/case_config_ui_advanced.js:517
#: corehq/apps/app_manager/static/app_manager/js/forms/case_config_ui_advanced.js:1131
msgid "Case Tag already in use"
msgstr ""

#: corehq/apps/app_manager/static/app_manager/js/forms/case_config_ui_advanced.js:564
msgid "subcase of"
msgstr ""

#: corehq/apps/app_manager/static/app_manager/js/forms/case_config_ui_advanced.js:570
msgid "autoselect mode: "
msgstr ""

#: corehq/apps/app_manager/static/app_manager/js/forms/case_config_ui_advanced.js:573
msgid " (from fixture)"
msgstr ""

#: corehq/apps/app_manager/static/app_manager/js/forms/case_config_ui_advanced.js:726
msgid "Autoselect mode required"
msgstr ""

#: corehq/apps/app_manager/static/app_manager/js/forms/case_config_ui_advanced.js:728
msgid "Property required"
msgstr ""

#: corehq/apps/app_manager/static/app_manager/js/forms/case_config_ui_advanced.js:731
msgid "Case required"
msgstr ""

#: corehq/apps/app_manager/static/app_manager/js/forms/case_config_ui_advanced.js:733
msgid "Lookup table tag required"
msgstr ""

#: corehq/apps/app_manager/static/app_manager/js/forms/case_config_ui_advanced.js:737
msgid "Expected case type required"
msgstr ""

#: corehq/apps/app_manager/static/app_manager/js/forms/case_config_ui_advanced.js:836
#: corehq/apps/app_manager/static/app_manager/js/forms/case_config_ui_advanced.js:1032
msgid "Subcase parent reference is missing"
msgstr ""

#: corehq/apps/app_manager/static/app_manager/js/forms/case_config_ui_advanced.js:838
#: corehq/apps/app_manager/static/app_manager/js/forms/case_config_ui_advanced.js:1034
msgid "Parent reference ID required for subcases: "
msgstr ""

#: corehq/apps/app_manager/static/app_manager/js/forms/case_config_ui_advanced.js:845
#: corehq/apps/app_manager/static/app_manager/js/forms/case_config_ui_advanced.js:1041
msgid "Subcase must be in same repeat context as parent \""
msgstr ""

#: corehq/apps/app_manager/static/app_manager/js/forms/case_config_ui_advanced.js:944
msgid "Select parent"
msgstr ""

#: corehq/apps/app_manager/static/app_manager/js/forms/case_config_ui_advanced.js:1210
#: corehq/apps/app_manager/static/app_manager/js/forms/case_config_ui_advanced.js:1250
msgid "Reserved word: "
msgstr ""

#: corehq/apps/app_manager/static/app_manager/js/forms/case_config_ui_advanced.js:1214
#: corehq/apps/app_manager/static/app_manager/js/forms/case_config_ui_advanced.js:1252
msgid "Parent property references not allowed for subcases"
msgstr ""

#: corehq/apps/app_manager/static/app_manager/js/forms/form_designer.js:174
msgid "Edit Form"
msgstr ""

#: corehq/apps/app_manager/static/app_manager/js/forms/form_view.js:4
msgid "Form Settings"
msgstr ""

#: corehq/apps/app_manager/static/app_manager/js/forms/form_view.js:80
msgid "Home Screen"
msgstr ""

#: corehq/apps/app_manager/static/app_manager/js/forms/form_view.js:81
msgid "First Menu"
msgstr ""

#: corehq/apps/app_manager/static/app_manager/js/forms/form_view.js:82
msgid "Menu: "
msgstr ""

#: corehq/apps/app_manager/static/app_manager/js/forms/form_view.js:84
msgid "Parent Menu: "
msgstr ""

#: corehq/apps/app_manager/static/app_manager/js/forms/form_view.js:86
msgid "Previous Screen"
msgstr ""

#: corehq/apps/app_manager/static/app_manager/js/forms/form_view.js:95
msgid "Link to other form"
msgstr ""

#: corehq/apps/app_manager/static/app_manager/js/forms/form_workflow.js:58
msgid "This form either no longer exists or has a different case type"
msgstr ""

#: corehq/apps/app_manager/static/app_manager/js/forms/form_workflow.js:72
#: corehq/apps/app_manager/static/app_manager/js/forms/form_workflow.js:90
msgid "Unrecognized value"
msgstr ""

#: corehq/apps/app_manager/static/app_manager/js/modules/module_view.js:9
msgid "Module Settings"
msgstr ""

#: corehq/apps/app_manager/static/app_manager/js/modules/module_view.js:79
msgid "Case type is required."
msgstr ""

#: corehq/apps/app_manager/static/app_manager/js/modules/module_view.js:86
msgid "Case types can only include the characters a-z, 0-9, '-' and '_'"
msgstr ""

#: corehq/apps/app_manager/static/app_manager/js/modules/module_view.js:91
msgid "'commcare-user' is a reserved case type. Please change the case type"
msgstr ""

#: corehq/apps/app_manager/static/app_manager/js/modules/module_view.js:114
msgid "Go back to case list"
msgstr ""

#: corehq/apps/app_manager/static/app_manager/js/modules/module_view.js:115
msgid "Proceed with registered case"
msgstr ""

#: corehq/apps/app_manager/static/app_manager/js/modules/report_module.js:139
msgid "Show All"
msgstr ""

#: corehq/apps/app_manager/static/app_manager/js/modules/report_module.js:311
msgid "You have unsaved changes in your report list module"
msgstr ""

#: corehq/apps/app_manager/static/app_manager/js/modules/report_module.js:317
msgid "Reports must have all properties set!"
msgstr ""

#: corehq/apps/app_manager/static/app_manager/js/releases/app_diff.js:84
msgid "Crunching app diff..."
msgstr ""

#: corehq/apps/app_manager/static/app_manager/js/releases/app_diff.js:108
msgid "Error generating the application diff. Please report an issue."
msgstr ""

#: corehq/apps/app_manager/static/app_manager/js/releases/app_diff.js:163
msgid "Form Changes"
msgstr ""

#: corehq/apps/app_manager/static/app_manager/js/releases/app_diff.js:170
msgid "Case Changes"
msgstr ""

#: corehq/apps/app_manager/static/app_manager/js/releases/app_diff.js:247
msgid "Save Questions"
msgstr ""

#: corehq/apps/app_manager/static/app_manager/js/releases/app_diff.js:251
msgid "Load Questions"
msgstr ""

#: corehq/apps/app_manager/static/app_manager/js/releases/app_diff.js:349
msgid "[unknown]"
msgstr ""

#: corehq/apps/app_manager/static/app_manager/js/releases/app_view_release_manager.js:5
msgid "Publish"
msgstr ""

#: corehq/apps/app_manager/static/app_manager/js/releases/language_profiles.js:25
msgid "You have unsaved changes to your application profiles"
msgstr ""

#: corehq/apps/app_manager/static/app_manager/js/releases/language_profiles.js:45
#: corehq/apps/app_manager/static/app_manager/js/settings/linked_whitelist.js:14
#: corehq/apps/data_dictionary/static/data_dictionary/js/data_dictionary.js:102
#: corehq/apps/hqwebapp/static/hqwebapp/js/main.js:246
msgid "There was an error saving"
msgstr ""

#: corehq/apps/app_manager/static/app_manager/js/releases/language_profiles.js:56
msgid "Select a user"
msgstr ""

#: corehq/apps/app_manager/static/app_manager/js/releases/releases.js:35
msgid "(Default)"
msgstr ""

#: corehq/apps/app_manager/static/app_manager/js/releases/releases.js:387
msgid "Sorry, that didn't go through. Please reload your page and try again"
msgstr ""

#: corehq/apps/app_manager/static/app_manager/js/releases/releases.js:421
msgid "The versions list has changed since you loaded the page."
msgstr ""

#: corehq/apps/app_manager/static/app_manager/js/releases/releases.js:426
msgid "No new changes!"
msgstr ""

#: corehq/apps/app_manager/static/app_manager/js/settings/commcare_settings.js:155
#, javascript-format
msgid "Upgrade to CommCare %s for this option!"
msgstr ""

#: corehq/apps/app_manager/static/app_manager/js/settings/commcare_settings.js:157
#, javascript-format
msgid "Upgrade to CommCare %s!"
msgstr ""

#: corehq/apps/app_manager/static/app_manager/js/settings/commcare_settings.js:168
msgid "Auto-set by "
msgstr ""

#: corehq/apps/app_manager/static/app_manager/js/settings/commcare_settings.js:309
msgid "You have unsaved settings."
msgstr ""

#: corehq/apps/app_manager/static/app_manager/js/settings/linked_whitelist.js:7
msgid "You have unsaved changes to your whitelist"
msgstr ""

#: corehq/apps/app_manager/static/app_manager/js/settings/password_setter.jquery.js:8
msgid "Reset"
msgstr ""

#: corehq/apps/app_manager/static/app_manager/js/supported_languages.js:16
msgid "Warning: unrecognized language"
msgstr ""

#: corehq/apps/app_manager/static/app_manager/js/supported_languages.js:49
msgid "You have unsaved changes in your supported languages"
msgstr ""

#: corehq/apps/app_manager/static/app_manager/js/supported_languages.js:58
msgid "There are errors in your configuration"
msgstr ""

#: corehq/apps/app_manager/static/app_manager/js/supported_languages.js:136
msgid "You must have at least one language"
msgstr ""

#: corehq/apps/app_manager/static/app_manager/js/supported_languages.js:148
msgid "Please enter language"
msgstr ""

#: corehq/apps/app_manager/static/app_manager/js/supported_languages.js:150
msgid "Invalid language code"
msgstr ""

#: corehq/apps/app_manager/static/app_manager/js/supported_languages.js:158
msgid "Language appears twice"
msgstr ""

#: corehq/apps/app_manager/static/app_manager/js/supported_languages.js:160
msgid "This conflicts with a current language"
msgstr ""

#: corehq/apps/app_manager/static/app_manager/js/vellum/src/main-components.js:1
#: submodules/formdesigner/_build/src/main-components.js:1
msgid "Questions"
msgstr ""

#: corehq/apps/app_manager/static/app_manager/js/vellum/src/main-components.js:1
#: corehq/apps/reminders/static/reminders/js/broadcasts_list.js:71
#: submodules/formdesigner/_build/src/main-components.js:1
msgid "Copy"
msgstr ""

#: corehq/apps/app_manager/static/app_manager/js/vellum/src/main-components.js:1
#: submodules/formdesigner/_build/src/main-components.js:1
msgid "Expand All"
msgstr ""

#: corehq/apps/app_manager/static/app_manager/js/vellum/src/main-components.js:1
#: submodules/formdesigner/_build/src/main-components.js:1
msgid "Collapse All"
msgstr ""

#: corehq/apps/app_manager/static/app_manager/js/vellum/src/main-components.js:1
#: submodules/formdesigner/_build/src/main-components.js:1
msgid "Add Question"
msgstr ""

#: corehq/apps/app_manager/static/app_manager/js/vellum/src/main-components.js:1
#: submodules/formdesigner/_build/src/main-components.js:1
msgid "Click {btn} to start building your form."
msgstr ""

#: corehq/apps/app_manager/static/app_manager/js/vellum/src/main-components.js:1
#: submodules/formdesigner/_build/src/main-components.js:1
msgid "Question Details"
msgstr ""

#: corehq/apps/app_manager/static/app_manager/js/vellum/src/main-components.js:1
#: corehq/apps/app_manager/static/app_manager/js/vellum/src/main-components.js:21
#: submodules/formdesigner/_build/src/main-components.js:1
#: submodules/formdesigner/_build/src/main-components.js:21
#: submodules/formdesigner/src/core.js:1791
msgid "Expression Editor"
msgstr ""

#: corehq/apps/app_manager/static/app_manager/js/vellum/src/main-components.js:1
#: submodules/formdesigner/_build/src/main-components.js:1
msgid "Cannot Change Question Type"
msgstr ""

#: corehq/apps/app_manager/static/app_manager/js/vellum/src/main-components.js:1
#: submodules/formdesigner/_build/src/main-components.js:1
msgid "Change Question Type To"
msgstr ""

#: corehq/apps/app_manager/static/app_manager/js/vellum/src/main-components.js:1
#: corehq/apps/hqwebapp/static/hqwebapp/js/main.js:250
#: corehq/apps/hqwebapp/static/hqwebapp/js/ui_elements/ui-element-input-map.js:38
#: corehq/apps/reminders/static/reminders/js/broadcasts_list.js:42
#: submodules/formdesigner/_build/src/main-components.js:1
msgid "Delete"
msgstr ""

#: corehq/apps/app_manager/static/app_manager/js/vellum/src/main-components.js:1
#: submodules/formdesigner/_build/src/main-components.js:1
msgid "Show"
msgstr ""

#: corehq/apps/app_manager/static/app_manager/js/vellum/src/main-components.js:2
#: submodules/formdesigner/_build/src/main-components.js:1
msgid "Question"
msgstr ""

#: corehq/apps/app_manager/static/app_manager/js/vellum/src/main-components.js:2
#: submodules/formdesigner/_build/src/main-components.js:1
msgid "Used By"
msgstr ""

#: corehq/apps/app_manager/static/app_manager/js/vellum/src/main-components.js:2
#: submodules/formdesigner/_build/src/main-components.js:1
msgid "In Property"
msgstr ""

#: corehq/apps/app_manager/static/app_manager/js/vellum/src/main-components.js:2
#: corehq/apps/app_manager/static/app_manager/js/vellum/src/main-components.js:24
#: submodules/formdesigner/_build/src/main-components.js:2
#: submodules/formdesigner/_build/src/main-components.js:24
msgid "Search..."
msgstr ""

#: corehq/apps/app_manager/static/app_manager/js/vellum/src/main-components.js:6
#: submodules/formdesigner/_build/src/main-components.js:6
#: submodules/formdesigner/src/util.js:249
msgid "No match for {info} found!"
msgstr ""

#: corehq/apps/app_manager/static/app_manager/js/vellum/src/main-components.js:6
#: submodules/formdesigner/_build/src/main-components.js:6
#: submodules/formdesigner/src/util.js:251
msgid "Multiple matches for {info} found!"
msgstr ""

#: corehq/apps/app_manager/static/app_manager/js/vellum/src/main-components.js:6
#: submodules/formdesigner/_build/src/main-components.js:6
#: submodules/formdesigner/src/util.js:325
msgid "Server Form"
msgstr ""

#: corehq/apps/app_manager/static/app_manager/js/vellum/src/main-components.js:6
#: submodules/formdesigner/_build/src/main-components.js:6
#: submodules/formdesigner/src/util.js:326
msgid "Local Form"
msgstr ""

#: corehq/apps/app_manager/static/app_manager/js/vellum/src/main-components.js:6
#: submodules/formdesigner/_build/src/main-components.js:6
#: submodules/formdesigner/src/util.js:329
msgid "XML should not be equivalent"
msgstr ""

#: corehq/apps/app_manager/static/app_manager/js/vellum/src/main-components.js:6
#: submodules/formdesigner/_build/src/main-components.js:6
#: submodules/formdesigner/src/util.js:329
msgid "XML mismatch"
msgstr ""

#: corehq/apps/app_manager/static/app_manager/js/vellum/src/main-components.js:7
#: corehq/apps/hqwebapp/static/hqwebapp/js/ui_elements/ui-element-input-map.js:25
#: submodules/formdesigner/_build/src/main-components.js:7
msgid "key"
msgstr ""

#: corehq/apps/app_manager/static/app_manager/js/vellum/src/main-components.js:7
#: corehq/apps/hqwebapp/static/hqwebapp/js/ui_elements/ui-element-input-map.js:26
#: submodules/formdesigner/_build/src/main-components.js:7
msgid "value"
msgstr ""

#: corehq/apps/app_manager/static/app_manager/js/vellum/src/main-components.js:7
#: submodules/formdesigner/_build/src/main-components.js:7
msgid "Add Key&rarr;Value Pair"
msgstr ""

#: corehq/apps/app_manager/static/app_manager/js/vellum/src/main-components.js:7
#: submodules/formdesigner/_build/src/main-components.js:7
msgid "show in question list"
msgstr ""

#: corehq/apps/app_manager/static/app_manager/js/vellum/src/main-components.js:7
#: submodules/formdesigner/_build/src/main-components.js:7
msgid "Date Format Options"
msgstr ""

#: corehq/apps/app_manager/static/app_manager/js/vellum/src/main-components.js:7
#: submodules/formdesigner/_build/src/main-components.js:7
#: submodules/formdesigner/src/dateformats.js:10
msgid "No Formatting"
msgstr ""

#: corehq/apps/app_manager/static/app_manager/js/vellum/src/main-components.js:10
#: submodules/formdesigner/_build/src/main-components.js:10
#: submodules/formdesigner/src/logic.js:251
msgid ""
"The {property} for a question is not allowed to reference the question "
"itself. Please remove the . from the {property} or your form will have "
"errors."
msgstr ""

#: corehq/apps/app_manager/static/app_manager/js/vellum/src/main-components.js:10
#: submodules/formdesigner/_build/src/main-components.js:10
#: submodules/formdesigner/src/logic.js:326
msgid "Unknown question:"
msgstr ""

#: corehq/apps/app_manager/static/app_manager/js/vellum/src/main-components.js:10
#: submodules/formdesigner/_build/src/main-components.js:10
#: submodules/formdesigner/src/logic.js:328
msgid "Unknown questions:"
msgstr ""

#: corehq/apps/app_manager/static/app_manager/js/vellum/src/main-components.js:10
#: submodules/formdesigner/_build/src/main-components.js:10
#: submodules/formdesigner/src/richText.js:784
msgid "no formatting"
msgstr ""

#: corehq/apps/app_manager/static/app_manager/js/vellum/src/main-components.js:11
#: submodules/formdesigner/_build/src/main-components.js:11
#: submodules/formdesigner/src/widgets.js:639
#: submodules/formdesigner/src/widgets.js:641
#: submodules/formdesigner/src/widgets.js:692
msgid "Custom"
msgstr ""

#: corehq/apps/app_manager/static/app_manager/js/vellum/src/main-components.js:11
#: submodules/formdesigner/_build/src/main-components.js:11
#: submodules/formdesigner/src/mugs.js:153
msgid "{question} is not allowed."
msgstr ""

#: corehq/apps/app_manager/static/app_manager/js/vellum/src/main-components.js:11
#: submodules/formdesigner/_build/src/main-components.js:11
#: submodules/formdesigner/src/mugs.js:159
msgid "{question} validation failed"
msgstr ""

#: corehq/apps/app_manager/static/app_manager/js/vellum/src/main-components.js:11
#: submodules/formdesigner/_build/src/main-components.js:11
#: submodules/formdesigner/src/mugs.js:150
msgid "{question} is required."
msgstr ""

#: corehq/apps/app_manager/static/app_manager/js/vellum/src/main-components.js:11
#: submodules/formdesigner/_build/src/main-components.js:11
#: submodules/formdesigner/src/mugs.js:382
msgid "Unknown (read-only) question type"
msgstr ""

#: corehq/apps/app_manager/static/app_manager/js/vellum/src/main-components.js:11
#: corehq/apps/app_manager/static/app_manager/js/vellum/src/main-components.js:23
#: submodules/formdesigner/_build/src/main-components.js:11
#: submodules/formdesigner/_build/src/main-components.js:23
#: submodules/formdesigner/src/itemset.js:43
#: submodules/formdesigner/src/mugs.js:385
msgid "Lookup Table Data"
msgstr ""

#: corehq/apps/app_manager/static/app_manager/js/vellum/src/main-components.js:11
#: submodules/formdesigner/_build/src/main-components.js:11
#: submodules/formdesigner/src/mugs.js:394
msgid "No Translation Data"
msgstr ""

#: corehq/apps/app_manager/static/app_manager/js/vellum/src/main-components.js:11
#: corehq/apps/app_manager/static/app_manager/js/vellum/src/main-components.js:23
#: corehq/apps/app_manager/static/app_manager/js/vellum/src/main-components.js:24
#: submodules/formdesigner/_build/src/main-components.js:11
#: submodules/formdesigner/_build/src/main-components.js:23
#: submodules/formdesigner/_build/src/main-components.js:24
#: submodules/formdesigner/src/commtrack.js:71
#: submodules/formdesigner/src/javaRosa/plugin.js:110
#: submodules/formdesigner/src/mugs.js:799
msgid "Question ID"
msgstr ""

#: corehq/apps/app_manager/static/app_manager/js/vellum/src/main-components.js:11
#: submodules/formdesigner/_build/src/main-components.js:11
#: submodules/formdesigner/src/mugs.js:819
msgid ""
"The ID 'case' may cause problems with case management. It is recommended to "
"pick a different Question ID."
msgstr ""

#: corehq/apps/app_manager/static/app_manager/js/vellum/src/main-components.js:11
#: submodules/formdesigner/_build/src/main-components.js:11
#: submodules/formdesigner/src/mugs.js:831
msgid "'meta' is not a valid Question ID."
msgstr ""

#: corehq/apps/app_manager/static/app_manager/js/vellum/src/main-components.js:11
#: submodules/formdesigner/_build/src/main-components.js:11
#: submodules/formdesigner/src/mugs.js:826
msgid ""
"{nodeID} is not a legal Question ID. It must start with a letter and contain"
" only letters, numbers, and '-' or '_' characters."
msgstr ""

#: corehq/apps/app_manager/static/app_manager/js/vellum/src/main-components.js:11
#: submodules/formdesigner/_build/src/main-components.js:11
#: submodules/formdesigner/src/mugs.js:875
msgid ""
"This question has the same Question ID as another question in the same "
"group. Please choose a unique Question ID."
msgstr ""

#: corehq/apps/app_manager/static/app_manager/js/vellum/src/main-components.js:11
#: submodules/formdesigner/_build/src/main-components.js:11
#: submodules/formdesigner/src/mugs.js:895
msgid "Default Data Value"
msgstr ""

#: corehq/apps/app_manager/static/app_manager/js/vellum/src/main-components.js:11
#: submodules/formdesigner/_build/src/main-components.js:11
#: submodules/formdesigner/src/mugs.js:900
msgid "Special Hidden Value XMLNS attribute"
msgstr ""

#: corehq/apps/app_manager/static/app_manager/js/vellum/src/main-components.js:11
#: submodules/formdesigner/_build/src/main-components.js:11
#: submodules/formdesigner/src/mugs.js:904
msgid "Extra Data Attributes"
msgstr ""

#: corehq/apps/app_manager/static/app_manager/js/vellum/src/main-components.js:11
#: corehq/apps/app_manager/static/app_manager/js/vellum/src/main-components.js:24
#: submodules/formdesigner/_build/src/main-components.js:11
#: submodules/formdesigner/_build/src/main-components.js:24
#: submodules/formdesigner/src/commtrack.js:188
#: submodules/formdesigner/src/mugs.js:915
msgid "Display Condition"
msgstr ""

#: corehq/apps/app_manager/static/app_manager/js/vellum/src/main-components.js:11
#: submodules/formdesigner/_build/src/main-components.js:11
#: submodules/formdesigner/src/mugs.js:928
msgid "Calculate Condition"
msgstr ""

#: corehq/apps/app_manager/static/app_manager/js/vellum/src/main-components.js:11
#: submodules/formdesigner/_build/src/main-components.js:11
#: submodules/formdesigner/src/mugs.js:940
msgid "Validation Condition"
msgstr ""

#: corehq/apps/app_manager/static/app_manager/js/vellum/src/main-components.js:11
#: corehq/apps/app_manager/static/app_manager/js/vellum/src/main-components.js:24
#: submodules/formdesigner/_build/src/main-components.js:11
#: submodules/formdesigner/_build/src/main-components.js:24
#: submodules/formdesigner/src/javaRosa/plugin.js:664
#: submodules/formdesigner/src/mugs.js:948
msgid ""
"You cannot have a Validation Error Message with no Validation Condition!"
msgstr ""

#: corehq/apps/app_manager/static/app_manager/js/vellum/src/main-components.js:11
#: submodules/formdesigner/_build/src/main-components.js:11
#: submodules/formdesigner/src/mugs.js:953
msgid "Validation Error Message"
msgstr ""

#: corehq/apps/app_manager/static/app_manager/js/vellum/src/main-components.js:11
#: submodules/formdesigner/_build/src/main-components.js:11
#: submodules/formdesigner/src/mugs.js:958
msgid "Required"
msgstr ""

#: corehq/apps/app_manager/static/app_manager/js/vellum/src/main-components.js:11
#: submodules/formdesigner/_build/src/main-components.js:11
#: submodules/formdesigner/src/mugs.js:968
msgid "Extra Bind Attributes"
msgstr ""

#: corehq/apps/app_manager/static/app_manager/js/vellum/src/main-components.js:11
#: submodules/formdesigner/_build/src/main-components.js:11
#: submodules/formdesigner/src/mugs.js:973
msgid "Default Value"
msgstr ""

#: corehq/apps/app_manager/static/app_manager/js/vellum/src/main-components.js:11
#: submodules/formdesigner/_build/src/main-components.js:11
#: submodules/formdesigner/src/mugs.js:985
msgid ""
"You are referencing a node in this form. This can cause errors in the form"
msgstr ""

#: corehq/apps/app_manager/static/app_manager/js/vellum/src/main-components.js:11
#: submodules/formdesigner/_build/src/main-components.js:11
#: submodules/formdesigner/src/mugs.js:993
msgid "Comment"
msgstr ""

#: corehq/apps/app_manager/static/app_manager/js/vellum/src/main-components.js:11
#: submodules/formdesigner/_build/src/main-components.js:11
#: submodules/formdesigner/src/mugs.js:1004
msgid "Appearance Attribute"
msgstr ""

#: corehq/apps/app_manager/static/app_manager/js/vellum/src/main-components.js:11
#: submodules/formdesigner/_build/src/main-components.js:11
#: submodules/formdesigner/src/mugs.js:1009
msgid "Default Display Text"
msgstr ""

#: corehq/apps/app_manager/static/app_manager/js/vellum/src/main-components.js:11
#: submodules/formdesigner/_build/src/main-components.js:11
#: submodules/formdesigner/src/mugs.js:1012
msgid "Default Display Text is required"
msgstr ""

#: corehq/apps/app_manager/static/app_manager/js/vellum/src/main-components.js:11
#: submodules/formdesigner/_build/src/main-components.js:11
#: submodules/formdesigner/src/mugs.js:1020
msgid "Hint Display Text"
msgstr ""

#: corehq/apps/app_manager/static/app_manager/js/vellum/src/main-components.js:11
#: submodules/formdesigner/_build/src/main-components.js:11
#: submodules/formdesigner/src/mugs.js:1024
msgid "Extra Control Attributes"
msgstr ""

#: corehq/apps/app_manager/static/app_manager/js/vellum/src/main-components.js:11
#: submodules/formdesigner/_build/src/main-components.js:11
#: submodules/formdesigner/src/mugs.js:1028
msgid "Raw XML"
msgstr ""

#: corehq/apps/app_manager/static/app_manager/js/vellum/src/main-components.js:11
#: submodules/formdesigner/_build/src/main-components.js:11
#: submodules/formdesigner/src/mugs.js:1031
msgid "Data Parent"
msgstr ""

#: corehq/apps/app_manager/static/app_manager/js/vellum/src/main-components.js:11
#: submodules/formdesigner/_build/src/main-components.js:11
#: submodules/formdesigner/src/mugs.js:1065
#: submodules/formdesigner/tests/diffDataParent.js:217
msgid "{path} is not a valid data parent"
msgstr ""

#: corehq/apps/app_manager/static/app_manager/js/vellum/src/main-components.js:11
msgid ""
"Data parent of question in repeat group must be (in) the same repeat group"
msgstr ""

#: corehq/apps/app_manager/static/app_manager/js/vellum/src/main-components.js:11
#: submodules/formdesigner/_build/src/main-components.js:11
#: submodules/formdesigner/src/mugs.js:1061
msgid "Must be valid path"
msgstr ""

#: corehq/apps/app_manager/static/app_manager/js/vellum/src/main-components.js:11
#: corehq/apps/app_manager/static/app_manager/js/vellum/src/main-components.js:21
#: submodules/formdesigner/_build/src/main-components.js:11
#: submodules/formdesigner/_build/src/main-components.js:21
#: submodules/formdesigner/src/core.js:363
#: submodules/formdesigner/src/mugs.js:1227
msgid "Hidden Value"
msgstr ""

#: corehq/apps/app_manager/static/app_manager/js/vellum/src/main-components.js:11
#: submodules/formdesigner/_build/src/main-components.js:11
#: submodules/formdesigner/src/mugs.js:1252
msgid "Text"
msgstr ""

#: corehq/apps/app_manager/static/app_manager/js/vellum/src/main-components.js:11
#: submodules/formdesigner/_build/src/main-components.js:11
#: submodules/formdesigner/src/mugs.js:1260
msgid "Phone Number or Numeric ID"
msgstr ""

#: corehq/apps/app_manager/static/app_manager/js/vellum/src/main-components.js:11
#: corehq/apps/cloudcare/static/cloudcare/js/form_entry/entrycontrols_full.js:171
#: submodules/formdesigner/_build/src/main-components.js:11
#: submodules/formdesigner/src/mugs.js:1272
msgid "Password"
msgstr ""

#: corehq/apps/app_manager/static/app_manager/js/vellum/src/main-components.js:11
#: submodules/formdesigner/_build/src/main-components.js:11
#: submodules/formdesigner/src/mugs.js:1282
msgid "Integer"
msgstr ""

#: corehq/apps/app_manager/static/app_manager/js/vellum/src/main-components.js:11
#: submodules/formdesigner/_build/src/main-components.js:11
#: submodules/formdesigner/src/mugs.js:1290
msgid "Audio Capture"
msgstr ""

#: corehq/apps/app_manager/static/app_manager/js/vellum/src/main-components.js:11
#: submodules/formdesigner/_build/src/main-components.js:11
#: submodules/formdesigner/src/mugs.js:1302
msgid "Image Capture"
msgstr ""

#: corehq/apps/app_manager/static/app_manager/js/vellum/src/main-components.js:11
#: submodules/formdesigner/_build/src/main-components.js:11
#: submodules/formdesigner/src/mugs.js:1307
msgid "Image Size"
msgstr ""

#: corehq/apps/app_manager/static/app_manager/js/vellum/src/main-components.js:11
#: submodules/formdesigner/_build/src/main-components.js:11
#: submodules/formdesigner/src/mugs.js:1314
msgid "Small"
msgstr ""

#: corehq/apps/app_manager/static/app_manager/js/vellum/src/main-components.js:11
#: submodules/formdesigner/_build/src/main-components.js:11
#: submodules/formdesigner/src/mugs.js:1315
msgid "Medium"
msgstr ""

#: corehq/apps/app_manager/static/app_manager/js/vellum/src/main-components.js:11
#: submodules/formdesigner/_build/src/main-components.js:11
#: submodules/formdesigner/src/mugs.js:1316
msgid "Large"
msgstr ""

#: corehq/apps/app_manager/static/app_manager/js/vellum/src/main-components.js:11
#: submodules/formdesigner/_build/src/main-components.js:11
#: submodules/formdesigner/src/mugs.js:1317
msgid "Original"
msgstr ""

#: corehq/apps/app_manager/static/app_manager/js/vellum/src/main-components.js:11
#: submodules/formdesigner/_build/src/main-components.js:11
#: submodules/formdesigner/src/mugs.js:1319
msgid ""
"This will resize the image before sending the form. Use this option to send "
"smaller images in areas of poor connectivity.<ul><li>Small - 0.1 "
"megapixels</li><li>Medium - 0.2 megapixels</li><li>Large - 0.5 "
"megapixels</li></ul>"
msgstr ""

#: corehq/apps/app_manager/static/app_manager/js/vellum/src/main-components.js:11
#: submodules/formdesigner/_build/src/main-components.js:11
#: submodules/formdesigner/src/mugs.js:1340
msgid "Video Capture"
msgstr ""

#: corehq/apps/app_manager/static/app_manager/js/vellum/src/main-components.js:11
#: submodules/formdesigner/_build/src/main-components.js:11
#: submodules/formdesigner/src/mugs.js:1346
msgid "Signature Capture"
msgstr ""

#: corehq/apps/app_manager/static/app_manager/js/vellum/src/main-components.js:11
#: submodules/formdesigner/_build/src/main-components.js:11
#: submodules/formdesigner/src/mugs.js:1363
msgid "GPS"
msgstr ""

#: corehq/apps/app_manager/static/app_manager/js/vellum/src/main-components.js:11
#: submodules/formdesigner/_build/src/main-components.js:11
#: submodules/formdesigner/src/mugs.js:1371
msgid "Barcode Scan"
msgstr ""

#: corehq/apps/app_manager/static/app_manager/js/vellum/src/main-components.js:11
#: submodules/formdesigner/_build/src/main-components.js:11
#: submodules/formdesigner/src/mugs.js:1387
msgid "Date and Time"
msgstr ""

#: corehq/apps/app_manager/static/app_manager/js/vellum/src/main-components.js:11
#: submodules/formdesigner/_build/src/main-components.js:11
#: submodules/formdesigner/src/mugs.js:1395
msgid "Time"
msgstr ""

#: corehq/apps/app_manager/static/app_manager/js/vellum/src/main-components.js:11
#: submodules/formdesigner/_build/src/main-components.js:11
#: submodules/formdesigner/src/mugs.js:1405
msgid "Long"
msgstr ""

#: corehq/apps/app_manager/static/app_manager/js/vellum/src/main-components.js:11
#: submodules/formdesigner/_build/src/main-components.js:11
#: submodules/formdesigner/src/mugs.js:1413
msgid "Decimal"
msgstr ""

#: corehq/apps/app_manager/static/app_manager/js/vellum/src/main-components.js:11
#: submodules/formdesigner/_build/src/main-components.js:11
#: submodules/formdesigner/src/mugs.js:1422
msgid "Choice"
msgstr ""

#: corehq/apps/app_manager/static/app_manager/js/vellum/src/main-components.js:11
#: submodules/formdesigner/_build/src/main-components.js:11
#: submodules/formdesigner/src/mugs.js:1450
msgid "Choice Value"
msgstr ""

#: corehq/apps/app_manager/static/app_manager/js/vellum/src/main-components.js:11
#: submodules/formdesigner/_build/src/main-components.js:11
#: submodules/formdesigner/src/mugs.js:1457
msgid "Whitespace in values is not allowed."
msgstr ""

#: corehq/apps/app_manager/static/app_manager/js/vellum/src/main-components.js:11
#: submodules/formdesigner/_build/src/main-components.js:11
#: submodules/formdesigner/src/mugs.js:1465
msgid "This choice value has been used in the same question"
msgstr ""

#: corehq/apps/app_manager/static/app_manager/js/vellum/src/main-components.js:11
#: submodules/formdesigner/_build/src/main-components.js:11
#: submodules/formdesigner/src/mugs.js:1488
msgid "Label"
msgstr ""

#: corehq/apps/app_manager/static/app_manager/js/vellum/src/main-components.js:11
#: submodules/formdesigner/_build/src/main-components.js:11
#: submodules/formdesigner/src/mugs.js:1516
msgid ""
"Cannot change a Multiple/Single Choice question to a non-Choice question if "
"it has Choices. Please remove all Choices and try again."
msgstr ""

#: corehq/apps/app_manager/static/app_manager/js/vellum/src/main-components.js:11
#: submodules/formdesigner/_build/src/main-components.js:11
#: submodules/formdesigner/src/mugs.js:1532
msgid "Checkbox"
msgstr ""

#: corehq/apps/app_manager/static/app_manager/js/vellum/src/main-components.js:11
#: corehq/apps/app_manager/static/app_manager/js/vellum/src/main-components.js:21
#: submodules/formdesigner/_build/src/main-components.js:11
#: submodules/formdesigner/_build/src/main-components.js:21
#: submodules/formdesigner/src/core.js:322
#: submodules/formdesigner/src/mugs.js:1539
msgid "Multiple Choice"
msgstr ""

#: corehq/apps/app_manager/static/app_manager/js/vellum/src/main-components.js:11
#: submodules/formdesigner/_build/src/main-components.js:11
#: submodules/formdesigner/src/mugs.js:1546
msgid "Group"
msgstr ""

#: corehq/apps/app_manager/static/app_manager/js/vellum/src/main-components.js:11
#: submodules/formdesigner/_build/src/main-components.js:11
#: submodules/formdesigner/src/mugs.js:1576
msgid "Question List"
msgstr ""

#: corehq/apps/app_manager/static/app_manager/js/vellum/src/main-components.js:11
#: submodules/formdesigner/_build/src/main-components.js:11
#: submodules/formdesigner/src/mugs.js:1588
msgid "Repeat Group"
msgstr ""

#: corehq/apps/app_manager/static/app_manager/js/vellum/src/main-components.js:11
#: submodules/formdesigner/_build/src/main-components.js:11
#: submodules/formdesigner/src/mugs.js:1633
msgid "Repeat Count"
msgstr ""

#: corehq/apps/app_manager/static/app_manager/js/vellum/src/main-components.js:11
#: submodules/formdesigner/_build/src/main-components.js:11
#: submodules/formdesigner/src/mugs.js:1651
msgid "Repeat Count is required."
msgstr ""

#: corehq/apps/app_manager/static/app_manager/js/vellum/src/main-components.js:11
#: submodules/formdesigner/_build/src/main-components.js:11
#: submodules/formdesigner/src/mugs.js:1659
msgid "Extra Repeat Attributes"
msgstr ""

#: corehq/apps/app_manager/static/app_manager/js/vellum/src/main-components.js:12
#: submodules/formdesigner/_build/src/main-components.js:12
msgid "You have deleted a question."
msgstr ""

#: corehq/apps/app_manager/static/app_manager/js/vellum/src/main-components.js:12
#: submodules/formdesigner/_build/src/main-components.js:12
msgid "Undo"
msgstr ""

#: corehq/apps/app_manager/static/app_manager/js/vellum/src/main-components.js:12
#: submodules/formdesigner/_build/src/main-components.js:12
msgid "Warning: {errs} is still referenced by other questions."
msgid_plural "Warning: {errs} are still referenced by other questions."
msgstr[0] ""
msgstr[1] ""

#: corehq/apps/app_manager/static/app_manager/js/vellum/src/main-components.js:12
#: submodules/formdesigner/_build/src/main-components.js:12
#: submodules/formdesigner/src/form.js:131
#: submodules/formdesigner/src/writer.js:92
msgid "New Form"
msgstr ""

#: corehq/apps/app_manager/static/app_manager/js/vellum/src/main-components.js:13
#: submodules/formdesigner/_build/src/main-components.js:13
#: submodules/formdesigner/src/parser.js:55
msgid "PARSE ERROR!:"
msgstr ""

#: corehq/apps/app_manager/static/app_manager/js/vellum/src/main-components.js:13
#: submodules/formdesigner/_build/src/main-components.js:13
#: submodules/formdesigner/src/parser.js:87
msgid ""
"No Data block was found in the form. Please check that your form is valid!"
msgstr ""

#: corehq/apps/app_manager/static/app_manager/js/vellum/src/main-components.js:13
#: submodules/formdesigner/_build/src/main-components.js:13
#: submodules/formdesigner/src/parser.js:193
msgid "Form does not have a Name! The default form name will be used"
msgstr ""

#: corehq/apps/app_manager/static/app_manager/js/vellum/src/main-components.js:13
#: submodules/formdesigner/_build/src/main-components.js:13
#: submodules/formdesigner/src/parser.js:200
msgid ""
"Form JRM namespace attribute was not found in data block. One will be added "
"automatically"
msgstr ""

#: corehq/apps/app_manager/static/app_manager/js/vellum/src/main-components.js:13
#: submodules/formdesigner/_build/src/main-components.js:13
#: submodules/formdesigner/src/parser.js:203
msgid ""
"Form does not have a UIVersion attribute, one will be generated "
"automatically"
msgstr ""

#: corehq/apps/app_manager/static/app_manager/js/vellum/src/main-components.js:13
#: submodules/formdesigner/_build/src/main-components.js:13
#: submodules/formdesigner/src/parser.js:206
msgid ""
"Form does not have a Version attribute (in the data block), one will be "
"added automatically"
msgstr ""

#: corehq/apps/app_manager/static/app_manager/js/vellum/src/main-components.js:13
#: submodules/formdesigner/_build/src/main-components.js:13
#: submodules/formdesigner/src/parser.js:549
msgid "Ambiguous bind:"
msgstr ""

#: corehq/apps/app_manager/static/app_manager/js/vellum/src/main-components.js:13
#: submodules/formdesigner/_build/src/main-components.js:13
#: submodules/formdesigner/src/parser.js:668
msgid ""
"Bind Node [{path}] found but has no associated Data node. This bind node "
"will be discarded!"
msgstr ""

#: corehq/apps/app_manager/static/app_manager/js/vellum/src/main-components.js:13
#: submodules/formdesigner/_build/src/main-components.js:13
#: submodules/formdesigner/src/datasources.js:212
msgid "Not Found"
msgstr ""

#: corehq/apps/app_manager/static/app_manager/js/vellum/src/main-components.js:13
#: submodules/formdesigner/_build/src/main-components.js:13
#: submodules/formdesigner/src/javaRosa/util.js:223
msgid ""
"{type} nodes cannot be used in an output value. Please remove the output "
"value for '{path}' or your form will have errors."
msgstr ""

#: corehq/apps/app_manager/static/app_manager/js/vellum/src/main-components.js:13
#: submodules/formdesigner/_build/src/main-components.js:13
#: submodules/formdesigner/src/javaRosa/util.js:248
msgid ""
"The {field} for a question is not allowed to reference the question itself. "
"Please remove the {ref} from the {field} or your form will have errors."
msgstr ""

#: corehq/apps/app_manager/static/app_manager/js/vellum/src/main-components.js:13
#: submodules/formdesigner/_build/src/main-components.js:13
#: submodules/formdesigner/src/javaRosa/util.js:266
msgid "output value"
msgstr ""

#: corehq/apps/app_manager/static/app_manager/js/vellum/src/main-components.js:20
#: submodules/formdesigner/_build/src/main-components.js:20
msgid "Validation Failed"
msgstr ""

#: corehq/apps/app_manager/static/app_manager/js/vellum/src/main-components.js:20
#: submodules/formdesigner/_build/src/main-components.js:20
msgid "Please fix the error before leaving this page:"
msgstr ""

#: corehq/apps/app_manager/static/app_manager/js/vellum/src/main-components.js:20
#: submodules/formdesigner/_build/src/main-components.js:20
msgid "Edit <span class='property-name'>Expression</span> (Advanced)"
msgstr ""

#: corehq/apps/app_manager/static/app_manager/js/vellum/src/main-components.js:20
#: submodules/formdesigner/_build/src/main-components.js:20
msgid "Show Simple Mode"
msgstr ""

#: corehq/apps/app_manager/static/app_manager/js/vellum/src/main-components.js:20
#: submodules/formdesigner/_build/src/main-components.js:20
msgid ""
"You are currently in Advanced Mode because your logic is too complicated for"
" Simple Mode."
msgstr ""

#: corehq/apps/app_manager/static/app_manager/js/vellum/src/main-components.js:20
#: submodules/formdesigner/_build/src/main-components.js:20
msgid "XPath Expression"
msgstr ""

#: corehq/apps/app_manager/static/app_manager/js/vellum/src/main-components.js:20
#: submodules/formdesigner/_build/src/main-components.js:20
msgid "You can drag a question into the box."
msgstr ""

#: corehq/apps/app_manager/static/app_manager/js/vellum/src/main-components.js:20
#: corehq/apps/app_manager/static/app_manager/js/vellum/src/main-components.js:22
#: submodules/formdesigner/_build/src/main-components.js:20
#: submodules/formdesigner/_build/src/main-components.js:22
msgid "Guide to Common Logic and Calculations"
msgstr ""

#: corehq/apps/app_manager/static/app_manager/js/vellum/src/main-components.js:20
#: submodules/formdesigner/_build/src/main-components.js:20
msgid "Edit <span class='property-name'>Expression</span>"
msgstr ""

#: corehq/apps/app_manager/static/app_manager/js/vellum/src/main-components.js:20
#: submodules/formdesigner/_build/src/main-components.js:20
msgid "Show Advanced Mode"
msgstr ""

#: corehq/apps/app_manager/static/app_manager/js/vellum/src/main-components.js:20
#: submodules/formdesigner/_build/src/main-components.js:20
msgid "Result is"
msgstr ""

#: corehq/apps/app_manager/static/app_manager/js/vellum/src/main-components.js:20
#: submodules/formdesigner/_build/src/main-components.js:20
msgid "Expression"
msgstr ""

#: corehq/apps/app_manager/static/app_manager/js/vellum/src/main-components.js:20
#: submodules/formdesigner/_build/src/main-components.js:20
msgid "Add Expression"
msgstr ""

#: corehq/apps/app_manager/static/app_manager/js/vellum/src/main-components.js:20
#: corehq/apps/app_manager/static/app_manager/js/vellum/src/main-components.js:22
#: corehq/apps/cloudcare/static/cloudcare/js/form_entry/entrycontrols_full.js:557
#: corehq/apps/export/static/export/js/models.js:213
#: corehq/apps/hqwebapp/static/hqwebapp/js/main.js:242
#: corehq/apps/users/static/users/js/web_users.js:47
#: submodules/formdesigner/_build/src/main-components.js:20
#: submodules/formdesigner/_build/src/main-components.js:22
#: submodules/formdesigner/src/core.js:2102
msgid "Save"
msgstr ""

#: corehq/apps/app_manager/static/app_manager/js/vellum/src/main-components.js:20
#: corehq/apps/app_manager/static/app_manager/js/vellum/src/main-components.js:21
#: corehq/apps/app_manager/static/app_manager/js/vellum/src/main-components.js:22
#: corehq/apps/cloudcare/static/cloudcare/js/formplayer/utils/util.js:25
#: submodules/formdesigner/_build/src/main-components.js:20
#: submodules/formdesigner/_build/src/main-components.js:21
#: submodules/formdesigner/_build/src/main-components.js:22
#: submodules/formdesigner/src/core.js:669
msgid "Cancel"
msgstr ""

#: corehq/apps/app_manager/static/app_manager/js/vellum/src/main-components.js:20
#: submodules/formdesigner/_build/src/main-components.js:20
#: submodules/formdesigner/src/expressionEditor.js:45
#: submodules/formdesigner/src/expressionEditor.js:46
msgid "Drag question here"
msgstr ""

#: corehq/apps/app_manager/static/app_manager/js/vellum/src/main-components.js:20
#: submodules/formdesigner/_build/src/main-components.js:20
#: submodules/formdesigner/src/expressionEditor.js:89
msgid "is equal to"
msgstr ""

#: corehq/apps/app_manager/static/app_manager/js/vellum/src/main-components.js:20
#: submodules/formdesigner/_build/src/main-components.js:20
#: submodules/formdesigner/src/expressionEditor.js:90
msgid "is not equal to"
msgstr ""

#: corehq/apps/app_manager/static/app_manager/js/vellum/src/main-components.js:20
#: submodules/formdesigner/_build/src/main-components.js:20
#: submodules/formdesigner/src/expressionEditor.js:91
msgid "is less than"
msgstr ""

#: corehq/apps/app_manager/static/app_manager/js/vellum/src/main-components.js:20
#: submodules/formdesigner/_build/src/main-components.js:20
#: submodules/formdesigner/src/expressionEditor.js:92
msgid "is less than or equal to"
msgstr ""

#: corehq/apps/app_manager/static/app_manager/js/vellum/src/main-components.js:20
#: submodules/formdesigner/_build/src/main-components.js:20
#: submodules/formdesigner/src/expressionEditor.js:93
msgid "is greater than"
msgstr ""

#: corehq/apps/app_manager/static/app_manager/js/vellum/src/main-components.js:20
#: submodules/formdesigner/_build/src/main-components.js:20
#: submodules/formdesigner/src/expressionEditor.js:94
msgid "is greater than or equal to"
msgstr ""

#: corehq/apps/app_manager/static/app_manager/js/vellum/src/main-components.js:20
#: submodules/formdesigner/_build/src/main-components.js:20
#: submodules/formdesigner/src/expressionEditor.js:95
msgid "has selected value"
msgstr ""

#: corehq/apps/app_manager/static/app_manager/js/vellum/src/main-components.js:21
#: submodules/formdesigner/_build/src/main-components.js:21
#: submodules/formdesigner/src/expressionEditor.js:422
msgid "True when ALL of the expressions are true."
msgstr ""

#: corehq/apps/app_manager/static/app_manager/js/vellum/src/main-components.js:21
#: submodules/formdesigner/_build/src/main-components.js:21
#: submodules/formdesigner/src/expressionEditor.js:423
msgid "True when ANY of the expressions are true."
msgstr ""

#: corehq/apps/app_manager/static/app_manager/js/vellum/src/main-components.js:21
#: submodules/formdesigner/_build/src/main-components.js:21
#: submodules/formdesigner/src/core.js:101
#: submodules/formdesigner/src/core.js:1285
msgid "Error"
msgstr ""

#: corehq/apps/app_manager/static/app_manager/js/vellum/src/main-components.js:21
#: submodules/formdesigner/_build/src/main-components.js:21
#: submodules/formdesigner/src/core.js:106
msgid "Warning"
msgstr ""

#: corehq/apps/app_manager/static/app_manager/js/vellum/src/main-components.js:21
#: submodules/formdesigner/_build/src/main-components.js:21
#: submodules/formdesigner/src/core.js:111
msgid "Form Warning"
msgstr ""

#: corehq/apps/app_manager/static/app_manager/js/vellum/src/main-components.js:21
#: submodules/formdesigner/_build/src/main-components.js:21
#: submodules/formdesigner/src/core.js:116
msgid "Notification"
msgstr ""

#: corehq/apps/app_manager/static/app_manager/js/vellum/src/main-components.js:21
#: submodules/formdesigner/_build/src/main-components.js:21
#: submodules/formdesigner/src/core.js:142
msgid ""
"Holding the ALT key while clicking save invokes an inefficient save "
"procedure. Do this only if a normal save fails."
msgstr ""

#: corehq/apps/app_manager/static/app_manager/js/vellum/src/main-components.js:21
#: submodules/formdesigner/_build/src/main-components.js:21
#: submodules/formdesigner/src/core.js:152
msgid "Are you sure you want to exit? All unsaved changes will be lost!"
msgstr ""

#: corehq/apps/app_manager/static/app_manager/js/vellum/src/main-components.js:21
#: submodules/formdesigner/_build/src/main-components.js:21
#: submodules/formdesigner/src/core.js:162
msgid ""
"Look for questions marked with $1 and check they don't reference deleted "
"questions."
msgstr ""

#: corehq/apps/app_manager/static/app_manager/js/vellum/src/main-components.js:21
#: submodules/formdesigner/_build/src/main-components.js:21
#: submodules/formdesigner/src/core.js:165
msgid "Errors in Form"
msgstr ""

#: corehq/apps/app_manager/static/app_manager/js/vellum/src/main-components.js:21
#: submodules/formdesigner/_build/src/main-components.js:21
#: submodules/formdesigner/src/core.js:167
msgid "Form has reference errors."
msgstr ""

#: corehq/apps/app_manager/static/app_manager/js/vellum/src/main-components.js:21
#: submodules/formdesigner/_build/src/main-components.js:21
#: submodules/formdesigner/src/core.js:172
msgid "Look for questions marked with $1 and fix the errors."
msgstr ""

#: corehq/apps/app_manager/static/app_manager/js/vellum/src/main-components.js:21
#: submodules/formdesigner/_build/src/main-components.js:21
#: submodules/formdesigner/src/core.js:178
msgid "Form has validation errors."
msgstr ""

#: corehq/apps/app_manager/static/app_manager/js/vellum/src/main-components.js:21
#: submodules/formdesigner/_build/src/main-components.js:21
#: submodules/formdesigner/src/core.js:326
msgid "Number"
msgstr ""

#: corehq/apps/app_manager/static/app_manager/js/vellum/src/main-components.js:21
#: submodules/formdesigner/_build/src/main-components.js:21
#: submodules/formdesigner/src/core.js:342
msgid "Groups"
msgstr ""

#: corehq/apps/app_manager/static/app_manager/js/vellum/src/main-components.js:21
#: submodules/formdesigner/_build/src/main-components.js:21
#: submodules/formdesigner/src/core.js:350
msgid "Multimedia Capture"
msgstr ""

#: corehq/apps/app_manager/static/app_manager/js/vellum/src/main-components.js:21
#: corehq/apps/app_manager/static/app_manager/js/vellum/src/main-components.js:22
#: submodules/formdesigner/_build/src/main-components.js:21
#: submodules/formdesigner/_build/src/main-components.js:22
#: submodules/formdesigner/src/core.js:369
#: submodules/formdesigner/src/core.js:2266
#: submodules/formdesigner/src/core.js:2270
#: submodules/formdesigner/src/ignoreButRetain.js:277
msgid "Advanced"
msgstr ""

#: corehq/apps/app_manager/static/app_manager/js/vellum/src/main-components.js:21
#: submodules/formdesigner/_build/src/main-components.js:21
#: submodules/formdesigner/src/core.js:448
#: submodules/formdesigner/src/core.js:474
msgid "Expand Editor"
msgstr ""

#: corehq/apps/app_manager/static/app_manager/js/vellum/src/main-components.js:21
#: submodules/formdesigner/_build/src/main-components.js:21
#: submodules/formdesigner/src/core.js:449
msgid "Shrink Editor"
msgstr ""

#: corehq/apps/app_manager/static/app_manager/js/vellum/src/main-components.js:21
#: submodules/formdesigner/_build/src/main-components.js:21
#: submodules/formdesigner/src/core.js:482
#: submodules/formdesigner/src/core.js:625
msgid "Export Form Contents"
msgstr ""

#: corehq/apps/app_manager/static/app_manager/js/vellum/src/main-components.js:21
#: submodules/formdesigner/_build/src/main-components.js:21
#: submodules/formdesigner/src/core.js:489
msgid "Edit Source XML"
msgstr ""

#: corehq/apps/app_manager/static/app_manager/js/vellum/src/main-components.js:21
#: submodules/formdesigner/_build/src/main-components.js:21
#: submodules/formdesigner/src/core.js:496
msgid "Form Properties"
msgstr ""

#: corehq/apps/app_manager/static/app_manager/js/vellum/src/main-components.js:21
#: submodules/formdesigner/_build/src/main-components.js:21
#: submodules/formdesigner/src/core.js:503
msgid "Find Usages"
msgstr ""

#: corehq/apps/app_manager/static/app_manager/js/vellum/src/main-components.js:21
#: submodules/formdesigner/_build/src/main-components.js:21
#: submodules/formdesigner/src/core.js:567
msgid "Validation failed. Form may not perform correctly on your device!"
msgstr ""

#: corehq/apps/app_manager/static/app_manager/js/vellum/src/main-components.js:21
#: submodules/formdesigner/_build/src/main-components.js:21
#: submodules/formdesigner/src/core.js:570
msgid "Edit Form's Source XML"
msgstr ""

#: corehq/apps/app_manager/static/app_manager/js/vellum/src/main-components.js:21
#: submodules/formdesigner/_build/src/main-components.js:21
#: submodules/formdesigner/src/core.js:572
msgid "Update Source"
msgstr ""

#: corehq/apps/app_manager/static/app_manager/js/vellum/src/main-components.js:21
#: submodules/formdesigner/_build/src/main-components.js:21
#: submodules/formdesigner/src/core.js:584
msgid ""
"This is the raw XML. You can edit or paste into this box to make changes to "
"your form. Press 'Update Source' to save changes, or 'Close' to cancel."
msgstr ""

#: corehq/apps/app_manager/static/app_manager/js/vellum/src/main-components.js:21
#: submodules/formdesigner/_build/src/main-components.js:21
#: submodules/formdesigner/src/core.js:627
msgid ""
"Copy and paste this content into a spreadsheet program like Excel to easily "
"share your form with others."
msgstr ""

#: corehq/apps/app_manager/static/app_manager/js/vellum/src/main-components.js:21
#: submodules/formdesigner/_build/src/main-components.js:21
#: submodules/formdesigner/src/core.js:643
msgid "Lost Work Warning"
msgstr ""

#: corehq/apps/app_manager/static/app_manager/js/vellum/src/main-components.js:21
#: submodules/formdesigner/_build/src/main-components.js:21
#: submodules/formdesigner/src/core.js:645
msgid "Overwrite their work"
msgstr ""

#: corehq/apps/app_manager/static/app_manager/js/vellum/src/main-components.js:21
#: submodules/formdesigner/_build/src/main-components.js:21
#: submodules/formdesigner/src/core.js:655
msgid "Show XML Differences"
msgstr ""

#: corehq/apps/app_manager/static/app_manager/js/vellum/src/main-components.js:21
#: submodules/formdesigner/_build/src/main-components.js:21
#: submodules/formdesigner/src/core.js:674
msgid ""
"Looks like someone else has edited this form since you loaded the page. Are "
"you sure you want to overwrite their work?"
msgstr ""

#: corehq/apps/app_manager/static/app_manager/js/vellum/src/main-components.js:21
#: submodules/formdesigner/_build/src/main-components.js:21
#: submodules/formdesigner/src/core.js:687
msgid "Edit Form Properties"
msgstr ""

#: corehq/apps/app_manager/static/app_manager/js/vellum/src/main-components.js:21
#: submodules/formdesigner/_build/src/main-components.js:21
#: submodules/formdesigner/src/core.js:691
msgid "Disable Text Formatting"
msgstr ""

#: corehq/apps/app_manager/static/app_manager/js/vellum/src/main-components.js:21
#: submodules/formdesigner/_build/src/main-components.js:21
#: submodules/formdesigner/src/core.js:702
msgid "Use Easy References"
msgstr ""

#: corehq/apps/app_manager/static/app_manager/js/vellum/src/main-components.js:21
#: submodules/formdesigner/_build/src/main-components.js:21
#: submodules/formdesigner/src/core.js:741
msgid "Use of each question"
msgstr ""

#: corehq/apps/app_manager/static/app_manager/js/vellum/src/main-components.js:21
#: corehq/apps/app_manager/static/app_manager/js/vellum/src/main-components.js:25
#: submodules/formdesigner/_build/src/main-components.js:21
#: submodules/formdesigner/_build/src/main-components.js:25
#: submodules/formdesigner/src/core.js:807
#: submodules/formdesigner/src/saveToCase.js:625
msgid "Close"
msgstr ""

#: corehq/apps/app_manager/static/app_manager/js/vellum/src/main-components.js:21
#: submodules/formdesigner/_build/src/main-components.js:21
#: submodules/formdesigner/src/core.js:1215
msgid "Unsaved Changes in Editor"
msgstr ""

#: corehq/apps/app_manager/static/app_manager/js/vellum/src/main-components.js:21
#: submodules/formdesigner/_build/src/main-components.js:21
#: submodules/formdesigner/src/core.js:1216
msgid ""
"You have UNSAVED changes in the Expression Editor. Please save changes "
"before continuing."
msgstr ""

#: corehq/apps/app_manager/static/app_manager/js/vellum/src/main-components.js:21
#: submodules/formdesigner/_build/src/main-components.js:21
#: submodules/formdesigner/src/core.js:1279
msgid "Parsing Error. Please check that your form is valid XML."
msgstr ""

#: corehq/apps/app_manager/static/app_manager/js/vellum/src/main-components.js:21
#: corehq/apps/cloudcare/static/cloudcare/js/formplayer/utils/util.js:24
#: submodules/formdesigner/_build/src/main-components.js:21
#: submodules/formdesigner/src/core.js:1285
#: submodules/formdesigner/src/core.js:1809
msgid "OK"
msgstr ""

#: corehq/apps/app_manager/static/app_manager/js/vellum/src/main-components.js:22
#: submodules/formdesigner/_build/src/main-components.js:22
#: submodules/formdesigner/src/core.js:2022
msgid "Sorry, {err}"
msgstr ""

#: corehq/apps/app_manager/static/app_manager/js/vellum/src/main-components.js:22
#: submodules/formdesigner/_build/src/main-components.js:22
#: submodules/formdesigner/src/core.js:2043
msgid "Add Choice"
msgstr ""

#: corehq/apps/app_manager/static/app_manager/js/vellum/src/main-components.js:22
#: submodules/formdesigner/_build/src/main-components.js:22
#: submodules/formdesigner/src/core.js:2073
msgid "and"
msgstr ""

#: corehq/apps/app_manager/static/app_manager/js/vellum/src/main-components.js:22
#: submodules/formdesigner/_build/src/main-components.js:22
#: submodules/formdesigner/src/core.js:2074
msgid "There are errors in the form"
msgstr ""

#: corehq/apps/app_manager/static/app_manager/js/vellum/src/main-components.js:22
#: submodules/formdesigner/_build/src/main-components.js:22
#: submodules/formdesigner/src/core.js:2076
msgid "Fix Manually"
msgstr ""

#: corehq/apps/app_manager/static/app_manager/js/vellum/src/main-components.js:22
#: submodules/formdesigner/_build/src/main-components.js:22
#: submodules/formdesigner/src/core.js:2081
msgid "Fix Automatically"
msgstr ""

#: corehq/apps/app_manager/static/app_manager/js/vellum/src/main-components.js:22
#: submodules/formdesigner/_build/src/main-components.js:22
#: submodules/formdesigner/src/core.js:2113
msgid ""
"It looks like your form is not valid XML. This can often happen if you use a"
" reserved character in one of your questions. Characters to look out for are"
" <, >, and &. You can still save, but you CANNOT LOAD THIS FORM again until "
"you fix the XML by hand. What would you like to do?"
msgstr ""

#: corehq/apps/app_manager/static/app_manager/js/vellum/src/main-components.js:22
#: submodules/formdesigner/_build/src/main-components.js:22
#: submodules/formdesigner/src/core.js:2118
msgid "Form Validation Error"
msgstr ""

#: corehq/apps/app_manager/static/app_manager/js/vellum/src/main-components.js:22
#: submodules/formdesigner/_build/src/main-components.js:22
#: submodules/formdesigner/src/core.js:2120
msgid "Fix the problem (recommended)"
msgstr ""

#: corehq/apps/app_manager/static/app_manager/js/vellum/src/main-components.js:22
#: submodules/formdesigner/_build/src/main-components.js:22
#: submodules/formdesigner/src/core.js:2127
msgid "Save anyway"
msgstr ""

#: corehq/apps/app_manager/static/app_manager/js/vellum/src/main-components.js:22
#: corehq/apps/app_manager/static/app_manager/js/vellum/src/main-components.js:24
#: corehq/apps/app_manager/static/app_manager/js/vellum/src/main-components.js:25
#: submodules/formdesigner/_build/src/main-components.js:22
#: submodules/formdesigner/_build/src/main-components.js:24
#: submodules/formdesigner/_build/src/main-components.js:25
#: submodules/formdesigner/src/commtrack.js:55
#: submodules/formdesigner/src/commtrack.js:66
#: submodules/formdesigner/src/core.js:2214
#: submodules/formdesigner/src/core.js:2217
#: submodules/formdesigner/src/remoteRequest.js:24
#: submodules/formdesigner/src/saveToCase.js:592
msgid "Basic"
msgstr ""

#: corehq/apps/app_manager/static/app_manager/js/vellum/src/main-components.js:22
#: submodules/formdesigner/_build/src/main-components.js:22
#: submodules/formdesigner/src/core.js:2219
msgid ""
"The {displaytext} appears in the application. This text will not appear in "
"data exports."
msgstr ""

#: corehq/apps/app_manager/static/app_manager/js/vellum/src/main-components.js:22
#: corehq/apps/app_manager/static/app_manager/js/vellum/src/main-components.js:24
#: submodules/formdesigner/_build/src/main-components.js:22
#: submodules/formdesigner/_build/src/main-components.js:24
#: submodules/formdesigner/src/core.js:2222
#: submodules/formdesigner/src/javaRosa/plugin.js:738
#: submodules/formdesigner/src/javaRosa/plugin.js:746
#: submodules/formdesigner/src/javaRosa/plugin.js:749
msgid "Display Text"
msgstr ""

#: corehq/apps/app_manager/static/app_manager/js/vellum/src/main-components.js:22
#: corehq/apps/app_manager/static/app_manager/js/vellum/src/main-components.js:24
#: submodules/formdesigner/_build/src/main-components.js:22
#: submodules/formdesigner/_build/src/main-components.js:24
#: submodules/formdesigner/src/core.js:2229
#: submodules/formdesigner/src/core.js:2233
#: submodules/formdesigner/src/modeliteration.js:135
msgid "Data Source"
msgstr ""

#: corehq/apps/app_manager/static/app_manager/js/vellum/src/main-components.js:22
#: submodules/formdesigner/_build/src/main-components.js:22
#: submodules/formdesigner/src/core.js:2234
msgid ""
"You can configure an external data source like a case list or lookup table "
"to use as the choices for a multiple choice question."
msgstr ""

#: corehq/apps/app_manager/static/app_manager/js/vellum/src/main-components.js:22
#: corehq/apps/app_manager/static/app_manager/js/vellum/src/main-components.js:24
#: submodules/formdesigner/_build/src/main-components.js:22
#: submodules/formdesigner/_build/src/main-components.js:24
#: submodules/formdesigner/src/commtrack.js:78
#: submodules/formdesigner/src/commtrack.js:80
#: submodules/formdesigner/src/core.js:2241
#: submodules/formdesigner/src/core.js:2245
msgid "Logic"
msgstr ""

#: corehq/apps/app_manager/static/app_manager/js/vellum/src/main-components.js:22
#: corehq/apps/app_manager/static/app_manager/js/vellum/src/main-components.js:24
#: submodules/formdesigner/_build/src/main-components.js:22
#: submodules/formdesigner/_build/src/main-components.js:24
#: submodules/formdesigner/src/commtrack.js:81
#: submodules/formdesigner/src/core.js:2246
msgid ""
"Use logic to control when questions are asked and what answers are valid. "
"You can add logic to display a question based on a previous answer, to make "
"the question required or ensure the answer is in a valid range."
msgstr ""

#: corehq/apps/app_manager/static/app_manager/js/vellum/src/main-components.js:22
#: submodules/formdesigner/_build/src/main-components.js:22
#: submodules/formdesigner/src/core.js:2253
#: submodules/formdesigner/src/core.js:2258
msgid "Media"
msgstr ""

#: corehq/apps/app_manager/static/app_manager/js/vellum/src/main-components.js:22
#: submodules/formdesigner/_build/src/main-components.js:22
#: submodules/formdesigner/src/core.js:2259
msgid ""
"This will allow you to add images, audio or video media to a question, or "
"other custom content."
msgstr ""

#: corehq/apps/app_manager/static/app_manager/js/vellum/src/main-components.js:22
#: submodules/formdesigner/_build/src/main-components.js:22
#: submodules/formdesigner/src/core.js:2271
msgid ""
"These are advanced settings and are not needed for most applications.  "
"Please only change these if you have a specific need!"
msgstr ""

#: corehq/apps/app_manager/static/app_manager/js/vellum/src/main-components.js:22
#: submodules/formdesigner/_build/src/main-components.js:22
#: submodules/formdesigner/src/ignoreButRetain.js:278
msgid ""
"This question represents advanced content that is not supported by the form "
"builder. Please only change it if you have a specific need!"
msgstr ""

#: corehq/apps/app_manager/static/app_manager/js/vellum/src/main-components.js:22
#: submodules/formdesigner/_build/src/main-components.js:22
#: submodules/formdesigner/src/ignoreButRetain.js:315
msgid "Ignored XML"
msgstr ""

#: corehq/apps/app_manager/static/app_manager/js/vellum/src/main-components.js:22
#: submodules/formdesigner/_build/src/main-components.js:22
#: submodules/formdesigner/src/intentManager.js:213
msgid "Android App Callout"
msgstr ""

#: corehq/apps/app_manager/static/app_manager/js/vellum/src/main-components.js:22
#: submodules/formdesigner/_build/src/main-components.js:22
#: submodules/formdesigner/src/intentManager.js:223
msgid "External App"
msgstr ""

#: corehq/apps/app_manager/static/app_manager/js/vellum/src/main-components.js:22
#: submodules/formdesigner/_build/src/main-components.js:22
#: submodules/formdesigner/src/intentManager.js:227
msgid "Insert Android Application ID"
msgstr ""

#: corehq/apps/app_manager/static/app_manager/js/vellum/src/main-components.js:22
#: corehq/apps/app_manager/static/app_manager/js/vellum/src/main-components.js:23
#: submodules/formdesigner/_build/src/main-components.js:22
#: submodules/formdesigner/_build/src/main-components.js:23
#: submodules/formdesigner/src/intentManager.js:258
#: submodules/formdesigner/src/itemset.js:133
#: submodules/formdesigner/src/itemset.js:135
msgid "change your subscription"
msgstr ""

#: corehq/apps/app_manager/static/app_manager/js/vellum/src/main-components.js:22
#: submodules/formdesigner/_build/src/main-components.js:22
#: submodules/formdesigner/src/intentManager.js:262
msgid ""
"You no longer have access to built in or external integration in your application.\n"
"\n"
"Built in integrations are available on the Pro plan and higher. External integrations are available on the Advanced plan and higher. Before you can make a new version of your application, you must {link} or delete this question."
msgstr ""

#: corehq/apps/app_manager/static/app_manager/js/vellum/src/main-components.js:22
#: submodules/formdesigner/_build/src/main-components.js:22
#: submodules/formdesigner/src/intentManager.js:270
msgid ""
"Your subscription only has access to built-in integration.\n"
"\n"
"External integrations are available on the Advanced plan and higher. Before you can make a new version of your application, you must {link} or delete this question."
msgstr ""

#: corehq/apps/app_manager/static/app_manager/js/vellum/src/main-components.js:22
<<<<<<< HEAD
msgid ""
"Android app callouts of the same type must have different question ids."
=======
#: submodules/formdesigner/_build/src/main-components.js:22
#: submodules/formdesigner/src/intentManager.js:290
msgid "Android app callouts of the same type must have different question ids."
>>>>>>> dbecfde4
msgstr ""

#: corehq/apps/app_manager/static/app_manager/js/vellum/src/main-components.js:22
#: submodules/formdesigner/_build/src/main-components.js:22
#: submodules/formdesigner/src/intentManager.js:305
msgid "Extra"
msgstr ""

#: corehq/apps/app_manager/static/app_manager/js/vellum/src/main-components.js:22
#: submodules/formdesigner/_build/src/main-components.js:22
#: submodules/formdesigner/src/intentManager.js:311
msgid "Response"
msgstr ""

#: corehq/apps/app_manager/static/app_manager/js/vellum/src/main-components.js:22
#: submodules/formdesigner/_build/src/main-components.js:22
#: submodules/formdesigner/src/intentManager.js:324
msgid "Special Intent XMLNS attribute"
msgstr ""

#: corehq/apps/app_manager/static/app_manager/js/vellum/src/main-components.js:22
#: submodules/formdesigner/_build/src/main-components.js:22
#: submodules/formdesigner/src/intentManager.js:333
msgid "Print"
msgstr ""

#: corehq/apps/app_manager/static/app_manager/js/vellum/src/main-components.js:22
#: submodules/formdesigner/_build/src/main-components.js:22
#: submodules/formdesigner/src/intentManager.js:341
msgid "Document Template"
msgstr ""

#: corehq/apps/app_manager/static/app_manager/js/vellum/src/main-components.js:22
#: submodules/formdesigner/_build/src/main-components.js:22
msgid "Edit Data Source"
msgstr ""

#: corehq/apps/app_manager/static/app_manager/js/vellum/src/main-components.js:22
#: submodules/formdesigner/_build/src/main-components.js:22
msgid "Query Expression"
msgstr ""

#: corehq/apps/app_manager/static/app_manager/js/vellum/src/main-components.js:22
#: submodules/formdesigner/_build/src/main-components.js:22
msgid "Optional Instance Properties"
msgstr ""

#: corehq/apps/app_manager/static/app_manager/js/vellum/src/main-components.js:22
#: submodules/formdesigner/_build/src/main-components.js:22
msgid "Instance ID"
msgstr ""

#: corehq/apps/app_manager/static/app_manager/js/vellum/src/main-components.js:22
#: submodules/formdesigner/_build/src/main-components.js:22
msgid "Instance URI"
msgstr ""

#: corehq/apps/app_manager/static/app_manager/js/vellum/src/main-components.js:22
#: submodules/formdesigner/_build/src/main-components.js:22
#: submodules/formdesigner/src/dataSourceWidgets.js:139
msgid "Lookup table was not found in the project"
msgstr ""

#: corehq/apps/app_manager/static/app_manager/js/vellum/src/main-components.js:22
#: corehq/apps/reports/static/reports/js/project_health_dashboard.js:129
#: submodules/formdesigner/_build/src/main-components.js:22
#: submodules/formdesigner/src/dataSourceWidgets.js:171
msgid "Loading..."
msgstr ""

#: corehq/apps/app_manager/static/app_manager/js/vellum/src/main-components.js:23
#: submodules/formdesigner/_build/src/main-components.js:23
#: submodules/formdesigner/src/itemset.js:583
msgid "{attr} was not found in the lookup table"
msgstr ""

#: corehq/apps/app_manager/static/app_manager/js/vellum/src/main-components.js:23
#: submodules/formdesigner/_build/src/main-components.js:23
#: submodules/formdesigner/src/itemset.js:127
msgid ""
"You no longer have access to Lookup Tables in your application. Lookup Tables are available on the Standard plan and higher.\n"
"Before you can make a new version of your application, you must {link} or delete this question"
msgstr ""

#: corehq/apps/app_manager/static/app_manager/js/vellum/src/main-components.js:23
#: submodules/formdesigner/_build/src/main-components.js:23
#: submodules/formdesigner/src/itemset.js:140
msgid "A data source must be selected."
msgstr ""

#: corehq/apps/app_manager/static/app_manager/js/vellum/src/main-components.js:23
#: submodules/formdesigner/_build/src/main-components.js:23
#: submodules/formdesigner/src/itemset.js:162
msgid "Display Text Field"
msgstr ""

#: corehq/apps/app_manager/static/app_manager/js/vellum/src/main-components.js:23
#: submodules/formdesigner/_build/src/main-components.js:23
#: submodules/formdesigner/src/itemset.js:174
msgid "Sort Field"
msgstr ""

#: corehq/apps/app_manager/static/app_manager/js/vellum/src/main-components.js:23
#: submodules/formdesigner/_build/src/main-components.js:23
#: submodules/formdesigner/src/itemset.js:188
msgid "Filter"
msgstr ""

#: corehq/apps/app_manager/static/app_manager/js/vellum/src/main-components.js:23
#: submodules/formdesigner/_build/src/main-components.js:23
#: submodules/formdesigner/src/itemset.js:201
msgid ""
"This is an XPath expression that will filter the set of choices from the "
"lookup table"
msgstr ""

#: corehq/apps/app_manager/static/app_manager/js/vellum/src/main-components.js:23
#: submodules/formdesigner/_build/src/main-components.js:23
#: submodules/formdesigner/src/itemset.js:263
msgid "Lookup Tables"
msgstr ""

#: corehq/apps/app_manager/static/app_manager/js/vellum/src/main-components.js:23
#: submodules/formdesigner/_build/src/main-components.js:23
#: submodules/formdesigner/src/itemset.js:274
msgid "Checkbox Lookup Table"
msgstr ""

#: corehq/apps/app_manager/static/app_manager/js/vellum/src/main-components.js:23
#: submodules/formdesigner/_build/src/main-components.js:23
#: submodules/formdesigner/src/itemset.js:278
#: submodules/formdesigner/src/itemset.js:304
msgid ""
"Cannot change to Multiple/Single Choice question if it has Choices. Please "
"remove all Choices and try again."
msgstr ""

#: corehq/apps/app_manager/static/app_manager/js/vellum/src/main-components.js:23
#: submodules/formdesigner/_build/src/main-components.js:23
#: submodules/formdesigner/src/itemset.js:285
msgid "Can only change to a Multiple Choice Lookup Table"
msgstr ""

#: corehq/apps/app_manager/static/app_manager/js/vellum/src/main-components.js:23
#: submodules/formdesigner/_build/src/main-components.js:23
#: submodules/formdesigner/src/itemset.js:300
msgid "Multiple Choice Lookup Table"
msgstr ""

#: corehq/apps/app_manager/static/app_manager/js/vellum/src/main-components.js:23
#: submodules/formdesigner/_build/src/main-components.js:23
#: submodules/formdesigner/src/itemset.js:311
msgid "Can only change to a Checkbox Lookup Table"
msgstr ""

#: corehq/apps/app_manager/static/app_manager/js/vellum/src/main-components.js:23
#: submodules/formdesigner/_build/src/main-components.js:23
msgid "Display"
msgstr ""

#: corehq/apps/app_manager/static/app_manager/js/vellum/src/main-components.js:23
#: submodules/formdesigner/_build/src/main-components.js:23
msgid "auto?"
msgstr ""

#: corehq/apps/app_manager/static/app_manager/js/vellum/src/main-components.js:23
#: submodules/formdesigner/_build/src/main-components.js:23
msgid ""
"Use text formatting to <strong>bold</strong> and <em>italicize</em> words, "
"use bulleted lists, and <a target='_blank' "
"href='https://help.commcarehq.org/display/commcarepublic/Text+Formatting'>more</a>"
msgstr ""

#: corehq/apps/app_manager/static/app_manager/js/vellum/src/main-components.js:23
#: submodules/formdesigner/_build/src/main-components.js:23
msgid "Turn Off Text Formatting"
msgstr ""

#: corehq/apps/app_manager/static/app_manager/js/vellum/src/main-components.js:23
#: submodules/formdesigner/_build/src/main-components.js:23
msgid "Turn On Text Formatting"
msgstr ""

#: corehq/apps/app_manager/static/app_manager/js/vellum/src/main-components.js:23
#: submodules/formdesigner/_build/src/main-components.js:23
#: submodules/formdesigner/src/javaRosa/itextBlock.js:168
msgid "custom..."
msgstr ""

#: corehq/apps/app_manager/static/app_manager/js/vellum/src/main-components.js:23
#: submodules/formdesigner/_build/src/main-components.js:23
#: submodules/formdesigner/src/javaRosa/itextBlock.js:175
msgid "New Content Type"
msgstr ""

#: corehq/apps/app_manager/static/app_manager/js/vellum/src/main-components.js:23
#: submodules/formdesigner/_build/src/main-components.js:23
#: submodules/formdesigner/src/javaRosa/itextBlock.js:186
msgid "Content Type"
msgstr ""

#: corehq/apps/app_manager/static/app_manager/js/vellum/src/main-components.js:23
#: submodules/formdesigner/_build/src/main-components.js:23
#: submodules/formdesigner/src/javaRosa/plugin.js:212
msgid ""
"You have languages in your form that are not specified in the \"Languages\" "
"page of the application builder. The following language will be deleted on "
"save unless you add it to the \"Languages\" page:"
msgstr ""

#: corehq/apps/app_manager/static/app_manager/js/vellum/src/main-components.js:24
#: submodules/formdesigner/_build/src/main-components.js:24
#: submodules/formdesigner/src/javaRosa/plugin.js:510
msgid "{name} (or multimedia) is required."
msgstr ""

#: corehq/apps/app_manager/static/app_manager/js/vellum/src/main-components.js:24
#: submodules/formdesigner/_build/src/main-components.js:24
#: submodules/formdesigner/src/javaRosa/plugin.js:515
msgid "{name} (or multimedia) is required for all languages."
msgstr ""

#: corehq/apps/app_manager/static/app_manager/js/vellum/src/main-components.js:24
#: submodules/formdesigner/_build/src/main-components.js:24
#: submodules/formdesigner/src/javaRosa/plugin.js:524
msgid "{name} Itext ID is required."
msgstr ""

#: corehq/apps/app_manager/static/app_manager/js/vellum/src/main-components.js:24
#: submodules/formdesigner/_build/src/main-components.js:24
#: submodules/formdesigner/src/javaRosa/plugin.js:529
msgid "{name} is not a valid ID."
msgstr ""

#: corehq/apps/app_manager/static/app_manager/js/vellum/src/main-components.js:24
#: submodules/formdesigner/_build/src/main-components.js:24
#: submodules/formdesigner/src/javaRosa/plugin.js:618
msgid "Multimedia was not copied; it must be uploaded separately."
msgstr ""

#: corehq/apps/app_manager/static/app_manager/js/vellum/src/main-components.js:24
#: submodules/formdesigner/_build/src/main-components.js:24
#: submodules/formdesigner/src/javaRosa/plugin.js:644
#: submodules/formdesigner/src/javaRosa/plugin.js:651
msgid "Discarded languages:"
msgstr ""

#: corehq/apps/app_manager/static/app_manager/js/vellum/src/main-components.js:24
#: submodules/formdesigner/_build/src/main-components.js:24
#: submodules/formdesigner/src/javaRosa/plugin.js:676
#: submodules/formdesigner/src/javaRosa/plugin.js:684
msgid "Validation Message"
msgstr ""

#: corehq/apps/app_manager/static/app_manager/js/vellum/src/main-components.js:24
<<<<<<< HEAD
msgid ""
"Can't have a Validation Message Itext ID without a Validation Condition"
=======
#: submodules/formdesigner/_build/src/main-components.js:24
#: submodules/formdesigner/src/javaRosa/plugin.js:690
msgid "Can't have a Validation Message Itext ID without a Validation Condition"
>>>>>>> dbecfde4
msgstr ""

#: corehq/apps/app_manager/static/app_manager/js/vellum/src/main-components.js:24
#: submodules/formdesigner/_build/src/main-components.js:24
#: submodules/formdesigner/src/javaRosa/plugin.js:704
msgid "Validation Message Itext ID"
msgstr ""

#: corehq/apps/app_manager/static/app_manager/js/vellum/src/main-components.js:24
#: submodules/formdesigner/_build/src/main-components.js:24
#: submodules/formdesigner/src/javaRosa/plugin.js:714
#: submodules/formdesigner/src/javaRosa/plugin.js:717
msgid "Add Validation Media"
msgstr ""

#: corehq/apps/app_manager/static/app_manager/js/vellum/src/main-components.js:24
#: submodules/formdesigner/_build/src/main-components.js:24
#: submodules/formdesigner/src/javaRosa/plugin.js:755
msgid "Display Text Itext ID"
msgstr ""

#: corehq/apps/app_manager/static/app_manager/js/vellum/src/main-components.js:24
#: submodules/formdesigner/_build/src/main-components.js:24
#: submodules/formdesigner/src/javaRosa/plugin.js:765
#: submodules/formdesigner/src/javaRosa/plugin.js:773
#: submodules/formdesigner/src/javaRosa/plugin.js:776
msgid "Hint Message"
msgstr ""

#: corehq/apps/app_manager/static/app_manager/js/vellum/src/main-components.js:24
#: submodules/formdesigner/_build/src/main-components.js:24
#: submodules/formdesigner/src/javaRosa/plugin.js:781
msgid "Hint Itext ID"
msgstr ""

#: corehq/apps/app_manager/static/app_manager/js/vellum/src/main-components.js:24
#: submodules/formdesigner/_build/src/main-components.js:24
#: submodules/formdesigner/src/javaRosa/plugin.js:791
#: submodules/formdesigner/src/javaRosa/plugin.js:799
#: submodules/formdesigner/src/javaRosa/plugin.js:804
msgid "Help Message"
msgstr ""

#: corehq/apps/app_manager/static/app_manager/js/vellum/src/main-components.js:24
#: submodules/formdesigner/_build/src/main-components.js:24
#: submodules/formdesigner/src/javaRosa/plugin.js:809
msgid "Help Itext ID"
msgstr ""

#: corehq/apps/app_manager/static/app_manager/js/vellum/src/main-components.js:24
#: submodules/formdesigner/_build/src/main-components.js:24
#: submodules/formdesigner/src/javaRosa/plugin.js:819
#: submodules/formdesigner/src/javaRosa/plugin.js:822
msgid "Add Other Content"
msgstr ""

#: corehq/apps/app_manager/static/app_manager/js/vellum/src/main-components.js:24
#: submodules/formdesigner/_build/src/main-components.js:24
#: submodules/formdesigner/src/javaRosa/plugin.js:838
#: submodules/formdesigner/src/javaRosa/plugin.js:841
msgid "Add Multimedia"
msgstr ""

#: corehq/apps/app_manager/static/app_manager/js/vellum/src/main-components.js:24
#: submodules/formdesigner/_build/src/main-components.js:24
#: submodules/formdesigner/src/javaRosa/plugin.js:858
#: submodules/formdesigner/src/javaRosa/plugin.js:861
msgid "Add Help Media"
msgstr ""

#: corehq/apps/app_manager/static/app_manager/js/vellum/src/main-components.js:24
#: submodules/formdesigner/_build/src/main-components.js:24
#: submodules/formdesigner/src/javaRosa/plugin.js:911
#: submodules/formdesigner/src/javaRosa/plugin.js:925
msgid "Edit Bulk Translations"
msgstr ""

#: corehq/apps/app_manager/static/app_manager/js/vellum/src/main-components.js:24
#: submodules/formdesigner/_build/src/main-components.js:24
#: submodules/formdesigner/src/javaRosa/plugin.js:927
msgid "Update Translations"
msgstr ""

#: corehq/apps/app_manager/static/app_manager/js/vellum/src/main-components.js:24
#: submodules/formdesigner/_build/src/main-components.js:24
#: submodules/formdesigner/src/javaRosa/plugin.js:938
msgid ""
"Copy these translations into a spreadsheet program like Excel. You can edit "
"them there and then paste them back here when you're done. These will update"
" the translations used in your form. Press 'Update Translations' to save "
"changes, or 'Close' to cancel."
msgstr ""

#: corehq/apps/app_manager/static/app_manager/js/vellum/src/main-components.js:24
#: submodules/formdesigner/_build/src/main-components.js:24
msgid "App Properties"
msgstr ""

#: corehq/apps/app_manager/static/app_manager/js/vellum/src/main-components.js:24
#: submodules/formdesigner/_build/src/main-components.js:24
#: submodules/formdesigner/src/commtrack.js:68
msgid ""
"The {questionid} is an internal identifier for a question. It does not "
"appear on the phone. It is the name of the question in data exports."
msgstr ""

#: corehq/apps/app_manager/static/app_manager/js/vellum/src/main-components.js:24
#: submodules/formdesigner/_build/src/main-components.js:24
#: submodules/formdesigner/src/commtrack.js:151
msgid "The date and time of the action, e.g., now() or today()"
msgstr ""

#: corehq/apps/app_manager/static/app_manager/js/vellum/src/main-components.js:24
#: submodules/formdesigner/_build/src/main-components.js:24
#: submodules/formdesigner/src/commtrack.js:154
msgid "Balance ID"
msgstr ""

#: corehq/apps/app_manager/static/app_manager/js/vellum/src/main-components.js:24
#: submodules/formdesigner/_build/src/main-components.js:24
#: submodules/formdesigner/src/commtrack.js:158
msgid ""
"The name of the balance you are tracking. This is an internal identifier "
"which does not appear on the phone."
msgstr ""

#: corehq/apps/app_manager/static/app_manager/js/vellum/src/main-components.js:24
#: submodules/formdesigner/_build/src/main-components.js:24
#: submodules/formdesigner/src/commtrack.js:162
msgid "Product"
msgstr ""

#: corehq/apps/app_manager/static/app_manager/js/vellum/src/main-components.js:24
#: submodules/formdesigner/_build/src/main-components.js:24
#: submodules/formdesigner/src/commtrack.js:169
msgid "A reference to a product ID, e.g., \"/data/products/current_product\""
msgstr ""

#: corehq/apps/app_manager/static/app_manager/js/vellum/src/main-components.js:24
#: submodules/formdesigner/_build/src/main-components.js:24
#: submodules/formdesigner/src/commtrack.js:172
msgid "Quantity"
msgstr ""

#: corehq/apps/app_manager/static/app_manager/js/vellum/src/main-components.js:24
#: submodules/formdesigner/_build/src/main-components.js:24
#: submodules/formdesigner/src/commtrack.js:179
msgid "A reference to an integer question in this form."
msgstr ""

#: corehq/apps/app_manager/static/app_manager/js/vellum/src/main-components.js:24
#: corehq/apps/userreports/static/userreports/js/data_source_select.js:8
#: submodules/formdesigner/_build/src/main-components.js:24
#: submodules/formdesigner/src/commtrack.js:243
msgid "Case"
msgstr ""

#: corehq/apps/app_manager/static/app_manager/js/vellum/src/main-components.js:24
#: submodules/formdesigner/_build/src/main-components.js:24
#: submodules/formdesigner/src/commtrack.js:250
msgid "XPath expression for the case ID associated with this balance."
msgstr ""

#: corehq/apps/app_manager/static/app_manager/js/vellum/src/main-components.js:24
#: submodules/formdesigner/_build/src/main-components.js:24
#: submodules/formdesigner/src/commtrack.js:260
msgid "Transfer must have both Source Case and Destination Case defined."
msgstr ""

#: corehq/apps/app_manager/static/app_manager/js/vellum/src/main-components.js:24
#: submodules/formdesigner/_build/src/main-components.js:24
#: submodules/formdesigner/src/commtrack.js:276
msgid "Cannot change $1 to $2"
msgstr ""

#: corehq/apps/app_manager/static/app_manager/js/vellum/src/main-components.js:24
#: submodules/formdesigner/_build/src/main-components.js:24
#: submodules/formdesigner/src/commtrack.js:320
msgid "Source Case"
msgstr ""

#: corehq/apps/app_manager/static/app_manager/js/vellum/src/main-components.js:24
#: submodules/formdesigner/_build/src/main-components.js:24
#: submodules/formdesigner/src/commtrack.js:327
msgid "XPath expression for the case ID issuing the transaction."
msgstr ""

#: corehq/apps/app_manager/static/app_manager/js/vellum/src/main-components.js:24
#: submodules/formdesigner/_build/src/main-components.js:24
#: submodules/formdesigner/src/commtrack.js:331
msgid "Destination Case"
msgstr ""

#: corehq/apps/app_manager/static/app_manager/js/vellum/src/main-components.js:24
#: submodules/formdesigner/_build/src/main-components.js:24
#: submodules/formdesigner/src/commtrack.js:338
msgid "XPath expression for the case ID receiving the transaction."
msgstr ""

#: corehq/apps/app_manager/static/app_manager/js/vellum/src/main-components.js:24
#: submodules/formdesigner/_build/src/main-components.js:24
#: submodules/formdesigner/src/commtrack.js:355
msgid "Dispense must have a Source Case."
msgstr ""

#: corehq/apps/app_manager/static/app_manager/js/vellum/src/main-components.js:24
#: submodules/formdesigner/_build/src/main-components.js:24
#: submodules/formdesigner/src/commtrack.js:371
msgid "Receive must have a Destination Case."
msgstr ""

#: corehq/apps/app_manager/static/app_manager/js/vellum/src/main-components.js:24
#: submodules/formdesigner/_build/src/main-components.js:24
#: submodules/formdesigner/src/modeliteration.js:317
msgid "Model Iteration ID Query"
msgstr ""

#: corehq/apps/app_manager/static/app_manager/js/vellum/src/main-components.js:25
#: submodules/formdesigner/_build/src/main-components.js:25
#: submodules/formdesigner/src/remoteRequest.js:34
msgid "Remote Request"
msgstr ""

#: corehq/apps/app_manager/static/app_manager/js/vellum/src/main-components.js:25
#: submodules/formdesigner/_build/src/main-components.js:25
#: submodules/formdesigner/src/remoteRequest.js:48
msgid "URL"
msgstr ""

#: corehq/apps/app_manager/static/app_manager/js/vellum/src/main-components.js:25
#: submodules/formdesigner/_build/src/main-components.js:25
#: submodules/formdesigner/src/remoteRequest.js:52
msgid "The URL to be requested on form load."
msgstr ""

#: corehq/apps/app_manager/static/app_manager/js/vellum/src/main-components.js:25
#: submodules/formdesigner/_build/src/main-components.js:25
#: submodules/formdesigner/src/remoteRequest.js:55
msgid "Parameters"
msgstr ""

#: corehq/apps/app_manager/static/app_manager/js/vellum/src/main-components.js:25
#: submodules/formdesigner/_build/src/main-components.js:25
#: submodules/formdesigner/src/remoteRequest.js:62
msgid ""
"Drag a question here. The value of that question will be used as request "
"parameters."
msgstr ""

#: corehq/apps/app_manager/static/app_manager/js/vellum/src/main-components.js:25
#: submodules/formdesigner/_build/src/main-components.js:25
msgid "Property Name"
msgstr ""

#: corehq/apps/app_manager/static/app_manager/js/vellum/src/main-components.js:25
#: corehq/apps/hqwebapp/static/hqwebapp/js/ui_elements/ui-element-key-val-mapping.js:123
#: corehq/apps/hqwebapp/static/hqwebapp/js/ui_elements/ui-element-key-val-mapping.js:131
#: submodules/formdesigner/_build/src/main-components.js:25
msgid "Calculation"
msgstr ""

#: corehq/apps/app_manager/static/app_manager/js/vellum/src/main-components.js:25
#: submodules/formdesigner/_build/src/main-components.js:25
msgid "Relevant"
msgstr ""

#: corehq/apps/app_manager/static/app_manager/js/vellum/src/main-components.js:25
#: submodules/formdesigner/_build/src/main-components.js:25
msgid "Relationship Identifier (e.g. parent or host)"
msgstr ""

#: corehq/apps/app_manager/static/app_manager/js/vellum/src/main-components.js:25
#: submodules/formdesigner/_build/src/main-components.js:25
msgid "Referenced Case ID"
msgstr ""

#: corehq/apps/app_manager/static/app_manager/js/vellum/src/main-components.js:25
#: submodules/formdesigner/_build/src/main-components.js:25
msgid "Referenced Case Type"
msgstr ""

#: corehq/apps/app_manager/static/app_manager/js/vellum/src/main-components.js:25
#: submodules/formdesigner/_build/src/main-components.js:25
msgid "Relationship (child or extension)"
msgstr ""

#: corehq/apps/app_manager/static/app_manager/js/vellum/src/main-components.js:25
#: submodules/formdesigner/_build/src/main-components.js:25
msgid "Node Name"
msgstr ""

#: corehq/apps/app_manager/static/app_manager/js/vellum/src/main-components.js:25
#: submodules/formdesigner/_build/src/main-components.js:25
msgid "Source"
msgstr ""

#: corehq/apps/app_manager/static/app_manager/js/vellum/src/main-components.js:25
#: submodules/formdesigner/_build/src/main-components.js:25
msgid "From"
msgstr ""

#: corehq/apps/app_manager/static/app_manager/js/vellum/src/main-components.js:25
#: submodules/formdesigner/_build/src/main-components.js:25
msgid "Attachment Name"
msgstr ""

#: corehq/apps/app_manager/static/app_manager/js/vellum/src/main-components.js:25
#: submodules/formdesigner/_build/src/main-components.js:25
msgid "Add Property"
msgstr ""

#: corehq/apps/app_manager/static/app_manager/js/vellum/src/main-components.js:25
#: submodules/formdesigner/_build/src/main-components.js:25
#: submodules/formdesigner/src/saveToCase.js:181
msgid "Date Modified"
msgstr ""

#: corehq/apps/app_manager/static/app_manager/js/vellum/src/main-components.js:25
#: submodules/formdesigner/_build/src/main-components.js:25
#: submodules/formdesigner/src/saveToCase.js:189
msgid "User ID"
msgstr ""

#: corehq/apps/app_manager/static/app_manager/js/vellum/src/main-components.js:25
#: submodules/formdesigner/_build/src/main-components.js:25
#: submodules/formdesigner/src/saveToCase.js:197
msgid "Case Type"
msgstr ""

#: corehq/apps/app_manager/static/app_manager/js/vellum/src/main-components.js:25
#: submodules/formdesigner/_build/src/main-components.js:25
#: submodules/formdesigner/src/saveToCase.js:203
msgid "Case ID"
msgstr ""

#: corehq/apps/app_manager/static/app_manager/js/vellum/src/main-components.js:25
#: submodules/formdesigner/_build/src/main-components.js:25
#: submodules/formdesigner/src/saveToCase.js:211
msgid "Create Case"
msgstr ""

#: corehq/apps/app_manager/static/app_manager/js/vellum/src/main-components.js:25
#: submodules/formdesigner/_build/src/main-components.js:25
#: submodules/formdesigner/src/saveToCase.js:217
msgid "Properties To Create"
msgstr ""

#: corehq/apps/app_manager/static/app_manager/js/vellum/src/main-components.js:25
#: submodules/formdesigner/_build/src/main-components.js:25
#: submodules/formdesigner/src/saveToCase.js:235
msgid "You must include {columns} columns to create a case"
msgstr ""

#: corehq/apps/app_manager/static/app_manager/js/vellum/src/main-components.js:25
#: submodules/formdesigner/_build/src/main-components.js:25
#: submodules/formdesigner/src/saveToCase.js:239
msgid "You can only use the following properties:"
msgstr ""

#: corehq/apps/app_manager/static/app_manager/js/vellum/src/main-components.js:25
#: submodules/formdesigner/_build/src/main-components.js:25
#: submodules/formdesigner/src/saveToCase.js:243
#: submodules/formdesigner/src/saveToCase.js:286
#: submodules/formdesigner/src/saveToCase.js:320
#: submodules/formdesigner/src/saveToCase.js:363
msgid "{props} are invalid properties"
msgstr ""

#: corehq/apps/app_manager/static/app_manager/js/vellum/src/main-components.js:25
#: submodules/formdesigner/_build/src/main-components.js:25
#: submodules/formdesigner/src/saveToCase.js:253
msgid "Close Case"
msgstr ""

#: corehq/apps/app_manager/static/app_manager/js/vellum/src/main-components.js:25
#: submodules/formdesigner/_build/src/main-components.js:25
#: submodules/formdesigner/src/saveToCase.js:259
msgid "Close Condition"
msgstr ""

#: corehq/apps/app_manager/static/app_manager/js/vellum/src/main-components.js:25
#: submodules/formdesigner/_build/src/main-components.js:25
#: submodules/formdesigner/src/saveToCase.js:267
msgid "Update Case"
msgstr ""

#: corehq/apps/app_manager/static/app_manager/js/vellum/src/main-components.js:25
#: submodules/formdesigner/_build/src/main-components.js:25
#: submodules/formdesigner/src/saveToCase.js:273
msgid "Properties To Update"
msgstr ""

#: corehq/apps/app_manager/static/app_manager/js/vellum/src/main-components.js:25
#: submodules/formdesigner/_build/src/main-components.js:25
#: submodules/formdesigner/src/saveToCase.js:295
msgid "Use Index"
msgstr ""

#: corehq/apps/app_manager/static/app_manager/js/vellum/src/main-components.js:25
#: submodules/formdesigner/_build/src/main-components.js:25
#: submodules/formdesigner/src/saveToCase.js:301
msgid "Index Properties"
msgstr ""

#: corehq/apps/app_manager/static/app_manager/js/vellum/src/main-components.js:25
#: submodules/formdesigner/_build/src/main-components.js:25
#: submodules/formdesigner/src/saveToCase.js:324
msgid "Relationship must be child or extension"
msgstr ""

#: corehq/apps/app_manager/static/app_manager/js/vellum/src/main-components.js:25
#: submodules/formdesigner/_build/src/main-components.js:25
#: submodules/formdesigner/src/saveToCase.js:331
msgid "Use Attachments"
msgstr ""

#: corehq/apps/app_manager/static/app_manager/js/vellum/src/main-components.js:25
#: submodules/formdesigner/_build/src/main-components.js:25
#: submodules/formdesigner/src/saveToCase.js:337
msgid "Attachment Properties"
msgstr ""

#: corehq/apps/app_manager/static/app_manager/js/vellum/src/main-components.js:25
#: submodules/formdesigner/_build/src/main-components.js:25
#: submodules/formdesigner/src/saveToCase.js:369
msgid "The from attribute must be one of: local, remote, or inline"
msgstr ""

#: corehq/apps/app_manager/static/app_manager/js/vellum/src/main-components.js:25
#: submodules/formdesigner/_build/src/main-components.js:25
#: submodules/formdesigner/src/saveToCase.js:374
msgid "Inlined attachments must have an attachment name"
msgstr ""

#: corehq/apps/app_manager/static/app_manager/js/vellum/src/main-components.js:25
#: corehq/apps/export/static/export/js/models.js:213
#: submodules/formdesigner/_build/src/main-components.js:25
#: submodules/formdesigner/src/saveToCase.js:603
msgid "Create"
msgstr ""

#: corehq/apps/app_manager/static/app_manager/js/vellum/src/main-components.js:25
#: submodules/formdesigner/_build/src/main-components.js:25
#: submodules/formdesigner/src/saveToCase.js:614
msgid "Update"
msgstr ""

#: corehq/apps/app_manager/static/app_manager/js/vellum/src/main-components.js:25
#: submodules/formdesigner/_build/src/main-components.js:25
#: submodules/formdesigner/src/saveToCase.js:636
msgid "Index"
msgstr ""

#: corehq/apps/app_manager/static/app_manager/js/vellum/src/main-components.js:25
#: submodules/formdesigner/_build/src/main-components.js:25
#: submodules/formdesigner/src/saveToCase.js:647
msgid "Attachments"
msgstr ""

#: corehq/apps/app_manager/static/app_manager/js/vellum/src/main-components.js:25
#: submodules/formdesigner/_build/src/main-components.js:25
msgid "Upload"
msgstr ""

#: corehq/apps/app_manager/static/app_manager/js/vellum/src/main-components.js:25
#: submodules/formdesigner/_build/src/main-components.js:25
msgid "Select new"
msgstr ""

#: corehq/apps/app_manager/static/app_manager/js/vellum/src/main-components.js:25
#: submodules/formdesigner/_build/src/main-components.js:25
msgid "Select File"
msgstr ""

#: corehq/apps/app_manager/static/app_manager/js/vellum/src/main-components.js:25
#: submodules/formdesigner/_build/src/main-components.js:25
msgid "Current"
msgstr ""

#: corehq/apps/app_manager/static/app_manager/js/vellum/src/main-components.js:25
#: submodules/formdesigner/_build/src/main-components.js:25
msgid "Multimedia Sharing Options"
msgstr ""

#: corehq/apps/app_manager/static/app_manager/js/vellum/src/main-components.js:25
#: submodules/formdesigner/_build/src/main-components.js:25
msgid "License"
msgstr ""

#: corehq/apps/app_manager/static/app_manager/js/vellum/src/main-components.js:25
#: submodules/formdesigner/_build/src/main-components.js:25
msgid "Creative Commons Attribution, Non-Commercial"
msgstr ""

#: corehq/apps/app_manager/static/app_manager/js/vellum/src/main-components.js:25
#: submodules/formdesigner/_build/src/main-components.js:25
msgid "Creative Commons Attribution, No Derivatives"
msgstr ""

#: corehq/apps/app_manager/static/app_manager/js/vellum/src/main-components.js:25
#: submodules/formdesigner/_build/src/main-components.js:25
msgid "Creative Commons Attribution"
msgstr ""

#: corehq/apps/app_manager/static/app_manager/js/vellum/src/main-components.js:25
#: submodules/formdesigner/_build/src/main-components.js:25
msgid "Creative Commons Attribution, Non-Commercial, and Share Alike"
msgstr ""

#: corehq/apps/app_manager/static/app_manager/js/vellum/src/main-components.js:25
#: submodules/formdesigner/_build/src/main-components.js:25
msgid "Creative Commons Attribution, Non-Commercial, and No Derivatives"
msgstr ""

#: corehq/apps/app_manager/static/app_manager/js/vellum/src/main-components.js:25
#: submodules/formdesigner/_build/src/main-components.js:25
msgid "Creative Commons Attribution, Share Alike"
msgstr ""

#: corehq/apps/app_manager/static/app_manager/js/vellum/src/main-components.js:25
#: submodules/formdesigner/_build/src/main-components.js:25
msgid "Author"
msgstr ""

#: corehq/apps/app_manager/static/app_manager/js/vellum/src/main-components.js:25
#: submodules/formdesigner/_build/src/main-components.js:25
msgid "Enter the name of the author."
msgstr ""

#: corehq/apps/app_manager/static/app_manager/js/vellum/src/main-components.js:25
#: submodules/formdesigner/_build/src/main-components.js:25
msgid "Attribution Notes"
msgstr ""

#: corehq/apps/app_manager/static/app_manager/js/vellum/src/main-components.js:25
#: submodules/formdesigner/_build/src/main-components.js:25
msgid "Begin Upload"
msgstr ""

#: corehq/apps/app_manager/static/app_manager/js/vellum/src/main-components.js:25
#: submodules/formdesigner/_build/src/main-components.js:25
msgid "Replace"
msgstr ""

#: corehq/apps/app_manager/static/app_manager/js/vellum/src/main-components.js:25
#: submodules/formdesigner/_build/src/main-components.js:25
msgid "No Reference"
msgstr ""

#: corehq/apps/app_manager/static/app_manager/js/vellum/src/main-components.js:25
#: submodules/formdesigner/_build/src/main-components.js:25
msgid "Advanced: Show Path"
msgstr ""

#: corehq/apps/app_manager/static/app_manager/js/vellum/src/main-components.js:25
#: submodules/formdesigner/_build/src/main-components.js:25
msgid "Hide Path"
msgstr ""

#: corehq/apps/app_manager/static/app_manager/js/vellum/src/main-components.js:33
#: submodules/formdesigner/_build/src/main-components.js:33
#: submodules/formdesigner/src/uploader.js:38
msgid "Image"
msgstr ""

#: corehq/apps/app_manager/static/app_manager/js/vellum/src/main-components.js:33
#: submodules/formdesigner/_build/src/main-components.js:33
#: submodules/formdesigner/src/uploader.js:50
msgid "Video"
msgstr ""

#: corehq/apps/app_manager/static/app_manager/js/vellum/src/main-components.js:33
#: submodules/formdesigner/_build/src/main-components.js:33
#: submodules/formdesigner/src/uploader.js:56
msgid "Inline Video"
msgstr ""

#: corehq/apps/app_manager/static/app_manager/js/vellum/src/main-components.js:33
#: submodules/formdesigner/_build/src/main-components.js:33
#: submodules/formdesigner/src/uploader.js:62
msgid "Audio with a Seekbar"
msgstr ""

#: corehq/apps/app_manager/static/app_manager/js/vellum/src/main-components.js:33
#: submodules/formdesigner/_build/src/main-components.js:33
#: submodules/formdesigner/src/uploader.js:68
msgid "HTML"
msgstr ""

#: corehq/apps/app_manager/static/app_manager/js/vellum/src/main-components.js:34
#: submodules/formdesigner/_build/src/main-components.js:34
msgid "Copying and Pasting Questions"
msgstr ""

#: corehq/apps/app_manager/static/app_manager/js/vellum/src/main-components.js:34
#: submodules/formdesigner/_build/src/main-components.js:34
msgid ""
"These actions are available via the browser's Edit menu, and you can also "
"use:"
msgstr ""

#: corehq/apps/app_manager/static/app_manager/js/vellum/src/main-components.js:34
#: submodules/formdesigner/_build/src/main-components.js:34
msgid "for copy"
msgstr ""

#: corehq/apps/app_manager/static/app_manager/js/vellum/src/main-components.js:34
#: submodules/formdesigner/_build/src/main-components.js:34
msgid "for paste"
msgstr ""

#: corehq/apps/app_manager/static/app_manager/js/vellum/src/main-components.js:34
#: submodules/formdesigner/_build/src/main-components.js:34
msgid "Copy from or Paste into this text box:"
msgstr ""

#: corehq/apps/app_manager/static/app_manager/js/vellum/src/main-components.js:34
#: submodules/formdesigner/_build/src/main-components.js:34
msgid "Insert Questions"
msgstr ""

#: corehq/apps/app_manager/static/app_manager/js/vellum/src/main-components.js:34
#: submodules/formdesigner/_build/src/main-components.js:34
msgid "Selecting Multiple Questions"
msgstr ""

#: corehq/apps/app_manager/static/app_manager/js/vellum/src/main-components.js:34
#: submodules/formdesigner/_build/src/main-components.js:34
msgid "Hold {key} and click on each question."
msgstr ""

#: corehq/apps/app_manager/static/app_manager/js/vellum/src/main-components.js:34
#: submodules/formdesigner/_build/src/main-components.js:34
msgid "Other Tips"
msgstr ""

#: corehq/apps/app_manager/static/app_manager/js/vellum/src/main-components.js:34
#: submodules/formdesigner/_build/src/main-components.js:34
msgid "Questions can be copied between forms, and even to other apps."
msgstr ""

#: corehq/apps/app_manager/static/app_manager/js/vellum/src/main-components.js:34
#: submodules/formdesigner/_build/src/main-components.js:34
#: submodules/formdesigner/src/copy-paste.js:183
msgid "Cannot insert $1 into $2"
msgstr ""

#: corehq/apps/app_manager/static/app_manager/js/vellum/src/main-components.js:34
#: submodules/formdesigner/_build/src/main-components.js:34
#: submodules/formdesigner/src/copy-paste.js:174
msgid "Cannot insert $1 into or after $2"
msgstr ""

#: corehq/apps/app_manager/static/app_manager/js/vellum/src/main-components.js:34
#: submodules/formdesigner/_build/src/main-components.js:34
#: submodules/formdesigner/src/copy-paste.js:170
msgid "Cannot insert {type} into tree root"
msgstr ""

#: corehq/apps/app_manager/static/app_manager/js/vellum/src/main-components.js:34
#: submodules/formdesigner/_build/src/main-components.js:34
#: submodules/formdesigner/src/copy-paste.js:269
msgid "Unsupported paste format"
msgstr ""

#: corehq/apps/app_manager/static/app_manager/js/vellum/src/main-components.js:34
#: submodules/formdesigner/_build/src/main-components.js:34
#: submodules/formdesigner/src/copy-paste.js:296
msgid "Unsupported paste format:"
msgstr ""

#: corehq/apps/app_manager/static/app_manager/js/vellum/src/main-components.js:34
#: submodules/formdesigner/_build/src/main-components.js:34
#: submodules/formdesigner/src/copy-paste.js:300
msgid "Unknown question type:"
msgstr ""

#: corehq/apps/app_manager/static/app_manager/js/vellum/src/main-components.js:34
#: submodules/formdesigner/_build/src/main-components.js:34
msgid "Enter command"
msgstr ""

#: corehq/apps/app_manager/static/app_manager/js/vellum/src/main-components.js:34
#: submodules/formdesigner/_build/src/main-components.js:34
#: submodules/formdesigner/src/commander.js:47
msgid "Command Bar"
msgstr ""

#: corehq/apps/cloudcare/static/cloudcare/js/debugger/debugger.js:18
msgid "Form Data"
msgstr ""

#: corehq/apps/cloudcare/static/cloudcare/js/debugger/debugger.js:24
msgid "Form XML"
msgstr ""

#: corehq/apps/cloudcare/static/cloudcare/js/debugger/debugger.js:30
msgid "Evaluate XPath"
msgstr ""

#: corehq/apps/cloudcare/static/cloudcare/js/debugger/debugger.js:271
msgid "Error evaluating expression."
msgstr ""

#: corehq/apps/cloudcare/static/cloudcare/js/form_entry/entrycontrols_full.js:175
msgid "Barcode"
msgstr ""

#: corehq/apps/cloudcare/static/cloudcare/js/form_entry/entrycontrols_full.js:177
msgid "Free response"
msgstr ""

#: corehq/apps/cloudcare/static/cloudcare/js/form_entry/entrycontrols_full.js:354
msgid "Type to filter answers"
msgstr ""

#: corehq/apps/cloudcare/static/cloudcare/js/form_entry/entrycontrols_full.js:367
#: corehq/apps/cloudcare/static/cloudcare/js/form_entry/entrycontrols_full.js:479
msgid "Not a valid choice"
msgstr ""

#: corehq/apps/cloudcare/static/cloudcare/js/form_entry/fullform-ui.js:602
msgid ""
"Another process prevented us from servicing your request. Please try again "
"later."
msgstr ""

#: corehq/apps/cloudcare/static/cloudcare/js/form_entry/webformsession.js:360
msgid "We were unable to save this answer. Please try again later."
msgstr ""

#: corehq/apps/cloudcare/static/cloudcare/js/formplayer/app.js:183
msgid "Form successfully saved!"
msgstr ""

#: corehq/apps/cloudcare/static/cloudcare/js/formplayer/app.js:408
#: corehq/apps/cloudcare/static/cloudcare/js/formplayer/menus/api.js:26
msgid "Waiting for server progress"
msgstr ""

#: corehq/apps/cloudcare/static/cloudcare/js/formplayer/app.js:436
msgid "Please wait..."
msgstr ""

#: corehq/apps/cloudcare/static/cloudcare/js/formplayer/constants.js:10
msgid ""
"Formplayer encountered an error. Please report an issue if you continue to "
"see this message."
msgstr ""

#: corehq/apps/cloudcare/static/cloudcare/js/formplayer/layout/views/progress_bar.js:25
msgid "Completed: "
msgstr ""

#: corehq/apps/cloudcare/static/cloudcare/js/formplayer/menus/api.js:53
msgid ""
"Unable to connect to form playing service. Please report an issue if you "
"continue to see this message."
msgstr ""

#: corehq/apps/cloudcare/static/cloudcare/js/formplayer/sessions/views.js:30
msgid "Delete incomplete form?"
msgstr ""

#: corehq/apps/cloudcare/static/cloudcare/js/formplayer/sessions/views.js:31
msgid "Are you sure you want to delete '"
msgstr ""

#: corehq/apps/cloudcare/static/cloudcare/js/formplayer/sessions/views.js:32
msgid "Yes"
msgstr ""

#: corehq/apps/cloudcare/static/cloudcare/js/formplayer/sessions/views.js:33
msgid "No"
msgstr ""

#: corehq/apps/cloudcare/static/cloudcare/js/formplayer/users/views.js:44
msgid "Log in as "
msgstr ""

#: corehq/apps/cloudcare/static/cloudcare/js/formplayer/users/views.js:48
msgid "Yes, log in as this user"
msgstr ""

#: corehq/apps/cloudcare/static/cloudcare/js/formplayer/utils/util.js:22
msgid "Confirm?"
msgstr ""

#: corehq/apps/cloudcare/static/cloudcare/js/util.js:32
#: corehq/apps/cloudcare/static/cloudcare/js/util.js:38
msgid "Sorry, an error occurred while processing that request."
msgstr ""

#: corehq/apps/cloudcare/static/cloudcare/js/util.js:84
msgid "Error saving!"
msgstr ""

#: corehq/apps/cloudcare/static/cloudcare/js/util.js:92
msgid "Could not sync user data. Please report an issue if this persists."
msgstr ""

#: corehq/apps/cloudcare/static/cloudcare/js/util.js:96
msgid "User Data successfully synced."
msgstr ""

#: corehq/apps/cloudcare/static/cloudcare/js/util.js:104
msgid "Could not clear user data. Please report an issue if this persists."
msgstr ""

#: corehq/apps/cloudcare/static/cloudcare/js/util.js:108
msgid "User data successfully cleared."
msgstr ""

#: corehq/apps/commtrack/static/commtrack/js/products_and_programs.async.js:29
msgid ""
"Sorry, there was an problem contacting the server to fetch the data. Please,"
" try again in a little bit."
msgstr ""

#: corehq/apps/data_dictionary/static/data_dictionary/js/data_dictionary.js:71
msgid "You have unsaved changes to your data dictionary."
msgstr ""

#: corehq/apps/data_interfaces/static/data_interfaces/js/manage_case_groups.js:49
msgid "Sorry, it looks like the upload failed."
msgstr ""

#: corehq/apps/domain/static/domain/js/billing_statements.js:32
#: corehq/apps/domain/static/domain/js/billing_statements.js:51
msgid "Submit Payment"
msgstr ""

#: corehq/apps/domain/static/domain/js/billing_statements.js:41
msgid "Submit Invoice Request"
msgstr ""

#: corehq/apps/domain/static/domain/js/current_subscription.js:12
msgid "Buy Credits"
msgstr ""

#: corehq/apps/domain/static/domain/js/info_basic.js:18
msgid "Select a Timezone..."
msgstr ""

#: corehq/apps/domain/static/domain/js/internal_settings.js:68
msgid "Available Countries"
msgstr ""

#: corehq/apps/domain/static/domain/js/internal_settings.js:69
msgid "Active Countries"
msgstr ""

#: corehq/apps/domain/static/domain/js/internal_settings.js:70
msgid "Search Countries..."
msgstr ""

#: corehq/apps/domain/static/domain/js/my_project_settings.js:26
msgid "Reset to Default"
msgstr ""

#: corehq/apps/domain/static/domain/js/my_project_settings.js:45
msgid "This matches the global setting: "
msgstr ""

#: corehq/apps/domain/static/domain/js/my_project_settings.js:48
msgid "This does not match global setting: "
msgstr ""

#: corehq/apps/domain/static/domain/js/snapshot_settings.js:21
msgid "Hide previous versions"
msgstr ""

#: corehq/apps/domain/static/domain/js/snapshot_settings.js:25
msgid "Show previous versions"
msgstr ""

#: corehq/apps/export/static/export/js/download_data_files.js:17
msgid "Copy to clipboard: Ctrl-C, Enter (Mac: Cmd-C, Enter)"
msgstr ""

#: corehq/apps/export/static/export/js/download_data_files.js:26
msgid "Data file URL copied to clipboard."
msgstr ""

#: corehq/apps/export/static/export/js/download_data_files.js:48
msgid "Data file deleted."
msgstr ""

#: corehq/apps/export/static/export/js/list_exports.ng.js:87
msgid "Download Requested"
msgstr ""

#: corehq/apps/export/static/export/js/models.js:27
#: corehq/apps/export/static/export/js/models.js:119
msgid "Process"
msgstr ""

#: corehq/apps/export/static/export/js/models.js:109
msgid "Processing..."
msgstr ""

#: corehq/apps/export/static/export/js/models.js:128
msgid "Refresh page"
msgstr ""

#: corehq/apps/export/static/export/js/models.js:191
msgid "Web Page (Excel Dashboards)"
msgstr ""

#: corehq/apps/export/static/export/js/models.js:193
msgid "CSV (Zip file)"
msgstr ""

#: corehq/apps/export/static/export/js/models.js:195
msgid "Excel (older versions)"
msgstr ""

#: corehq/apps/export/static/export/js/models.js:197
msgid "Excel 2007"
msgstr ""

#: corehq/apps/export/static/export/js/models.js:510
msgid "The table path should end with []"
msgstr ""

#: corehq/apps/export/static/export/js/models.js:620
msgid "Sensitive ID"
msgstr ""

#: corehq/apps/export/static/export/js/models.js:622
msgid "Sensitive Date"
msgstr ""

#: corehq/apps/export/static/export/js/models.js:624
msgid "None"
msgstr ""

#: corehq/apps/groups/static/groups/js/group_members.js:7
msgid "Group Information"
msgstr ""

#: corehq/apps/groups/static/groups/js/group_members.js:40
msgid "The following changes will not be saved: "
msgstr ""

#: corehq/apps/groups/static/groups/js/group_members.js:61
msgid "Successfully saved "
msgstr ""

#: corehq/apps/groups/static/groups/js/group_members.js:65
msgid "Failed to save "
msgstr ""

#: corehq/apps/groups/static/groups/js/group_members.js:128
msgid "Please wait and do not navigate away..."
msgstr ""

#: corehq/apps/hqadmin/static/hqadmin/js/system_info.js:241
msgid "Stop"
msgstr ""

#: corehq/apps/hqadmin/static/hqadmin/js/system_info.js:241
msgid "Start"
msgstr ""

#: corehq/apps/hqmedia/static/hqmedia/js/hqmedia.reference_controller.js:14
msgid "Show All References"
msgstr ""

#: corehq/apps/hqmedia/static/hqmedia/js/hqmedia.reference_controller.js:14
msgid "Show Only Missing References"
msgstr ""

#: corehq/apps/hqmedia/static/hqmedia/js/hqmedia.reference_controller.js:213
msgid "Replace "
msgstr ""

#: corehq/apps/hqmedia/static/hqmedia/js/hqmedia.reference_controller.js:213
msgid "Upload "
msgstr ""

#: corehq/apps/hqwebapp/static/hqwebapp/js/components/inline_edit.js:54
msgid "Error saving, please try again."
msgstr ""

#: corehq/apps/hqwebapp/static/hqwebapp/js/main.js:243
msgid "Saving..."
msgstr ""

#: corehq/apps/hqwebapp/static/hqwebapp/js/main.js:244
#: corehq/apps/users/static/users/js/web_users.js:57
msgid "Saved"
msgstr ""

#: corehq/apps/hqwebapp/static/hqwebapp/js/main.js:245
#: corehq/apps/hqwebapp/static/hqwebapp/js/main.js:253
msgid "Try Again"
msgstr ""

#: corehq/apps/hqwebapp/static/hqwebapp/js/main.js:251
msgid "Deleting..."
msgstr ""

#: corehq/apps/hqwebapp/static/hqwebapp/js/main.js:252
msgid "Deleted"
msgstr ""

#: corehq/apps/hqwebapp/static/hqwebapp/js/main.js:254
msgid "There was an error deleting"
msgstr ""

#: corehq/apps/hqwebapp/static/hqwebapp/js/multiselect_utils.js:64
msgid "Add All"
msgstr ""

#: corehq/apps/hqwebapp/static/hqwebapp/js/multiselect_utils.js:69
msgid "Remove All"
msgstr ""

#: corehq/apps/hqwebapp/static/hqwebapp/js/password_validators.ko.js:12
msgid "Your password is too weak! Try adding numbers or symbols."
msgstr ""

#: corehq/apps/hqwebapp/static/hqwebapp/js/rollout_modal.js:43
msgid ""
"We could not turn on the new feature. You will have the opportunity to turn "
"it on the next time you visit this page."
msgstr ""

#: corehq/apps/hqwebapp/static/hqwebapp/js/rollout_modal.js:74
msgid "We could not turn off the new feature. Please try again later."
msgstr ""

#: corehq/apps/hqwebapp/static/hqwebapp/js/select2_handler.js:80
msgid ""
"There was an issue communicating with the server. Please try back later."
msgstr ""

#: corehq/apps/hqwebapp/static/hqwebapp/js/ui_elements/ui-element-key-val-list.js:21
msgid "Edit"
msgstr ""

#: corehq/apps/hqwebapp/static/hqwebapp/js/ui_elements/ui-element-key-val-list.js:29
msgid "Edit Mapping for "
msgstr ""

#: corehq/apps/hqwebapp/static/hqwebapp/js/ui_elements/ui-element-key-val-list.js:34
msgid "Add Key &rarr; Value Mapping"
msgstr ""

#: corehq/apps/hqwebapp/static/hqwebapp/js/ui_elements/ui-element-key-val-list.js:38
msgid "Done"
msgstr ""

#: corehq/apps/hqwebapp/static/hqwebapp/js/ui_elements/ui-element-key-val-list.js:79
msgid "Click <strong>Edit</strong> below to add mappings"
msgstr ""

#: corehq/apps/hqwebapp/static/hqwebapp/js/ui_elements/ui-element-key-val-mapping.js:124
#: corehq/apps/hqwebapp/static/hqwebapp/js/ui_elements/ui-element-key-val-mapping.js:132
msgid "Calculation is duplicated"
msgstr ""

#: corehq/apps/hqwebapp/static/hqwebapp/js/ui_elements/ui-element-key-val-mapping.js:125
msgid "Add Image"
msgstr ""

#: corehq/apps/hqwebapp/static/hqwebapp/js/ui_elements/ui-element-key-val-mapping.js:126
#: corehq/apps/hqwebapp/static/hqwebapp/js/ui_elements/ui-element-key-val-mapping.js:134
msgid "Calculation contains an invalid character."
msgstr ""

#: corehq/apps/hqwebapp/static/hqwebapp/js/ui_elements/ui-element-key-val-mapping.js:133
#: corehq/apps/hqwebapp/static/hqwebapp/js/ui_elements/ui-element-key-val-mapping.js:141
msgid "Add Key, Value Mapping"
msgstr ""

#: corehq/apps/hqwebapp/static/hqwebapp/js/ui_elements/ui-element-key-val-mapping.js:139
msgid "Key"
msgstr ""

#: corehq/apps/hqwebapp/static/hqwebapp/js/ui_elements/ui-element-key-val-mapping.js:140
msgid "Key is duplicated"
msgstr ""

#: corehq/apps/hqwebapp/static/hqwebapp/js/ui_elements/ui-element-key-val-mapping.js:142
msgid "Key contains an invalid character."
msgstr ""

#: corehq/apps/hqwebapp/static/hqwebapp/js/validators.ko.js:10
msgid "Not a valid email"
msgstr ""

#: corehq/apps/linked_domain/static/linked_domain/js/domain_links.js:80
msgid ""
"Something unexpected happened.\n"
"Please try again, or report an issue if the problem persists."
msgstr ""

#: corehq/apps/locations/static/locations/js/location.js:41
msgid "Error saving user"
msgstr ""

#: corehq/apps/locations/static/locations/js/location_tree.async.js:274
msgid "You have successfully archived the location <%=name%>"
msgstr ""

#: corehq/apps/locations/static/locations/js/location_tree.async.js:277
msgid ""
"You have successfully deleted the location <%=name%> and all of its child "
"locations"
msgstr ""

#: corehq/apps/locations/static/locations/js/location_tree.async.js:280
msgid ""
"An error occurred while deleting your location. If the problem persists, "
"please report an issue"
msgstr ""

#: corehq/apps/registration/static/registration/js/new_user.ko.js:105
msgid "Please enter your name."
msgstr ""

#: corehq/apps/registration/static/registration/js/new_user.ko.js:114
msgid "Please specify an email."
msgstr ""

#: corehq/apps/registration/static/registration/js/new_user.ko.js:141
msgid "There is already a user with this email."
msgstr ""

#: corehq/apps/registration/static/registration/js/new_user.ko.js:149
msgid "Checking email..."
msgstr ""

#: corehq/apps/registration/static/registration/js/new_user.ko.js:159
msgid "Please specify a password."
msgstr ""

#: corehq/apps/registration/static/registration/js/new_user.ko.js:179
msgid "Please specify a project name."
msgstr ""

#: corehq/apps/registration/static/registration/js/new_user.ko.js:196
msgid "Please specify."
msgstr ""

#: corehq/apps/registration/static/registration/js/password.js:25
#: corehq/apps/users/static/users/js/mobile_workers.ng.js:73
msgid "Your password is too weak! Try adding numbers or symbols!"
msgstr ""

#: corehq/apps/registration/static/registration/js/password.js:27
#: corehq/apps/users/static/users/js/mobile_workers.ng.js:64
msgid "Your password is almost strong enough!"
msgstr ""

#: corehq/apps/registration/static/registration/js/password.js:29
#: corehq/apps/users/static/users/js/mobile_workers.ng.js:55
msgid "Good Job! Your password is strong!"
msgstr ""

#: corehq/apps/reminders/static/reminders/js/broadcasts_list.js:23
#: corehq/apps/reminders/static/reminders/js/broadcasts_list.js:24
#: corehq/apps/reminders/static/reminders/js/broadcasts_list.js:60
#: corehq/apps/reminders/static/reminders/js/broadcasts_list.js:61
msgid "There are no broadcasts to display."
msgstr ""

#: corehq/apps/reminders/static/reminders/js/broadcasts_list.js:25
#: corehq/apps/reminders/static/reminders/js/broadcasts_list.js:62
msgid "Show _MENU_ broadcasts per page"
msgstr ""

#: corehq/apps/reminders/static/reminders/js/broadcasts_list.js:26
#: corehq/apps/reminders/static/reminders/js/broadcasts_list.js:63
msgid "Loading Broadcasts..."
msgstr ""

#: corehq/apps/reminders/static/reminders/js/broadcasts_list.js:27
#: corehq/apps/reminders/static/reminders/js/broadcasts_list.js:64
#: corehq/messaging/scheduling/static/scheduling/js/broadcasts_list.js:24
msgid "Showing _START_ to _END_ of _TOTAL_ broadcasts"
msgstr ""

#: corehq/apps/reminders/static/reminders/js/broadcasts_list.js:28
#: corehq/apps/reminders/static/reminders/js/broadcasts_list.js:65
#: corehq/messaging/scheduling/static/scheduling/js/broadcasts_list.js:25
msgid "(filtered from _MAX_ total broadcasts)"
msgstr ""

#: corehq/apps/reminders/static/reminders/js/broadcasts_list.js:80
msgid "Are you sure you want to delete this broadcast?"
msgstr ""

#: corehq/apps/reminders/static/reminders/js/reminders.list.js:93
msgid "There are no reminders to display."
msgstr ""

#: corehq/apps/reports/static/reports/js/base.js:29
#: corehq/apps/userreports/static/userreports/js/configurable_report.js:115
msgid "You can email a saved version<br />of this report."
msgstr ""

#: corehq/apps/reports/static/reports/js/case_details.js:182
msgid "Unknown"
msgstr ""

#: corehq/apps/reports/static/reports/js/config.dataTables.bootstrap.js:23
msgid "Loading"
msgstr ""

#: corehq/apps/reports/static/reports/js/config.dataTables.bootstrap.js:30
msgid "No data available to display. Please try changing your filters."
msgstr ""

#: corehq/apps/reports/static/reports/js/config.dataTables.bootstrap.js:32
#: corehq/apps/reports/static/reports/js/config.dataTables.bootstrap.js:35
msgid "Sorry!"
msgstr ""

#: corehq/apps/reports/static/reports/js/config.dataTables.bootstrap.js:33
msgid ""
"There was an error with your query, it has been logged, please try another "
"query."
msgstr ""

#: corehq/apps/reports/static/reports/js/config.dataTables.bootstrap.js:36
msgid ""
"Your search query is invalid, please adjust the formatting and try again."
msgstr ""

#: corehq/apps/reports/static/reports/js/edit_scheduled_report.js:93
#: corehq/apps/users/static/users/js/edit_commcare_user.js:10
msgid "Select a language..."
msgstr ""

#: corehq/apps/reports/static/reports/js/edit_scheduled_report.js:109
msgid "Available Reports"
msgstr ""

#: corehq/apps/reports/static/reports/js/edit_scheduled_report.js:110
msgid "Included Reports"
msgstr ""

#: corehq/apps/reports/static/reports/js/edit_scheduled_report.js:111
msgid "Search Reports..."
msgstr ""

#: corehq/apps/reports/static/reports/js/export.manager.js:86
msgid ""
"Oh no! Your download was unable to be completed. We have been notified and "
"are already hard at work solving this issue."
msgstr ""

#: corehq/apps/reports/static/reports/js/export.manager.js:196
#: corehq/apps/reports/static/reports/js/export.manager.js:218
msgid ""
"Sorry, something unexpected went wrong and your download could not be "
"completed. Please try again and report an issue if the problem persists."
msgstr ""

#: corehq/apps/reports/static/reports/js/export.manager.js:325
msgid ""
"No valid sheets were available for Custom Bulk Export. Please check for "
"duplicate sheet names."
msgstr ""

#: corehq/apps/reports/static/reports/js/filters.js:45
msgid "That have phone numbers"
msgstr ""

#: corehq/apps/reports/static/reports/js/filters.js:46
msgid "That do not have phone numbers"
msgstr ""

#: corehq/apps/reports/static/reports/js/filters.js:207
msgid "Select a group"
msgstr ""

#: corehq/apps/reports/static/reports/js/project_health_dashboard.js:126
msgid "Sorry, we couldn't load that."
msgstr ""

#: corehq/apps/reports/static/reports/js/project_health_dashboard.js:139
msgid "No data available in table"
msgstr ""

#: corehq/apps/reports/static/reports/js/project_health_dashboard.js:140
#: corehq/apps/reports/static/reports/js/project_health_dashboard.js:141
msgid "Showing _START_ to _END_ of _TOTAL_ entries"
msgstr ""

#: corehq/apps/reports/static/reports/js/reports.async.js:20
msgid "Please check your Internet connection!"
msgstr ""

#: corehq/apps/reports/static/reports/js/reports.async.js:21
msgid "Report Not Found."
msgstr ""

#: corehq/apps/reports/static/reports/js/reports.async.js:22
msgid ""
"Request timed out when rendering this report. This might be an issue with "
"our servers or with your Internet connection. We encourage you to report an "
"issue to CommCare HQ Support so we can look into any possible issues."
msgstr ""

#: corehq/apps/reports/static/reports/js/reports.async.js:25
msgid ""
"Problem Rendering Report. Our error monitoring tools have noticed this and "
"we are working quickly to resolve this issue as soon as possible. We "
"encourage you to contact CommCare HQ Support if this issue persists for more"
" than a few minutes. We appreciate any additional information you can give "
"us about this problem so we can fix it immediately."
msgstr ""

#: corehq/apps/reports/static/reports/js/reports.async.js:29
msgid "Bad Gateway. Please contact CommCare HQ Support."
msgstr ""

#: corehq/apps/reports/static/reports/js/reports.async.js:30
msgid ""
"CommCare HQ is experiencing server difficulties. We're working quickly to "
"resolve it. Thank you for your patience. We are extremely sorry."
msgstr ""

#: corehq/apps/reports/static/reports/js/reports.async.js:32
msgid "Gateway Timeout. Please contact CommCare HQ Support."
msgstr ""

#: corehq/apps/reports/static/reports/js/reports.async.js:184
msgid "We were unsuccessful loading the report:"
msgstr ""

#: corehq/apps/reports/static/reports/js/reports.config.js:58
msgid ""
"Your requested excel report will be sent to the email address defined in "
"your account settings."
msgstr ""

#: corehq/apps/reports/static/reports/js/standard_hq_report.js:39
#: corehq/apps/userreports/static/userreports/js/configurable_report.js:68
msgid "Report successfully emailed"
msgstr ""

#: corehq/apps/reports/static/reports/js/standard_hq_report.js:40
#: corehq/apps/userreports/static/userreports/js/configurable_report.js:69
msgid "An error occurred emailing you report. Please try again."
msgstr ""

#: corehq/apps/reports/static/reports/js/submission_error_report.js:14
#: corehq/motech/repeaters/static/repeaters/js/repeat_record_report.js:68
#: corehq/motech/repeaters/static/repeaters/js/repeat_record_report.js:95
#: corehq/motech/repeaters/static/repeaters/js/repeat_record_report.js:116
msgid "Success!"
msgstr ""

#: corehq/apps/reports/static/reports/js/submission_error_report.js:17
#: corehq/ex-submodules/casexml/apps/case/static/case/js/repeat_records.js:17
#: corehq/motech/repeaters/static/repeaters/js/repeat_record_report.js:71
msgid "Failed"
msgstr ""

#: corehq/apps/reports/static/reports/js/submission_error_report.js:25
msgid "Failed to re-process"
msgstr ""

#: corehq/apps/reports_core/static/reports_core/js/maps.js:29
msgid "Streets"
msgstr ""

#: corehq/apps/reports_core/static/reports_core/js/maps.js:30
msgid "Satellite"
msgstr ""

#: corehq/apps/reports_core/templates/reports_core/filters/datespan_filter/datespan_filter.js:18
msgid "Show All Dates"
msgstr ""

#: corehq/apps/sms/static/sms/js/add_gateway.js:10
msgid "You must have at least one phone number."
msgstr ""

#: corehq/apps/sms/static/sms/js/chat_contacts.js:36
msgid "Chat"
msgstr ""

#: corehq/apps/sms/static/sms/js/chat_contacts.js:46
msgid "Show "
msgstr ""

#: corehq/apps/sms/static/sms/js/chat_contacts.js:46
msgid " contacts per page"
msgstr ""

#: corehq/apps/sms/static/sms/js/chat_contacts.js:49
msgid "Loading Contacts..."
msgstr ""

#: corehq/apps/sms/static/sms/js/chat_contacts.js:50
msgid "Showing _START_ to _END_ of _TOTAL_ contacts"
msgstr ""

#: corehq/apps/sms/static/sms/js/chat_contacts.js:51
msgid "(filtered from _MAX_ total contacts)"
msgstr ""

#: corehq/apps/smsbillables/static/smsbillables/js/smsbillables.rate_calc.js:60
#: corehq/apps/smsbillables/static/smsbillables/js/smsbillables.rate_calc.js:107
msgid "There was an error fetching the SMS rate."
msgstr ""

#: corehq/apps/translations/static/translations/js/translations.js:28
msgid "Delete Translation"
msgstr ""

#: corehq/apps/translations/static/translations/js/translations.js:43
#: corehq/apps/translations/static/translations/js/translations.js:114
msgid "Add Translation"
msgstr ""

#: corehq/apps/translations/static/translations/js/translations.js:126
msgid "Auto fill translations"
msgstr ""

#: corehq/apps/translations/static/translations/js/translations.js:148
msgid "Auto Fill translations"
msgstr ""

#: corehq/apps/translations/static/translations/js/translations.js:149
msgid ""
"This will pick the most common translations for your selected language. You "
"can then edit them as needed."
msgstr ""

#: corehq/apps/translations/static/translations/js/translations.js:160
msgid "You have unsaved user interface translations."
msgstr ""

#: corehq/apps/translations/static/translations/js/translations.js:178
msgid "Parameters formatting problem!"
msgstr ""

#: corehq/apps/translations/static/translations/js/translations.js:260
msgid ""
"Autofill is not available in English (en). Please change your language using"
" the dropdown in the top left."
msgstr ""

#: corehq/apps/userreports/static/userreports/js/builder_view_models.js:360
#: corehq/apps/userreports/static/userreports/js/builder_view_models.js:375
#: corehq/apps/userreports/static/userreports/js/report_config.js:283
#: corehq/apps/userreports/static/userreports/js/report_config.js:311
msgid "Choose the property you would like to add as a filter to this report."
msgstr ""

#: corehq/apps/userreports/static/userreports/js/builder_view_models.js:361
#: corehq/apps/userreports/static/userreports/js/report_config.js:284
msgid ""
"Web users viewing the report will see this display text instead of the "
"property name. Name your filter something easy for users to understand."
msgstr ""

#: corehq/apps/userreports/static/userreports/js/builder_view_models.js:362
#: corehq/apps/userreports/static/userreports/js/report_config.js:285
msgid ""
"What type of property is this filter?<br/><br/><strong>Date</strong>: Select"
" this if the property is a date.<br/><strong>Choice</strong>: Select this if"
" the property is text or multiple choice."
msgstr ""

#: corehq/apps/userreports/static/userreports/js/builder_view_models.js:376
#: corehq/apps/userreports/static/userreports/js/report_config.js:312
msgid ""
"What type of property is this filter?<br/><br/><strong>Date</strong>: Select"
" this to filter the property by a date range.<br/><strong>Value</strong>: "
"Select this to filter the property by a single value."
msgstr ""

#: corehq/apps/userreports/static/userreports/js/builder_view_models.js:377
#: corehq/apps/userreports/static/userreports/js/report_config.js:313
msgid "What value or date range must the property be equal to?"
msgstr ""

#: corehq/apps/userreports/static/userreports/js/builder_view_models.js:388
msgid ""
"Column format selection will determine how each row's value is calculated."
msgstr ""

#: corehq/apps/userreports/static/userreports/js/builder_view_models.js:417
msgid "Please check above for any errors in your configuration."
msgstr ""

#: corehq/apps/userreports/static/userreports/js/data_source_select.js:8
msgid "Form"
msgstr ""

#: corehq/apps/users/static/users/js/edit_commcare_user.js:44
msgid "Password changed successfully"
msgstr ""

#: corehq/apps/users/static/users/js/edit_commcare_user.js:47
msgid "Password was not changed "
msgstr ""

#: corehq/apps/users/static/users/js/edit_commcare_user.js:49
#: corehq/apps/users/static/users/js/mobile_workers.ng.js:410
msgid ""
"Password Requirements: 1 special character, 1 number, 1 capital letter, "
"minimum length of 8 characters."
msgstr ""

#: corehq/apps/users/static/users/js/edit_commcare_user.js:93
msgid "Available Groups"
msgstr ""

#: corehq/apps/users/static/users/js/edit_commcare_user.js:94
msgid "Groups with this User"
msgstr ""

#: corehq/apps/users/static/users/js/edit_commcare_user.js:95
msgid "Search Group..."
msgstr ""

#: corehq/apps/users/static/users/js/edit_commcare_user.js:106
msgid "Group membership has changed."
msgstr ""

#: corehq/apps/users/static/users/js/filtered_download.js:20
#, javascript-format
msgid "Download %s User"
msgid_plural "Download %s Users"
msgstr[0] ""
msgstr[1] ""

#: corehq/apps/users/static/users/js/mobile_workers.ng.js:82
msgid ""
"This password is automatically generated. Please copy it or create your own."
" It will not be shown again."
msgstr ""

#: corehq/apps/users/static/users/js/mobile_workers.ng.js:274
msgid "Username is available."
msgstr ""

#: corehq/apps/users/static/users/js/mobile_workers.ng.js:305
#: corehq/apps/users/static/users/js/mobile_workers.ng.js:353
msgid "Sorry, there was an issue communicating with the server."
msgstr ""

#: corehq/apps/users/static/users/js/mobile_workers.ng.js:467
#: corehq/apps/users/static/users/js/mobile_workers.ng.js:485
msgid "Issue communicating with server. Try again."
msgstr ""

#: corehq/apps/users/static/users/js/mobile_workers.ng.js:495
msgid "Username"
msgstr ""

#: corehq/apps/users/static/users/js/mobile_workers.ng.js:496
msgid "First Name"
msgstr ""

#: corehq/apps/users/static/users/js/mobile_workers.ng.js:497
msgid "Last Name"
msgstr ""

#: corehq/apps/users/static/users/js/mobile_workers.ng.js:498
msgid "Status"
msgstr ""

#: corehq/apps/users/static/users/js/mobile_workers.ng.js:503
msgid "Show 10 Mobile Workers"
msgstr ""

#: corehq/apps/users/static/users/js/mobile_workers.ng.js:504
msgid "Show 25 Mobile Workers"
msgstr ""

#: corehq/apps/users/static/users/js/mobile_workers.ng.js:505
msgid "Show 50 Mobile Workers"
msgstr ""

#: corehq/apps/users/static/users/js/mobile_workers.ng.js:506
msgid "Show 100 Mobile Workers"
msgstr ""

#: corehq/apps/users/static/users/js/roles.js:115
msgid "New Role"
msgstr ""

#: corehq/apps/users/static/users/js/roles.js:115
msgid "Edit Role: "
msgstr ""

#: corehq/apps/users/static/users/js/roles.js:126
msgid "Delete Role: "
msgstr ""

#: corehq/apps/users/static/users/js/roles.js:127
msgid "Are you sure you want to delete this role?"
msgstr ""

#: corehq/apps/users/static/users/js/web_users.js:117
msgid "Delete request"
msgstr ""

#: corehq/apps/users/static/users/js/web_users.js:118
msgid "Are you sure you want to delete this request?"
msgstr ""

#: corehq/apps/users/static/users/js/web_users.js:125
msgid "Delete invitation"
msgstr ""

#: corehq/apps/users/static/users/js/web_users.js:126
msgid "Are you sure you want to delete this invitation?"
msgstr ""

#: corehq/ex-submodules/casexml/apps/case/static/case/js/repeat_records.js:12
msgid "Requeued"
msgstr ""

#: corehq/messaging/scheduling/static/scheduling/js/broadcasts_list.js:21
#: corehq/messaging/scheduling/static/scheduling/js/broadcasts_list.js:22
#: corehq/messaging/scheduling/static/scheduling/js/broadcasts_list.js:97
#: corehq/messaging/scheduling/static/scheduling/js/broadcasts_list.js:98
msgid "There are no messages to display."
msgstr ""

#: corehq/messaging/scheduling/static/scheduling/js/broadcasts_list.js:23
#: corehq/messaging/scheduling/static/scheduling/js/broadcasts_list.js:99
msgid "Show _MENU_ messages per page"
msgstr ""

#: corehq/messaging/scheduling/static/scheduling/js/broadcasts_list.js:57
#: corehq/messaging/scheduling/static/scheduling/js/conditional_alert_list.js:57
msgid "Active"
msgstr ""

#: corehq/messaging/scheduling/static/scheduling/js/broadcasts_list.js:59
#: corehq/messaging/scheduling/static/scheduling/js/conditional_alert_list.js:59
msgid "Inactive"
msgstr ""

#: corehq/messaging/scheduling/static/scheduling/js/broadcasts_list.js:72
#: corehq/messaging/scheduling/static/scheduling/js/conditional_alert_list.js:80
msgid "Deactivate"
msgstr ""

#: corehq/messaging/scheduling/static/scheduling/js/broadcasts_list.js:77
#: corehq/messaging/scheduling/static/scheduling/js/conditional_alert_list.js:86
msgid "Activate"
msgstr ""

#: corehq/messaging/scheduling/static/scheduling/js/broadcasts_list.js:100
msgid "Showing _START_ to _END_ of _TOTAL_ messages"
msgstr ""

#: corehq/messaging/scheduling/static/scheduling/js/broadcasts_list.js:101
msgid "(filtered from _MAX_ total messages)"
msgstr ""

#: corehq/messaging/scheduling/static/scheduling/js/broadcasts_list.js:153
msgid "Are you sure you want to delete this scheduled message?"
msgstr ""

#: corehq/messaging/scheduling/static/scheduling/js/conditional_alert_list.js:20
#: corehq/messaging/scheduling/static/scheduling/js/conditional_alert_list.js:21
msgid "There are no alerts to display."
msgstr ""

#: corehq/messaging/scheduling/static/scheduling/js/conditional_alert_list.js:22
msgid "Showing _START_ to _END_ of _TOTAL_ alerts"
msgstr ""

#: corehq/messaging/scheduling/static/scheduling/js/conditional_alert_list.js:64
msgid "Rule is processing"
msgstr ""

#: corehq/messaging/scheduling/static/scheduling/js/conditional_alert_list.js:136
msgid "Are you sure you want to delete this conditional message?"
msgstr ""

#: corehq/messaging/scheduling/static/scheduling/js/create_schedule.ko.js:107
msgid "last"
msgstr ""

#: corehq/messaging/scheduling/static/scheduling/js/create_schedule.ko.js:109
msgid "last - 1"
msgstr ""

#: corehq/messaging/scheduling/static/scheduling/js/create_schedule.ko.js:111
msgid "last - 2"
msgstr ""

#: corehq/messaging/scheduling/static/scheduling/js/create_schedule.ko.js:141
msgid "After occurrences:"
msgstr ""

#: corehq/messaging/scheduling/static/scheduling/js/create_schedule.ko.js:142
msgid "After first occurrence"
msgstr ""

#: corehq/messaging/scheduling/static/scheduling/js/create_schedule.ko.js:144
msgid "After weeks:"
msgstr ""

#: corehq/messaging/scheduling/static/scheduling/js/create_schedule.ko.js:145
msgid "After first week"
msgstr ""

#: corehq/messaging/scheduling/static/scheduling/js/create_schedule.ko.js:147
msgid "After months:"
msgstr ""

#: corehq/messaging/scheduling/static/scheduling/js/create_schedule.ko.js:148
msgid "After first month"
msgstr ""

#: corehq/motech/dhis2/static/dhis2/js/dhis2_map_settings.js:134
msgid "Unable to save DataSet maps"
msgstr ""

#: corehq/motech/openmrs/static/openmrs/js/openmrs_importers.js:32
msgid "Weekly"
msgstr ""

#: corehq/motech/openmrs/static/openmrs/js/openmrs_importers.js:33
msgid "Monthly"
msgstr ""

#: corehq/motech/openmrs/static/openmrs/js/openmrs_importers.js:36
msgid "Disable logging"
msgstr ""

#: corehq/motech/openmrs/static/openmrs/js/openmrs_importers.js:96
msgid "Unable to save OpenMRS Importers"
msgstr ""

#: corehq/motech/openmrs/static/openmrs/js/openmrs_importers.js:101
msgid "Importing from OpenMRS will begin shortly."
msgstr ""

#: corehq/motech/openmrs/static/openmrs/js/openmrs_importers.js:103
msgid "Failed to schedule task to import from OpenMRS."
msgstr ""

#: corehq/motech/repeaters/static/repeaters/js/add_form_repeater.js:24
msgid "Success! Response is: "
msgstr ""

#: corehq/motech/repeaters/static/repeaters/js/add_form_repeater.js:27
msgid "Failed! Response is: "
msgstr ""

#: corehq/motech/repeaters/static/repeaters/js/add_form_repeater.js:39
msgid "HQ was unable to make the request: "
msgstr ""

#: corehq/motech/repeaters/static/repeaters/js/repeat_record_report.js:43
msgid "Failed to fetch payload"
msgstr ""

#: corehq/motech/repeaters/static/repeaters/js/repeat_record_report.js:79
msgid "Failed to send"
msgstr ""

#: corehq/motech/repeaters/static/repeaters/js/repeat_record_report.js:100
#: corehq/motech/repeaters/static/repeaters/js/repeat_record_report.js:121
msgid "Failed to cancel"
msgstr ""

#: submodules/formdesigner/_build/src/main-components.js:11
#: submodules/formdesigner/src/mugs.js:1069
msgid "Children of repeat groups cannot have a different data parent"
msgstr ""

#: submodules/formdesigner/src/saveToCase.js:752
msgid "An error occurred when parsing bind node [{path}]. Please fix this."
msgstr ""<|MERGE_RESOLUTION|>--- conflicted
+++ resolved
@@ -2,7 +2,7 @@
 # Copyright (C) YEAR THE PACKAGE'S COPYRIGHT HOLDER
 # This file is distributed under the same license as the PACKAGE package.
 # FIRST AUTHOR <EMAIL@ADDRESS>, YEAR.
-# 
+#
 #, fuzzy
 msgid ""
 msgstr ""
@@ -11,10 +11,10 @@
 "POT-Creation-Date: 2018-03-06 22:16+0000\n"
 "PO-Revision-Date: YEAR-MO-DA HO:MI+ZONE\n"
 "Language-Team: Swahili (https://www.transifex.com/dimagi/teams/9388/sw/)\n"
+"Language: sw\n"
 "MIME-Version: 1.0\n"
 "Content-Type: text/plain; charset=UTF-8\n"
 "Content-Transfer-Encoding: 8bit\n"
-"Language: sw\n"
 "Plural-Forms: nplurals=2; plural=(n != 1);\n"
 
 #: corehq/apps/accounting/static/accounting/js/widgets.js:64
@@ -846,8 +846,8 @@
 #: submodules/formdesigner/_build/src/main-components.js:11
 #: submodules/formdesigner/src/mugs.js:826
 msgid ""
-"{nodeID} is not a legal Question ID. It must start with a letter and contain"
-" only letters, numbers, and '-' or '_' characters."
+"{nodeID} is not a legal Question ID. It must start with a letter and contain "
+"only letters, numbers, and '-' or '_' characters."
 msgstr ""
 
 #: corehq/apps/app_manager/static/app_manager/js/vellum/src/main-components.js:11
@@ -1085,9 +1085,8 @@
 #: submodules/formdesigner/src/mugs.js:1319
 msgid ""
 "This will resize the image before sending the form. Use this option to send "
-"smaller images in areas of poor connectivity.<ul><li>Small - 0.1 "
-"megapixels</li><li>Medium - 0.2 megapixels</li><li>Large - 0.5 "
-"megapixels</li></ul>"
+"smaller images in areas of poor connectivity.<ul><li>Small - 0.1 megapixels</"
+"li><li>Medium - 0.2 megapixels</li><li>Large - 0.5 megapixels</li></ul>"
 msgstr ""
 
 #: corehq/apps/app_manager/static/app_manager/js/vellum/src/main-components.js:11
@@ -1282,8 +1281,7 @@
 #: submodules/formdesigner/_build/src/main-components.js:13
 #: submodules/formdesigner/src/parser.js:203
 msgid ""
-"Form does not have a UIVersion attribute, one will be generated "
-"automatically"
+"Form does not have a UIVersion attribute, one will be generated automatically"
 msgstr ""
 
 #: corehq/apps/app_manager/static/app_manager/js/vellum/src/main-components.js:13
@@ -1359,8 +1357,8 @@
 #: corehq/apps/app_manager/static/app_manager/js/vellum/src/main-components.js:20
 #: submodules/formdesigner/_build/src/main-components.js:20
 msgid ""
-"You are currently in Advanced Mode because your logic is too complicated for"
-" Simple Mode."
+"You are currently in Advanced Mode because your logic is too complicated for "
+"Simple Mode."
 msgstr ""
 
 #: corehq/apps/app_manager/static/app_manager/js/vellum/src/main-components.js:20
@@ -1788,9 +1786,9 @@
 #: submodules/formdesigner/_build/src/main-components.js:22
 #: submodules/formdesigner/src/core.js:2113
 msgid ""
-"It looks like your form is not valid XML. This can often happen if you use a"
-" reserved character in one of your questions. Characters to look out for are"
-" <, >, and &. You can still save, but you CANNOT LOAD THIS FORM again until "
+"It looks like your form is not valid XML. This can often happen if you use a "
+"reserved character in one of your questions. Characters to look out for are "
+"<, >, and &. You can still save, but you CANNOT LOAD THIS FORM again until "
 "you fix the XML by hand. What would you like to do?"
 msgstr ""
 
@@ -1956,9 +1954,13 @@
 #: submodules/formdesigner/_build/src/main-components.js:22
 #: submodules/formdesigner/src/intentManager.js:262
 msgid ""
-"You no longer have access to built in or external integration in your application.\n"
+"You no longer have access to built in or external integration in your "
+"application.\n"
 "\n"
-"Built in integrations are available on the Pro plan and higher. External integrations are available on the Advanced plan and higher. Before you can make a new version of your application, you must {link} or delete this question."
+"Built in integrations are available on the Pro plan and higher. External "
+"integrations are available on the Advanced plan and higher. Before you can "
+"make a new version of your application, you must {link} or delete this "
+"question."
 msgstr ""
 
 #: corehq/apps/app_manager/static/app_manager/js/vellum/src/main-components.js:22
@@ -1967,18 +1969,15 @@
 msgid ""
 "Your subscription only has access to built-in integration.\n"
 "\n"
-"External integrations are available on the Advanced plan and higher. Before you can make a new version of your application, you must {link} or delete this question."
-msgstr ""
-
-#: corehq/apps/app_manager/static/app_manager/js/vellum/src/main-components.js:22
-<<<<<<< HEAD
-msgid ""
-"Android app callouts of the same type must have different question ids."
-=======
+"External integrations are available on the Advanced plan and higher. Before "
+"you can make a new version of your application, you must {link} or delete "
+"this question."
+msgstr ""
+
+#: corehq/apps/app_manager/static/app_manager/js/vellum/src/main-components.js:22
 #: submodules/formdesigner/_build/src/main-components.js:22
 #: submodules/formdesigner/src/intentManager.js:290
 msgid "Android app callouts of the same type must have different question ids."
->>>>>>> dbecfde4
 msgstr ""
 
 #: corehq/apps/app_manager/static/app_manager/js/vellum/src/main-components.js:22
@@ -2059,8 +2058,10 @@
 #: submodules/formdesigner/_build/src/main-components.js:23
 #: submodules/formdesigner/src/itemset.js:127
 msgid ""
-"You no longer have access to Lookup Tables in your application. Lookup Tables are available on the Standard plan and higher.\n"
-"Before you can make a new version of your application, you must {link} or delete this question"
+"You no longer have access to Lookup Tables in your application. Lookup "
+"Tables are available on the Standard plan and higher.\n"
+"Before you can make a new version of your application, you must {link} or "
+"delete this question"
 msgstr ""
 
 #: corehq/apps/app_manager/static/app_manager/js/vellum/src/main-components.js:23
@@ -2148,8 +2149,8 @@
 #: submodules/formdesigner/_build/src/main-components.js:23
 msgid ""
 "Use text formatting to <strong>bold</strong> and <em>italicize</em> words, "
-"use bulleted lists, and <a target='_blank' "
-"href='https://help.commcarehq.org/display/commcarepublic/Text+Formatting'>more</a>"
+"use bulleted lists, and <a target='_blank' href='https://help.commcarehq.org/"
+"display/commcarepublic/Text+Formatting'>more</a>"
 msgstr ""
 
 #: corehq/apps/app_manager/static/app_manager/js/vellum/src/main-components.js:23
@@ -2234,14 +2235,9 @@
 msgstr ""
 
 #: corehq/apps/app_manager/static/app_manager/js/vellum/src/main-components.js:24
-<<<<<<< HEAD
-msgid ""
-"Can't have a Validation Message Itext ID without a Validation Condition"
-=======
 #: submodules/formdesigner/_build/src/main-components.js:24
 #: submodules/formdesigner/src/javaRosa/plugin.js:690
 msgid "Can't have a Validation Message Itext ID without a Validation Condition"
->>>>>>> dbecfde4
 msgstr ""
 
 #: corehq/apps/app_manager/static/app_manager/js/vellum/src/main-components.js:24
@@ -2330,8 +2326,8 @@
 #: submodules/formdesigner/src/javaRosa/plugin.js:938
 msgid ""
 "Copy these translations into a spreadsheet program like Excel. You can edit "
-"them there and then paste them back here when you're done. These will update"
-" the translations used in your form. Press 'Update Translations' to save "
+"them there and then paste them back here when you're done. These will update "
+"the translations used in your form. Press 'Update Translations' to save "
 "changes, or 'Close' to cancel."
 msgstr ""
 
@@ -3057,8 +3053,8 @@
 
 #: corehq/apps/commtrack/static/commtrack/js/products_and_programs.async.js:29
 msgid ""
-"Sorry, there was an problem contacting the server to fetch the data. Please,"
-" try again in a little bit."
+"Sorry, there was an problem contacting the server to fetch the data. Please, "
+"try again in a little bit."
 msgstr ""
 
 #: corehq/apps/data_dictionary/static/data_dictionary/js/data_dictionary.js:71
@@ -3554,9 +3550,9 @@
 msgid ""
 "Problem Rendering Report. Our error monitoring tools have noticed this and "
 "we are working quickly to resolve this issue as soon as possible. We "
-"encourage you to contact CommCare HQ Support if this issue persists for more"
-" than a few minutes. We appreciate any additional information you can give "
-"us about this problem so we can fix it immediately."
+"encourage you to contact CommCare HQ Support if this issue persists for more "
+"than a few minutes. We appreciate any additional information you can give us "
+"about this problem so we can fix it immediately."
 msgstr ""
 
 #: corehq/apps/reports/static/reports/js/reports.async.js:29
@@ -3688,8 +3684,8 @@
 
 #: corehq/apps/translations/static/translations/js/translations.js:260
 msgid ""
-"Autofill is not available in English (en). Please change your language using"
-" the dropdown in the top left."
+"Autofill is not available in English (en). Please change your language using "
+"the dropdown in the top left."
 msgstr ""
 
 #: corehq/apps/userreports/static/userreports/js/builder_view_models.js:360
@@ -3709,16 +3705,16 @@
 #: corehq/apps/userreports/static/userreports/js/builder_view_models.js:362
 #: corehq/apps/userreports/static/userreports/js/report_config.js:285
 msgid ""
-"What type of property is this filter?<br/><br/><strong>Date</strong>: Select"
-" this if the property is a date.<br/><strong>Choice</strong>: Select this if"
-" the property is text or multiple choice."
+"What type of property is this filter?<br/><br/><strong>Date</strong>: Select "
+"this if the property is a date.<br/><strong>Choice</strong>: Select this if "
+"the property is text or multiple choice."
 msgstr ""
 
 #: corehq/apps/userreports/static/userreports/js/builder_view_models.js:376
 #: corehq/apps/userreports/static/userreports/js/report_config.js:312
 msgid ""
-"What type of property is this filter?<br/><br/><strong>Date</strong>: Select"
-" this to filter the property by a date range.<br/><strong>Value</strong>: "
+"What type of property is this filter?<br/><br/><strong>Date</strong>: Select "
+"this to filter the property by a date range.<br/><strong>Value</strong>: "
 "Select this to filter the property by a single value."
 msgstr ""
 
@@ -3780,8 +3776,8 @@
 
 #: corehq/apps/users/static/users/js/mobile_workers.ng.js:82
 msgid ""
-"This password is automatically generated. Please copy it or create your own."
-" It will not be shown again."
+"This password is automatically generated. Please copy it or create your own. "
+"It will not be shown again."
 msgstr ""
 
 #: corehq/apps/users/static/users/js/mobile_workers.ng.js:274
