--- conflicted
+++ resolved
@@ -794,16 +794,13 @@
                  'corehq.pillows.commtrack.ConsumptionRatePillow',
                  'corehq.pillows.reportxform.ReportXFormPillow',
                  'corehq.pillows.reportcase.ReportCasePillow',
-                 # fluff
-<<<<<<< HEAD
-                 'bihar.models.CareBiharFluffPillow',
 
                  # caching
                  'corehq.pillows.cacheinvalidate.CacheInvalidatePillow',
 
-=======
+
+                 # fluff
                  'custom.bihar.models.CareBiharFluffPillow',
->>>>>>> b01462eb
                  'custom.apps.cvsu.models.UnicefMalawiFluffPillow',
                  'custom.reports.care_sa.models.CareSAFluffPillow',
                  'custom.reports.mc.models.MalariaConsortiumFluffPillow',
