--- conflicted
+++ resolved
@@ -114,16 +114,12 @@
     'underscore#1.6.0',
     'underscore-legacy=underscore#1.4.4',
     'backbone#0.9.1',
-<<<<<<< HEAD
     'd3#3.1.5',
     'nvd3#1.1.10-beta',
     'datatables#1.10.9',
     'datatables-bootstrap3#0.1',
     'dangrossman/bootstrap-daterangepicker#7435612692b33b85c72539d37c59bb7edd420c6f',
     'jquery-ui#1.11.4',
-=======
-    'datatables#1.10.9',
->>>>>>> 5235668f
 )
 
 BOWER_PATH = '/usr/local/bin/bower'
