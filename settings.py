--- conflicted
+++ resolved
@@ -1029,11 +1029,9 @@
 # that adds messages to the partition with the fewest unprocessed messages
 USE_KAFKA_SHORTEST_BACKLOG_PARTITIONER = False
 
-<<<<<<< HEAD
 CUSTOM_DOMAIN_SPECIFIC_URL_MODULES = []
-=======
+
 LOCAL_CUSTOM_DB_ROUTING = {}
->>>>>>> 85d79f5b
 
 try:
     # try to see if there's an environmental variable set for local_settings
