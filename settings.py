--- conflicted
+++ resolved
@@ -826,39 +826,6 @@
 
 CASE_WRAPPER = 'corehq.apps.hqcase.utils.get_case_wrapper'
 
-<<<<<<< HEAD
-PILLOWTOPS = [
-                 'corehq.pillows.case.CasePillow',
-                 'corehq.pillows.fullcase.FullCasePillow',
-                 'corehq.pillows.xform.XFormPillow',
-                 'corehq.pillows.fullxform.FullXFormPillow',
-                 'corehq.pillows.domain.DomainPillow',
-                 'corehq.pillows.user.UserPillow',
-                 'corehq.pillows.application.AppPillow',
-                 'corehq.pillows.sms.SMSPillow',
-                 'corehq.pillows.commtrack.ConsumptionRatePillow',
-                 'corehq.pillows.reportxform.ReportXFormPillow',
-                 'corehq.pillows.reportcase.ReportCasePillow',
-
-                 # caching
-                 'corehq.pillows.cacheinvalidate.CacheInvalidatePillow',
-
-
-                 # fluff
-                 'custom.bihar.models.CareBiharFluffPillow',
-                 'custom.opm.opm_reports.models.OpmCaseFluffPillow',
-                 'custom.opm.opm_reports.models.OpmUserFluffPillow',
-                 'custom.opm.opm_reports.models.OpmFormFluffPillow',
-                 'custom.apps.cvsu.models.UnicefMalawiFluffPillow',
-                 'custom.reports.care_sa.models.CareSAFluffPillow',
-                 'custom.reports.mc.models.MalariaConsortiumFluffPillow',
-                 # MVP
-                 'corehq.apps.indicators.pillows.FormIndicatorPillow',
-                 'corehq.apps.indicators.pillows.CaseIndicatorPillow',
-                 # TrialConnect
-                 'custom.trialconnect.smspillow.TCSMSPillow',
-             ] + LOCAL_PILLOWTOPS
-=======
 PILLOWTOPS = {
     'core': [
         'corehq.pillows.case.CasePillow',
@@ -875,6 +842,9 @@
         'corehq.pillows.reportcase.ReportCasePillow',
         'corehq.pillows.reportxform.ReportXFormPillow',
     ],
+	'cache': [
+        'corehq.pillows.cacheinvalidate.CacheInvalidatePillow',
+	],
     'fluff': [
         'custom.bihar.models.CareBiharFluffPillow',
         'custom.opm.opm_reports.models.OpmCaseFluffPillow',
@@ -900,7 +870,6 @@
     plist = PILLOWTOPS.get(k, [])
     plist.extend(v)
     PILLOWTOPS[k] = plist
->>>>>>> e1bf4486
 
 #Custom workflow for indexing xform data beyond the standard properties
 XFORM_PILLOW_HANDLERS = ['pact.pillowhandler.PactHandler', ]
