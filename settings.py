--- conflicted
+++ resolved
@@ -16,7 +16,8 @@
 
 DEBUG = True
 TEMPLATE_DEBUG = DEBUG
-<<<<<<< HEAD
+LESS_DEBUG = DEBUG
+
 # clone http://github.com/mwhite/Vellum into submodules/vellum/Vellum and set
 # this to True to use non-built files on the form designer page.  However, you
 # should probably just use the standalone test page unless you have a reason.
@@ -24,9 +25,6 @@
 # enables all plugins, including ones that haven't been released on production
 # yet
 VELLUM_PRERELEASE = False
-=======
-LESS_DEBUG = DEBUG
->>>>>>> d522fcbb
 
 try:
     UNIT_TESTING = 'test' == sys.argv[1]
