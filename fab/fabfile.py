#!/usr/bin/env python
# -*- coding: utf-8 -*-
"""
Server layout:
    ~/services/
        This contains two subfolders
            /apache/
            /supervisor/
        which hold the configurations for these applications
        for each environment (staging, production, etc) running on the server.
        Theses folders are included in the global /etc/apache2 and
        /etc/supervisor configurations.

    ~/www/
        This folder contains the code, python environment, and logs
        for each environment (staging, production, etc) running on the server.
        Each environment has its own subfolder named for its evironment
        (i.e. ~/www/staging/logs and ~/www/production/logs).
"""
import datetime
import json
import os
import posixpath
import sh
import sys
import time
from collections import defaultdict
from distutils.util import strtobool

from fabric import utils
from fabric.api import run, roles, execute, task, sudo, env, parallel
from fabric.colors import blue
from fabric.context_managers import settings, cd, shell_env
from fabric.contrib import files, console
from fabric.operations import require, local, prompt
import yaml


ROLES_ALL_SRC = ['pg', 'django_monolith', 'django_app', 'django_celery', 'django_pillowtop', 'formsplayer', 'staticfiles']
ROLES_ALL_SERVICES = ['django_monolith', 'django_app', 'django_celery', 'django_pillowtop', 'formsplayer']
ROLES_CELERY = ['django_monolith', 'django_celery']
ROLES_PILLOWTOP = ['django_monolith', 'django_pillowtop']
ROLES_DJANGO = ['django_monolith', 'django_app']
ROLES_TOUCHFORMS = ['django_monolith', 'formsplayer']
ROLES_STATIC = ['django_monolith', 'staticfiles']
ROLES_SMS_QUEUE = ['django_monolith', 'sms_queue']
ROLES_REMINDER_QUEUE = ['django_monolith', 'reminder_queue']
ROLES_PILLOW_RETRY_QUEUE = ['django_monolith', 'pillow_retry_queue']
ROLES_DB_ONLY = ['pg', 'django_monolith']

if env.ssh_config_path and os.path.isfile(os.path.expanduser(env.ssh_config_path)):
    env.use_ssh_config = True

PROJECT_ROOT = os.path.dirname(__file__)
RSYNC_EXCLUDE = (
    '.DS_Store',
    '.git',
    '*.pyc',
    '*.example',
    '*.db',
    )
env.linewise = True
env.colorize_errors = True

if not hasattr(env, 'code_branch'):
    print ("code_branch not specified, using 'master'. "
           "You can set it with '--set code_branch=<branch>'")
    env.code_branch = 'master'

env.roledefs = {
    'django_celery': [],
    'django_app': [],
    # for now combined with celery
    'django_pillowtop': [],
    'sms_queue': [],
    'reminder_queue': [],
    'pillow_retry_queue': [],
    # 'django_celery, 'django_app', and 'django_pillowtop' all in one
    # use this ONLY for single server config,
    # otherwise deploy() will run multiple times in parallel causing issues
    'django_monolith': [],

    'formsplayer': [],
    'staticfiles': [],

    # package level configs that are not quite config'ed yet in this fabfile
    'couch': [],
    'pg': [],
    'rabbitmq': [],
    'lb': [],
    # need a special 'deploy' role to make deploy only run once
    'deploy': [],
}


def _require_target():
    require('root', 'code_root', 'hosts', 'environment',
            provided_by=('staging', 'preview', 'production', 'india', 'zambia'))


def format_env(current_env, extra=None):
    """
    formats the current env to be a foo=bar,sna=fu type paring
    this is used for the make_supervisor_conf management command
    to pass current environment to make the supervisor conf files remotely
    instead of having to upload them from the fabfile.

    This is somewhat hacky in that we're going to
    cherry pick the env vars we want and make a custom dict to return
    """
    ret = dict()
    important_props = [
        'environment',
        'code_root',
        'log_dir',
        'sudo_user',
        'host_string',
        'project',
        'es_endpoint',
        'jython_home',
        'virtualenv_root',
        'django_port',
        'django_bind',
        'flower_port',
    ]

    host = current_env.get('host_string')
    if host in current_env.get('new_relic_enabled', []):
        ret['new_relic_command'] = '%(virtualenv_root)s/bin/newrelic-admin run-program ' % env
        ret['supervisor_env_vars'] = 'NEW_RELIC_CONFIG_FILE=../newrelic.ini,NEW_RELIC_ENVIRONMENT=%(environment)s' % env
    else:
        ret['new_relic_command'] = ''
        ret['supervisor_env_vars'] = ''

    for prop in important_props:
        ret[prop] = current_env.get(prop, '')

    if extra:
        ret.update(extra)

    return json.dumps(ret)


@task
def _setup_path():
    # using posixpath to ensure unix style slashes.
    # See bug-ticket: http://code.fabfile.org/attachments/61/posixpath.patch
    env.root = posixpath.join(env.home, 'www', env.environment)
    env.log_dir = posixpath.join(env.home, 'www', env.environment, 'log')
    env.code_root = posixpath.join(env.root, 'code_root')
    env.code_root_preindex = posixpath.join(env.root, 'code_root_preindex')
    env.project_root = posixpath.join(env.code_root, env.project)
    env.project_media = posixpath.join(env.code_root, 'media')
    env.virtualenv_root = posixpath.join(env.root, 'python_env')
    env.virtualenv_root_preindex = posixpath.join(env.root, 'python_env_preindex')
    env.services = posixpath.join(env.home, 'services')
    env.jython_home = '/usr/local/lib/jython'
    env.db = '%s_%s' % (env.project, env.environment)


@task
def _set_apache_user():
    if what_os() == 'ubuntu':
        env.apache_user = 'www-data'
    elif what_os() == 'redhat':
        env.apache_user = 'apache'


@roles('lb')
def setup_apache_dirs():
    sudo('mkdir -p %(services)s/apache' % env)


@roles(ROLES_ALL_SRC)
def setup_dirs():
    """
    create uploaded media, log, etc. directories (if needed) and make writable

    """
    sudo('mkdir -p %(log_dir)s' % env)
    sudo('chmod a+w %(log_dir)s' % env)
    sudo('mkdir -p %(services)s/supervisor' % env)


def load_env(env_name):
    def get_env_dict(path):
        if os.path.isfile(path):
            with open(path) as f:
                try:
                    return yaml.load(f)
                except Exception:
                    print 'Error in file {}'.format(path)
                    raise
        else:
            raise Exception("Environment file not found: {}".format(path))

    env_dict = get_env_dict(os.path.join('fab', 'environments.yml'))
    env.update(env_dict['base'])
    env.update(env_dict[env_name])


@task
def india():
    env.inventory = os.path.join('fab', 'inventory', 'india')
    load_env('india')
    execute(env_common)


@task
def zambia():
    """Our production server in wv zambia."""
    load_env('zambia')
    env.hosts = ['41.72.118.18']

    _setup_path()

    env.roledefs = {
        'couch': [],
        'pg': [],
        'rabbitmq': [],
        'django_celery': [],
        'sms_queue': [],
        'reminder_queue': [],
        'pillow_retry_queue': [],
        'django_app': [],
        'django_pillowtop': [],
        'formsplayer': [],
        'staticfiles': [],
        'lb': [],
        'deploy': [],

        'django_monolith': ['41.72.118.18'],
    }
    env.roles = ['django_monolith']


@task
def production():
    """www.commcarehq.org"""
    if env.code_branch != 'master':
        branch_message = (
            "Woah there bud! You're using branch {env.code_branch}. "
            "ARE YOU DOING SOMETHING EXCEPTIONAL THAT WARRANTS THIS?"
        ).format(env=env)
        if not console.confirm(branch_message, default=False):
            utils.abort('Action aborted.')

    load_env('production')
    env.inventory = os.path.join('fab', 'inventory', 'production')
    execute(env_common)


@task
def staging():
    """staging.commcarehq.org"""
    if env.code_branch == 'master':
        env.code_branch = 'autostaging'
        print ("using default branch of autostaging. you can override this with --set code_branch=<branch>")

    env.inventory = os.path.join('fab', 'inventory', 'staging')
    load_env('staging')
    execute(env_common)


@task
def preview():
    """
    preview.commcarehq.org

    production data in a safe preview environment on remote host

    """
    env.inventory = os.path.join('fab', 'inventory', 'preview')
    load_env('preview')
    execute(env_common)


def read_inventory_file(filename):
    """
    filename is a path to an ansible inventory file

    returns a mapping of group names ("webworker", "proxy", etc.)
    to lists of hosts (ip addresses)

    """
    from ansible.inventory import InventoryParser

    return {name: [host.name for host in group.get_hosts()]
            for name, group in InventoryParser(filename).groups.items()}


@task
def development():
    """
    Must pass in the 'inventory' env variable,
    which is the path to an ansible inventory file
    and an 'environment' env variable,
    which is the name of the directory to be used under /home/cchq/www/

    Example command:

        fab development awesome_deploy \
        --set inventory=/path/to/commcarehq-ansible/ansible/inventories/development,environment=dev

    """
    load_env('development')
    execute(env_common)


def env_common():
    require('inventory', 'environment')
    servers = read_inventory_file(env.inventory)

    _setup_path()

    proxy = servers['proxy']
    webworkers = servers['webworkers']
    postgresql = servers['postgresql']
    couchdb = servers['couchdb']
    touchforms = servers['touchforms']
    elasticsearch = servers['elasticsearch']
    celery = servers['celery']
    rabbitmq = servers['rabbitmq']
    # if no server specified, just don't run pillowtop
    pillowtop = servers.get('pillowtop', [])

    deploy = servers.get('deploy', servers['postgresql'])[:1]

    env.roledefs = {
        'couch': couchdb,
        'pg': postgresql,
        'rabbitmq': rabbitmq,
        'django_celery': celery,
        'sms_queue': celery,
        'reminder_queue': celery,
        'pillow_retry_queue': celery,
        'django_app': webworkers,
        'django_pillowtop': pillowtop,
        'formsplayer': touchforms,
        'staticfiles': proxy,
        'lb': [],
        # having deploy here makes it so that
        # we don't get prompted for a host or run deploy too many times
        'deploy': deploy,
        # fab complains if this doesn't exist
        'django_monolith': [],
    }
    env.roles = ['deploy']
    env.hosts = env.roledefs['deploy']


@task
@roles(ROLES_ALL_SRC)
def install_packages():
    """Install packages, given a list of package names"""
    _require_target()

    if what_os() == 'ubuntu':
        packages_list = 'apt-packages.txt'
        installer_command = 'apt-get install -y'
    else:
        return

    packages_file = posixpath.join(PROJECT_ROOT, 'requirements', packages_list)

    with open(packages_file) as f:
        packages = f.readlines()

    sudo("%s %s" % (installer_command,
                    " ".join(map(lambda x: x.strip('\n\r'), packages))), user='root')


@task
@roles(ROLES_ALL_SRC)
def install_npm_packages():
    """Install required NPM packages for server"""
    with cd(os.path.join(env.code_root, 'submodules/touchforms-src/touchforms')):
        with shell_env(HOME=env.home):
            sudo("npm install")


@task
@roles(ROLES_ALL_SRC)
@parallel
def upgrade_packages():
    """
    Bring all the installed packages up to date.
    This is a bad idea in RedHat as it can lead to an
    OS Upgrade (e.g RHEL 5.1 to RHEL 6).
    Should be avoided.  Run install packages instead.
    """
    _require_target()
    if what_os() == 'ubuntu':
        sudo("apt-get update", shell=False, user='root')
        sudo("apt-get upgrade -y", shell=False, user='root')
    else:
        return


@task
def what_os():
    with settings(warn_only=True):
        _require_target()
        if getattr(env, 'host_os_map', None) is None:
            # prior use case of setting a env.remote_os
            # did not work when doing multiple hosts with different os!
            # Need to keep state per host!
            env.host_os_map = defaultdict(lambda: '')
        if env.host_os_map[env.host_string] == '':
            print 'Testing operating system type...'
            if (files.exists('/etc/lsb-release',verbose=True) and
                    files.contains(text='DISTRIB_ID=Ubuntu', filename='/etc/lsb-release')):
                remote_os = 'ubuntu'
                print ('Found lsb-release and contains "DISTRIB_ID=Ubuntu", '
                       'this is an Ubuntu System.')
            elif files.exists('/etc/redhat-release', verbose=True):
                remote_os = 'redhat'
                print 'Found /etc/redhat-release, this is a RedHat system.'
            else:
                print 'System OS not recognized! Aborting.'
                exit()
            env.host_os_map[env.host_string] = remote_os
        return env.host_os_map[env.host_string]


@roles(ROLES_ALL_SRC)
@task
def setup_server():
    """Set up a server for the first time in preparation for deployments."""
    _require_target()
    # Install required system packages for deployment, plus some extras
    # Install pip, and use it to install virtualenv
    install_packages()
    sudo("easy_install -U pip")
    sudo("pip install -U virtualenv")
    upgrade_packages()
    execute(create_pg_user)
    execute(create_pg_db)


@roles(ROLES_DB_ONLY)
@task
def create_pg_user():
    """Create the Postgres user"""
    _require_target()
    sudo('createuser -D -R -P -s  %(sudo_user)s' % env, user='postgres')


@roles(ROLES_DB_ONLY)
@task
def create_pg_db():
    """Create the Postgres database"""
    _require_target()
    sudo('createdb -O %(sudo_user)s %(db)s' % env, user='postgres')


@task
def bootstrap():
    """Initialize remote host environment (virtualenv, deploy, update)

    Use it with a targeted -H <hostname> you want to bootstrap for django worker use.
    """
    _require_target()
    sudo('mkdir -p %(root)s' % env, shell=False)
    clone_repo()

    update_code()
    create_virtualenvs()
    update_virtualenv()
    setup_dirs()

    # copy localsettings if it doesn't already exist in case any management
    # commands we want to run now would error otherwise
    with cd(env.code_root):
        sudo('cp -n localsettings.example.py localsettings.py',
             user=env.sudo_user)
    with cd(env.code_root_preindex):
        sudo('cp -n localsettings.example.py localsettings.py',
             user=env.sudo_user)


@task
def unbootstrap():
    """Delete cloned repos and virtualenvs"""

    require('code_root', 'code_root_preindex', 'virtualenv_root',
            'virtualenv_root_preindex')

    with settings(warn_only=True):
        sudo(('rm -rf %(virtualenv_root)s %(virtualenv_root_preindex)s'
              '%(code_root)s %(code_root_preindex)s') % env)


@roles(ROLES_ALL_SRC)
def create_virtualenvs():
    """set up virtualenv on remote host"""
    require('virtualenv_root', 'virtualenv_root_preindex',
            provided_by=('staging', 'production', 'india'))

    args = '--distribute --no-site-packages'
    sudo('cd && virtualenv %s %s' % (args, env.virtualenv_root), shell=True)
    sudo('cd && virtualenv %s %s' % (args, env.virtualenv_root_preindex), shell=True)


@roles(ROLES_ALL_SRC)
def clone_repo():
    """clone a new copy of the git repository"""
    with settings(warn_only=True):
        with cd(env.root):
            exists_results = sudo('ls -d %(code_root)s' % env)
            if exists_results.strip() != env['code_root']:
                sudo('git clone %(code_repo)s %(code_root)s' % env)

            if not files.exists(env.code_root_preindex):
                sudo('git clone %(code_repo)s %(code_root_preindex)s' % env)


@task
def remove_submodule_source(path):
    """
    Remove submodule source folder.
    :param path: the name of the submodule source folder

    Example usage:
    > fab realstaging remove_submodule_source:ctable-src

    """
    if not console.confirm(
            ('Are you sure you want to delete submodules/{path} on '
             '{env.environment}?').format(path=path, env=env), default=False):
        utils.abort('Action aborted.')

    _require_target()

    execute(_remove_submodule_source_main, path)
    execute(_remove_submodule_source_preindex, path)


@roles(ROLES_ALL_SRC)
@parallel
def _remove_submodule_source_main(path):
    with cd(env.code_root):
        sudo('rm -rf submodules/%s' % path)


@roles(ROLES_DB_ONLY)
@parallel
def _remove_submodule_source_preindex(path):
    with cd(env.code_root_preindex):
        sudo('rm -rf submodules/%s' % path)


@task
@roles(ROLES_DB_ONLY)
def preindex_views():
    if not env.should_migrate:
        utils.abort((
            'Skipping preindex_views for "%s" because should_migrate = False'
        ) % env.environment)

    with cd(env.code_root_preindex):
        # update the codebase of the preindex dir
        update_code(preindex=True)
        # no update to env - the actual deploy will do
        # this may break if a new dependency is introduced in preindex
        update_virtualenv(preindex=True)

        sudo((
            'echo "%(virtualenv_root_preindex)s/bin/python '
            '%(code_root_preindex)s/manage.py preindex_everything '
            '8 %(user)s" --mail | at -t `date -d "5 seconds" '
            '+%%m%%d%%H%%M.%%S`'
        ) % env)
        version_static(preindex=True)


@roles(ROLES_ALL_SRC)
@parallel
def update_code(preindex=False):
    if preindex:
        root_to_use = env.code_root_preindex
    else:
        root_to_use = env.code_root

    with cd(root_to_use):
        sudo('git remote prune origin')
        sudo('git fetch')
        sudo("git submodule foreach 'git fetch'")
        sudo('git checkout %(code_branch)s' % env)
        sudo('git reset --hard origin/%(code_branch)s' % env)
        sudo('git submodule sync')
        sudo('git submodule update --init --recursive')
        # remove all untracked files, including submodules
        sudo("git clean -ffd")
        # remove all .pyc files in the project
        sudo("find . -name '*.pyc' -delete")


@roles(ROLES_DB_ONLY)
def mail_admins(subject, message):
    with cd(env.code_root):
        sudo((
            '%(virtualenv_root)s/bin/python manage.py '
            'mail_admins --subject "%(subject)s" "%(message)s"'
        ) % {
            'virtualenv_root': env.virtualenv_root,
            'subject': subject,
            'message': message,
        })


@roles(ROLES_DB_ONLY)
def record_successful_deploy(url):
    with cd(env.code_root):
        sudo((
            '%(virtualenv_root)s/bin/python manage.py '
            'record_deploy_success --user "%(user)s" --environment '
            '"%(environment)s" --url %(url)s --mail_admins'
        ) % {
            'virtualenv_root': env.virtualenv_root,
            'user': env.user,
            'environment': env.environment,
            'url': url,
        })


@task
def hotfix_deploy():
    """
    deploy ONLY the code with no extra cleanup or syncing

    for small python-only hotfixes

    """
    if not console.confirm('Are you sure you want to deploy to {env.environment}?'.format(env=env), default=False) or \
       not console.confirm('Did you run "fab {env.environment} preindex_views"? '.format(env=env), default=False) or \
       not console.confirm('HEY!!!! YOU ARE ONLY DEPLOYING CODE. THIS IS NOT A NORMAL DEPLOY. COOL???', default=False):
        utils.abort('Deployment aborted.')

    _require_target()
    run('echo ping!')  # workaround for delayed console response

    try:
        execute(update_code)
    except Exception:
        execute(mail_admins, "Deploy failed", "You had better check the logs.")
        # hopefully bring the server back to life
        execute(services_restart)
        raise
    else:
        execute(services_restart)
        execute(record_successful_deploy)


def _confirm_translated():
    if datetime.datetime.now().isoweekday() != 2 or env.environment != 'production':
        return True
    return console.confirm(
        "It's Tuesday, did you update the translations from transifex? "
        "\n(https://confluence.dimagi.com/display/commcarehq/"
        "Internationalization+and+Localization+-+Transifex+Translations)"
    )


@task
def deploy():
    """deploy code to remote host by checking out the latest via git"""
    _require_target()
    user_confirm = (
        _confirm_translated() and
        console.confirm("Hey girl, you sure you didn't mean to run AWESOME DEPLOY?", default=False) and
        console.confirm('Are you sure you want to deploy to {env.environment}?'.format(env=env), default=False) and
        console.confirm('Did you run "fab {env.environment} preindex_views"?'.format(env=env), default=False)
    )
    if not user_confirm:
        utils.abort('Deployment aborted.')

    run('echo ping!')  # workaround for delayed console response
    _deploy_without_asking()


def _deploy_without_asking():
    try:
        _execute_with_timing(update_code)
        _execute_with_timing(update_virtualenv)
        _execute_with_timing(install_npm_packages)
        _execute_with_timing(update_touchforms)

        # handle static files
        _execute_with_timing(version_static)
        _execute_with_timing(_do_collectstatic)
        _execute_with_timing(_do_compress)
        # initial update of manifest to make sure we have no
        # Offline Compression Issues as services restart
        _execute_with_timing(update_manifest, soft=True)

        _execute_with_timing(clear_services_dir)
        set_supervisor_config()

        do_migrate = env.should_migrate
        if do_migrate:
            _execute_with_timing(stop_pillows)
            _execute_with_timing(stop_celery_tasks)
            _execute_with_timing(_migrate)
        else:
            print(blue("No migration required, skipping."))
        _execute_with_timing(do_update_translations)
        if do_migrate:
            _execute_with_timing(flip_es_aliases)

        # hard update of manifest.json since we're about to force restart
        # all services
        _execute_with_timing(update_manifest)
    except Exception:
        _execute_with_timing(mail_admins, "Deploy failed", "You had better check the logs.")
        # hopefully bring the server back to life
        _execute_with_timing(services_restart)
        raise
    else:
        _execute_with_timing(services_restart)
<<<<<<< HEAD
        _tag_commit()
        _execute_with_timing(record_successful_deploy)
=======
        url = _tag_commit()
        _execute_with_timing(record_successful_deploy, url)
>>>>>>> b98f561a


@task
def force_update_static():
    _require_target()
    execute(_do_collectstatic)
    execute(_do_compress)
    execute(update_manifest)
    execute(services_restart)


def _tag_commit():
    sh.git.fetch("origin", env.code_branch)
    deploy_time = datetime.datetime.utcnow()
    tag_name = "{:%Y-%m-%d_%H.%M}-{}-deploy".format(deploy_time, env.environment)
    pattern = "*{}*".format(env.environment)
    last_tag = sh.tail(sh.git.tag("-l", pattern), "-1").strip()
    branch = "origin/{}".format(env.code_branch)
    msg = getattr(env, "message", "")
    msg += "\n{} deploy at {}".format(env.environment, deploy_time.isoformat())
    sh.git.tag(tag_name, "-m", msg, branch)
    sh.git.push("origin", tag_name)
<<<<<<< HEAD
    print "Here's a link to the changes you just deployed:"
    print "https://github.com/dimagi/commcare-hq/compare/{}...{}".format(
        last_tag,
        tag_name
    )
=======
    diff_url = "https://github.com/dimagi/commcare-hq/compare/{}...{}".format(
        last_tag,
        tag_name
    )
    print "Here's a link to the changes you just deployed:\n{}".format(diff_url)
    return diff_url
>>>>>>> b98f561a


@task
def awesome_deploy(confirm="yes"):
    """preindex and deploy if it completes quickly enough, otherwise abort"""
    _require_target()
    if strtobool(confirm) and (
        not _confirm_translated() or
        not console.confirm(
            'Are you sure you want to preindex and deploy to '
            '{env.environment}?'.format(env=env), default=False)
    ):
        utils.abort('Deployment aborted.')

    if datetime.datetime.now().isoweekday() == 5:
        print('')
        print('┓┏┓┏┓┃')
        print('┛┗┛┗┛┃＼○／')
        print('┓┏┓┏┓┃  /      Friday')
        print('┛┗┛┗┛┃ノ)')
        print('┓┏┓┏┓┃         deploy,')
        print('┛┗┛┗┛┃')
        print('┓┏┓┏┓┃         good')
        print('┛┗┛┗┛┃')
        print('┓┏┓┏┓┃         luck!')
        print('┃┃┃┃┃┃')
        print('┻┻┻┻┻┻')

    max_wait = datetime.timedelta(minutes=5)
    pause_length = datetime.timedelta(seconds=5)

    _execute_with_timing(preindex_views)

    start = datetime.datetime.utcnow()

    @roles(ROLES_DB_ONLY)
    def preindex_complete():
        with settings(warn_only=True):
            return sudo(
                '%(virtualenv_root_preindex)s/bin/python '
                '%(code_root_preindex)s/manage.py preindex_everything '
                '--check' % env,
                user=env.sudo_user,
            ).succeeded

    done = False
    while not done and datetime.datetime.utcnow() - start < max_wait:
        time.sleep(pause_length.seconds)
        if preindex_complete():
            done = True
        pause_length *= 2

    if done:
        _deploy_without_asking()
    else:
        mail_admins(
            " You can't deploy yet",
            ("Preindexing is taking a while, so hold tight "
             "and wait for an email saying it's done. "
             "Thank you for using AWESOME DEPLOY.")
        )


@task
@roles(ROLES_ALL_SRC)
def update_touchforms():
    # npm bin allows you to specify the locally installed version instead of having to install grunt globally
    with cd(os.path.join(env.code_root, 'submodules/touchforms-src/touchforms')):
        sudo('PATH=$(npm bin):$PATH grunt build --force')


@task
@roles(ROLES_ALL_SRC)
@parallel
def update_virtualenv(preindex=False):
    """
    update external dependencies on remote host

    assumes you've done a code update

    """
    _require_target()
    if preindex:
        root_to_use = env.code_root_preindex
        env_to_use = env.virtualenv_root_preindex
    else:
        root_to_use = env.code_root
        env_to_use = env.virtualenv_root
    requirements = posixpath.join(root_to_use, 'requirements')
    with cd(root_to_use):
        cmd_prefix = 'export HOME=/home/%s && source %s/bin/activate && ' % (
            env.sudo_user, env_to_use)
        # uninstall requirements in uninstall-requirements.txt
        # but only the ones that are actually installed (checks pip freeze)
        sudo("%s bash scripts/uninstall-requirements.sh" % cmd_prefix,
             user=env.sudo_user)
        sudo('%s pip install --timeout 60 --requirement %s --requirement %s' % (
            cmd_prefix,
            posixpath.join(requirements, 'prod-requirements.txt'),
            posixpath.join(requirements, 'requirements.txt'),
        ))


@roles(ROLES_ALL_SERVICES)
@parallel
def clear_services_dir():
    """
    remove old confs from directory first
    the clear_supervisor_confs management command will scan the directory and find prefixed conf files of the supervisord files
    and delete them matching the prefix of the current server environment

    """
    services_dir = posixpath.join(env.services, u'supervisor')
    with cd(env.code_root):
        sudo((
            '%(virtualenv_root)s/bin/python manage.py '
            'clear_supervisor_confs --conf_location "%(conf_location)s"'
        ) % {
            'virtualenv_root': env.virtualenv_root,
            'conf_location': services_dir,
        })


@roles('lb')
def configtest():
    """test Apache configuration"""
    _require_target()
    sudo('apache2ctl configtest', user='root')


@roles('lb')
def apache_reload():
    """reload Apache on remote host"""
    _require_target()
    if what_os() == 'redhat':
        sudo('/etc/init.d/httpd reload')
    elif what_os() == 'ubuntu':
        sudo('/etc/init.d/apache2 reload', user='root')


@roles('lb')
def apache_restart():
    """restart Apache on remote host"""
    _require_target()
    sudo('/etc/init.d/apache2 restart', user='root')

@task
def netstat_plnt():
    """run netstat -plnt on a remote host"""
    _require_target()
    sudo('netstat -plnt', user='root')


@roles(ROLES_ALL_SERVICES)
def services_stop():
    """Stop the gunicorn servers"""
    _require_target()
    _supervisor_command('stop all')


@task
def restart_services():
    _require_target()
    if not console.confirm('Are you sure you want to restart the services on '
                           '{env.environment}?'.format(env=env), default=False):
        utils.abort('Task aborted.')

    execute(services_restart)


@roles(ROLES_ALL_SERVICES)
def services_restart():
    """Stop and restart all supervisord services"""
    _require_target()
    _supervisor_command('stop all')

    _supervisor_command('update')
    _supervisor_command('reload')
    time.sleep(5)
    _supervisor_command('start  all')


@roles(ROLES_DB_ONLY)
def _migrate():
    """run south migration on remote environment"""
    _require_target()
    with cd(env.code_root):
        sudo('%(virtualenv_root)s/bin/python manage.py sync_finish_couchdb_hq' % env)
        sudo('%(virtualenv_root)s/bin/python manage.py syncdb --noinput' % env)
        sudo('%(virtualenv_root)s/bin/python manage.py migrate --noinput' % env)


@task
@roles(ROLES_DB_ONLY)
def migrate():
    """run south migration on remote environment"""
    if not console.confirm(
            'Are you sure you want to run south migrations on '
            '{env.environment}? '
            'You must preindex beforehand. '.format(env=env), default=False):
        utils.abort('Task aborted.')
    _require_target()
    execute(stop_pillows)
    execute(stop_celery_tasks)
    with cd(env.code_root_preindex):
        sudo(
            '%(virtualenv_root_preindex)s/bin/python manage.py migrate --noinput ' % env
            + env.get('app', ''),
            user=env.sudo_user
        )
    _supervisor_command('start all')


@roles(ROLES_DB_ONLY)
def flip_es_aliases():
    """Flip elasticsearch aliases to the latest version"""
    _require_target()
    with cd(env.code_root):
        sudo('%(virtualenv_root)s/bin/python manage.py ptop_es_manage --flip_all_aliases' % env)


@parallel
@roles(ROLES_STATIC)
def _do_compress():
    """Run Django Compressor after a code update"""
    with cd(env.code_root):
        sudo('%(virtualenv_root)s/bin/python manage.py compress --force' % env)
    update_manifest(save=True)


@parallel
@roles(ROLES_STATIC)
def _do_collectstatic():
    """Collect static after a code update"""
    with cd(env.code_root):
        sudo('%(virtualenv_root)s/bin/python manage.py collectstatic --noinput' % env)
        sudo('%(virtualenv_root)s/bin/python manage.py fix_less_imports_collectstatic' % env)


@roles(ROLES_DJANGO)
@parallel
def update_manifest(save=False, soft=False):
    """
    Puts the manifest.json file with the references to the compressed files
    from the proxy machines to the web workers. This must be done on the WEB WORKER, since it
    governs the actual static reference.

    save=True saves the manifest.json file to redis, otherwise it grabs the
    manifest.json file from redis and inserts it into the staticfiles dir.
    """
    withpath = env.code_root
    venv = env.virtualenv_root

    args = ''
    if save:
        args = ' save'
    if soft:
        args = ' soft'
    cmd = 'update_manifest%s' % args
    with cd(withpath):
        sudo('{venv}/bin/python manage.py {cmd}'.format(venv=venv, cmd=cmd),
            user=env.sudo_user
        )


@roles(ROLES_DJANGO)
@parallel
def version_static(preindex=False):
    """
    Put refs on all static references to prevent stale browser cache hits when things change.
    This needs to be run on the WEB WORKER since the web worker governs the actual static
    reference.

    """

    if preindex:
        withpath = env.code_root_preindex
        venv = env.virtualenv_root_preindex
    else:
        withpath = env.code_root
        venv = env.virtualenv_root

    cmd = 'resource_static' if not preindex else 'resource_static clear'
    with cd(withpath):
        sudo('rm -f tmp.sh resource_versions.py; {venv}/bin/python manage.py {cmd}'.format(venv=venv, cmd=cmd),
            user=env.sudo_user
        )


@task
@roles(ROLES_STATIC)
def collectstatic():
    """run collectstatic on remote environment"""
    _require_target()
    update_code()
    _do_collectstatic()
    _do_compress()
    update_manifest(save=True)


@task
def reset_local_db():
    """Reset local database from remote host"""
    _require_target()
    if env.environment == 'production':
        utils.abort('Local DB reset is for staging environment only')
    question = ('Are you sure you want to reset your local '
                'database with the %(environment)s database?' % env)
    sys.path.append('.')
    if not console.confirm(question, default=False):
        utils.abort('Local database reset aborted.')
    local_db = loc['default']['NAME']
    remote_db = remote['default']['NAME']
    with settings(warn_only=True):
        local('dropdb %s' % local_db)
    local('createdb %s' % local_db)
    host = '%s@%s' % (env.user, env.hosts[0])
    local('ssh -C %s sudo -u commcare-hq pg_dump -Ox %s | psql %s' % (host, remote_db, local_db))


@task
def fix_locale_perms():
    """Fix the permissions on the locale directory"""
    _require_target()
    _set_apache_user()
    locale_dir = '%s/locale/' % env.code_root
    sudo('chown -R %s %s' % (env.sudo_user, locale_dir))
    sudo('chgrp -R %s %s' % (env.apache_user, locale_dir))
    sudo('chmod -R g+w %s' % locale_dir)


@task
def commit_locale_changes():
    """Commit locale changes on the remote server and pull them in locally"""
    fix_locale_perms()
    with cd(env.code_root):
        sudo('-H -u %s git add commcare-hq/locale' % env.sudo_user)
        sudo('-H -u %s git commit -m "updating translation"' % env.sudo_user)
    local('git pull ssh://%s%s' % (env.host, env.code_root))


def _rebuild_supervisor_conf_file(conf_command, filename, params=None):
    with cd(env.code_root):
        sudo((
            '%(virtualenv_root)s/bin/python manage.py '
            '%(conf_command)s --traceback --conf_file "%(filename)s" '
            '--conf_destination "%(destination)s" --params \'%(params)s\''
        ) % {

            'conf_command': conf_command,
            'virtualenv_root': env.virtualenv_root,
            'filename': filename,
            'destination': posixpath.join(env.services, 'supervisor'),
            'params': format_env(env, params)
        })


def get_celery_queues():
    host = env.get('host_string')
    if host and '.' in host:
        host = host.split('.')[0]

    queues = env.celery_processes.get('*', {})
    host_queues = env.celery_processes.get(host, {})
    queues.update(host_queues)

    return queues

@roles(ROLES_CELERY)
def set_celery_supervisorconf():

    conf_files = {
        'main':                         ['supervisor_celery_main.conf'],
        'periodic':                     ['supervisor_celery_beat.conf', 'supervisor_celery_periodic.conf'],
        'sms_queue':                    ['supervisor_celery_sms_queue.conf'],
        'reminder_queue':               ['supervisor_celery_reminder_queue.conf'],
        'reminder_rule_queue':          ['supervisor_celery_reminder_rule_queue.conf'],
        'reminder_case_update_queue':   ['supervisor_celery_reminder_case_update_queue.conf'],
        'pillow_retry_queue':           ['supervisor_celery_pillow_retry_queue.conf'],
        'background_queue':             ['supervisor_celery_background_queue.conf'],
        'saved_exports_queue':          ['supervisor_celery_saved_exports_queue.conf'],
        'flower':                       ['supervisor_celery_flower.conf'],
        }

    queues = get_celery_queues()
    for queue, params in queues.items():
        for config_file in conf_files[queue]:
            _rebuild_supervisor_conf_file('make_supervisor_conf', config_file, {'celery_params': params})


@roles(ROLES_PILLOWTOP)
def set_pillowtop_supervisorconf():
    # Don't run for preview,
    # and also don't run if there are no hosts for the 'django_pillowtop' role.
    # If there are no matching roles, it's still run once
    # on the 'deploy' machine, db!
    # So you need to explicitly test to see if all_hosts is empty.
    if env.environment not in ['preview'] and env.all_hosts:
        # preview environment should not run pillowtop and index stuff
        # just rely on what's on staging
        _rebuild_supervisor_conf_file('make_supervisor_pillowtop_conf', 'supervisor_pillowtop.conf')


@roles(ROLES_DJANGO)
def set_djangoapp_supervisorconf():
    _rebuild_supervisor_conf_file('make_supervisor_conf', 'supervisor_django.conf')


@roles(ROLES_TOUCHFORMS)
def set_formsplayer_supervisorconf():
    _rebuild_supervisor_conf_file('make_supervisor_conf', 'supervisor_formsplayer.conf')

@roles(ROLES_SMS_QUEUE)
def set_sms_queue_supervisorconf():
    if 'sms_queue' in get_celery_queues():
        _rebuild_supervisor_conf_file('make_supervisor_conf', 'supervisor_sms_queue.conf')

@roles(ROLES_REMINDER_QUEUE)
def set_reminder_queue_supervisorconf():
    if 'reminder_queue' in get_celery_queues():
        _rebuild_supervisor_conf_file('make_supervisor_conf', 'supervisor_reminder_queue.conf')

@roles(ROLES_PILLOW_RETRY_QUEUE)
def set_pillow_retry_queue_supervisorconf():
    if 'pillow_retry_queue' in get_celery_queues():
        _rebuild_supervisor_conf_file('make_supervisor_conf', 'supervisor_pillow_retry_queue.conf')

@task
def set_supervisor_config():
    """Upload and link Supervisor configuration from the template."""
    _require_target()
    _execute_with_timing(set_celery_supervisorconf)
    _execute_with_timing(set_djangoapp_supervisorconf)
    _execute_with_timing(set_formsplayer_supervisorconf)
    _execute_with_timing(set_pillowtop_supervisorconf)
    _execute_with_timing(set_sms_queue_supervisorconf)
    _execute_with_timing(set_reminder_queue_supervisorconf)
    _execute_with_timing(set_pillow_retry_queue_supervisorconf)

    # if needing tunneled ES setup, comment this back in
    # execute(set_elasticsearch_supervisorconf)


def _supervisor_command(command):
    _require_target()
    sudo('supervisorctl %s' % (command), shell=False, user='root')


@task
def update_apache_conf():
    require('code_root', 'django_port')

    with cd(env.code_root):
        tmp = "/tmp/cchq"
        sudo('%s/bin/python manage.py mkapacheconf %s > %s'
              % (env.virtualenv_root, env.django_port, tmp))
        sudo('cp -f %s /etc/apache2/sites-available/cchq' % tmp, user='root')

    with settings(warn_only=True):
        sudo('a2dissite 000-default', user='root')
        sudo('a2dissite default', user='root')

    sudo('a2enmod proxy_http', user='root')
    sudo('a2ensite cchq', user='root')
    sudo('service apache2 reload', user='root')

@task
def update_translations():
    do_update_translations()


@roles(ROLES_PILLOWTOP)
def stop_pillows():
    _require_target()
    with cd(env.code_root):
        sudo('scripts/supervisor-group-ctl stop pillowtop')


@roles(ROLES_CELERY)
def stop_celery_tasks():
    _require_target()
    with cd(env.code_root):
        sudo('scripts/supervisor-group-ctl stop celery')


@roles(ROLES_ALL_SRC)
@parallel
def do_update_translations():
    with cd(env.code_root):
        update_locale_command = '{virtualenv_root}/bin/python manage.py update_django_locales'.format(
            virtualenv_root=env.virtualenv_root,
        )
        update_translations_command = '{virtualenv_root}/bin/python manage.py compilemessages'.format(
            virtualenv_root=env.virtualenv_root,
        )
        sudo(update_locale_command)
        sudo(update_translations_command)


@task
def reset_mvp_pillows():
    _require_target()
    mvp_pillows = [
        'MVPFormIndicatorPillow',
        'MVPCaseIndicatorPillow',
    ]
    for pillow in mvp_pillows:
        reset_pillow(pillow)


@roles(ROLES_PILLOWTOP)
def reset_pillow(pillow):
    _require_target()
    prefix = 'commcare-hq-{}-pillowtop'.format(env.environment)
    _supervisor_command('stop {prefix}-{pillow}'.format(
        prefix=prefix,
        pillow=pillow
    ))
    with cd(env.code_root):
        command = '{virtualenv_root}/bin/python manage.py ptop_reset_checkpoint {pillow} --noinput'.format(
            virtualenv_root=env.virtualenv_root,
            pillow=pillow,
        )
        sudo(command)
    _supervisor_command('start {prefix}-{pillow}'.format(
        prefix=prefix,
        pillow=pillow
    ))


def _execute_with_timing(fn, *args, **kwargs):
    start_time = datetime.datetime.utcnow()
    execute(fn, *args, **kwargs)
    if env.timing_log:
        with open(env.timing_log, 'a') as timing_log:
            duration = datetime.datetime.utcnow() - start_time
            timing_log.write('{}: {}\n'.format(fn.__name__, duration.seconds))

# tests
@task
def selenium_test():
    _require_target()
    prompt("Jenkins username:", key="jenkins_user", default="selenium")
    prompt("Jenkins password:", key="jenkins_password")
    url = env.selenium_url % {"token": "foobar", "environment": env.environment}
    local("curl --user %(user)s:%(pass)s '%(url)s'" % {
        'user': env.jenkins_user,
        'pass': env.jenkins_password,
        'url': url,
    })<|MERGE_RESOLUTION|>--- conflicted
+++ resolved
@@ -718,13 +718,8 @@
         raise
     else:
         _execute_with_timing(services_restart)
-<<<<<<< HEAD
-        _tag_commit()
-        _execute_with_timing(record_successful_deploy)
-=======
         url = _tag_commit()
         _execute_with_timing(record_successful_deploy, url)
->>>>>>> b98f561a
 
 
 @task
@@ -747,20 +742,12 @@
     msg += "\n{} deploy at {}".format(env.environment, deploy_time.isoformat())
     sh.git.tag(tag_name, "-m", msg, branch)
     sh.git.push("origin", tag_name)
-<<<<<<< HEAD
-    print "Here's a link to the changes you just deployed:"
-    print "https://github.com/dimagi/commcare-hq/compare/{}...{}".format(
-        last_tag,
-        tag_name
-    )
-=======
     diff_url = "https://github.com/dimagi/commcare-hq/compare/{}...{}".format(
         last_tag,
         tag_name
     )
     print "Here's a link to the changes you just deployed:\n{}".format(diff_url)
     return diff_url
->>>>>>> b98f561a
 
 
 @task
